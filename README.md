# HiGHS - Linear optimization software

[![Build Status](https://travis-ci.org/ERGO-Code/HiGHS.svg?branch=master)](https://travis-ci.org/ERGO-Code/HiGHS)

HiGHS is a high performance serial and parallel solver for large scale sparse
linear programming (LP) problems of the form

    Maximize c^Tx subject to L <= Ax <= U; l <= x <= u

It is written in C++ with OpenMP directives. It is based on the dual revised
simplex method implemented in HSOL.

Parallelizing the dual revised simplex method
Q. Huangfu and J. A. J. Hall
Mathematical Programming Computation, 10 (1), 119-142, 2018.
DOI: 10.1007/s12532-017-0130-5

http://www.maths.ed.ac.uk/hall/HuHa13/

HSOL was originally written by Qi Huangfu, with features such as presolve,
crash and advanced basis start added by Julian Hall and Ivet Galabova and
further work by Michael Feldmeier.

HSOL has been developed and tested on various linux installations
using both the GNU (g++) and Intel (icc) C++ compilers.

Compilation
-----------

HiGHS uses CMake as build system. To compile the run you need to setup
a build directory and call

    mkdir build
    cd build
    cmake ..

Then compile the code using

    make

<<<<<<< HEAD
Useful options
--------------

Set custom options with `-D<option>=<value>` during the configuration step (`cmake ..`):

- `OLD_PARSER`: 
    on: Uses the original fixed-format MPS file reader
    off: Uses the new free-format MPS file reader (which requires Boost)
- `OPENMP`:
    on: Causes OpenMP to be used if available - cmake checks for this
- `SCIP_DEV`:
    on: Adds some printing for SCIP interface development when, otherwise, all HiGHS output is suppressed
- `HiGHSDEV`:
    on: Includes a lot of testing and development code which should not be used in "production" or when running optimized code
- `HiGHSRELEASE`:
    on: Defined when CMAKE_BUILD_TYPE=Release
- `OSI_ROOT`:
    path to COIN-OR/Osi build/install directory (OSI_ROOT/lib/pkg-config/osi.pc should exist)
- `GAMS_ROOT`:
    path to GAMS system: enables building of GAMS interface

=======
>>>>>>> e6f4d037
Testing
-------

To perform a quick test whether the compilation was successful, run

    ctest

Run-time options
----------------

In the following discussion, the name of the executable file generated is
assumed to be `highs`.

HiGHS can read plain text MPS files and LP files and the following command
solves the model in `ml.mps`

    highs ml.mps

HiGHS options
-------------
Usage:
    highs [OPTION...] [file]

      --file arg             Filename of LP to solve.
      --presolve arg         Use presolve: off by default.
      --crash arg            Use crash to start simplex: off by default.
      --simplex arg          Use simplex solver: on by default.
      --ipm arg              Use interior point method solver: off by
                             default.
      --parallel arg         Use parallel solve: off by default.
      --time-limit arg       Use time limit.
      --iteration-limit arg  Use iteration limit (integer).
      --options-file arg     File containing HiGHS options.
      --parser arg           Mps parser type: swap back to fixed format
                             parser.
  -h, --help                 Print help.


Parallel code
-------------
At the moment the parallel option is temporarily unavailable due to a large
refactoring in progress. This document will be updated once we have completed
the interface currently being developed.

In order to use OpenMP if available, set`-DOPENMP=ON` during the configuration
step (`cmake ..`).

When compiled with the parallel option on, the number of threads used at run
time is the value of the environment variable `OMP_NUM_THREADS`. For example,
to use HiGHS with eight threads to solve `ml.mps` execute

    export OMP_NUM_THREADS=8
    highs --parallel ml.mps

If `OMP_NUM_THREADS` is not set, either because it has not been set or due to
executing the command

    unset OMP_NUM_THREADS

then all available threads will be used.

If run with `OMP_NUM_THREADS=1`, HiGHS is serial. The `--parallel` run-time
option will cause HiGHS to use serial minor iterations and, although this
could lead to better performance on some problems, performance will typically be
diminished.

When compiled with the parallel option and `OMP_NUM_THREADS>1` or unset, HiGHS
will use multiple threads. If `OMP_NUM_THREADS` is unset, HiGHS will try to use
all available threads so performance may be very slow. Although the best value
will be problem and architecture dependent, `OMP_NUM_THREADS=8` is typically a
good choice. Although HiGHS is slower when run in parallel than in serial for
some problems, it is typically faster in parallel.

HiGHS Library
-------------

Highs is compiled in a shared library. Running

`make install`

<<<<<<< HEAD
If build with GAMS interface, then HiGHS can be made available as solver
in GAMS by adding an entry for HiGHS to the file gmscmpun.txt in the GAMS
system directory (gmscmpnt.txt on Windows):
```
HIGHS 11 5 0001020304 1 0 2 LP RMIP
gmsgenus.run
gmsgenux.out
/path/to/libhighs.so his 1 1
```

Observations
------------
=======
installs the highs executable in the bin/ and the highs library in the
lib/ folder, as well as all header files in include/. For a custom
installation in `install_folder` run
>>>>>>> e6f4d037

`cmake -DCMAKE_INSTALL_PREFIX=install_folder ..`

and then

`make install`

To use the library from a cmake project use

`find_package(HiGHS)`

and add the correct path to HIGHS_DIR.

Compiling and linking without cmake
Suppose we want to link an executable defined in file `use_highs.cpp` with the
highs library. After running the code above compile and run with

`g++ -o use_highs use_highs.cpp -I install_folder/include/ -L install_folder/lib/ -lhighs`

`LD_LIBRARY_PATH=intstall_folder/lib/ ./use_highs`<|MERGE_RESOLUTION|>--- conflicted
+++ resolved
@@ -38,30 +38,6 @@
 
     make
 
-<<<<<<< HEAD
-Useful options
---------------
-
-Set custom options with `-D<option>=<value>` during the configuration step (`cmake ..`):
-
-- `OLD_PARSER`: 
-    on: Uses the original fixed-format MPS file reader
-    off: Uses the new free-format MPS file reader (which requires Boost)
-- `OPENMP`:
-    on: Causes OpenMP to be used if available - cmake checks for this
-- `SCIP_DEV`:
-    on: Adds some printing for SCIP interface development when, otherwise, all HiGHS output is suppressed
-- `HiGHSDEV`:
-    on: Includes a lot of testing and development code which should not be used in "production" or when running optimized code
-- `HiGHSRELEASE`:
-    on: Defined when CMAKE_BUILD_TYPE=Release
-- `OSI_ROOT`:
-    path to COIN-OR/Osi build/install directory (OSI_ROOT/lib/pkg-config/osi.pc should exist)
-- `GAMS_ROOT`:
-    path to GAMS system: enables building of GAMS interface
-
-=======
->>>>>>> e6f4d037
 Testing
 -------
 
@@ -102,6 +78,7 @@
 
 Parallel code
 -------------
+
 At the moment the parallel option is temporarily unavailable due to a large
 refactoring in progress. This document will be updated once we have completed
 the interface currently being developed.
@@ -142,24 +119,9 @@
 
 `make install`
 
-<<<<<<< HEAD
-If build with GAMS interface, then HiGHS can be made available as solver
-in GAMS by adding an entry for HiGHS to the file gmscmpun.txt in the GAMS
-system directory (gmscmpnt.txt on Windows):
-```
-HIGHS 11 5 0001020304 1 0 2 LP RMIP
-gmsgenus.run
-gmsgenux.out
-/path/to/libhighs.so his 1 1
-```
-
-Observations
-------------
-=======
 installs the highs executable in the bin/ and the highs library in the
 lib/ folder, as well as all header files in include/. For a custom
 installation in `install_folder` run
->>>>>>> e6f4d037
 
 `cmake -DCMAKE_INSTALL_PREFIX=install_folder ..`
 
@@ -179,4 +141,29 @@
 
 `g++ -o use_highs use_highs.cpp -I install_folder/include/ -L install_folder/lib/ -lhighs`
 
-`LD_LIBRARY_PATH=intstall_folder/lib/ ./use_highs`+`LD_LIBRARY_PATH=intstall_folder/lib/ ./use_highs`
+
+Interfaces
+----------
+
+GAMS
+----
+
+Set custom options with `-D<option>=<value>` during the configuration step (`cmake ..`):
+
+- `GAMS_ROOT`:
+    path to GAMS system: enables building of GAMS interface
+
+If build with GAMS interface, then HiGHS can be made available as solver
+in GAMS by adding an entry for HiGHS to the file gmscmpun.txt in the GAMS
+system directory (gmscmpnt.txt on Windows):
+```
+HIGHS 11 5 0001020304 1 0 2 LP RMIP
+gmsgenus.run
+gmsgenux.out
+/path/to/libhighs.so his 1 1
+```
+OSI
+---
+- `OSI_ROOT`:
+    path to COIN-OR/Osi build/install directory (OSI_ROOT/lib/pkg-config/osi.pc should exist)