# The top-level CMake file is there to bring all modules into scope. That
# means, adding the subdirectories for all CMake projects in this tree, and
# finding external libraries and turning them into imported targets.

cmake_minimum_required(VERSION 3.15)

# set preference for clang compiler and intel compiler over gcc and other compilers
include(Platform/${CMAKE_SYSTEM_NAME}-Determine-C OPTIONAL)
include(Platform/${CMAKE_SYSTEM_NAME}-C OPTIONAL)
set(CMAKE_C_COMPILER_NAMES clang icc cc ${CMAKE_C_COMPILER_NAMES})

include(Platform/${CMAKE_SYSTEM_NAME}-Determine-CXX OPTIONAL)
include(Platform/${CMAKE_SYSTEM_NAME}-CXX OPTIONAL)
set(CMAKE_CXX_COMPILER_NAMES clang++ icpc c++ ${CMAKE_CXX_COMPILER_NAMES})

list(APPEND CMAKE_MODULE_PATH "${CMAKE_CURRENT_SOURCE_DIR}/cmake")

include(utils-highs)
set_version(VERSION)

project(HIGHS VERSION ${VERSION} LANGUAGES CXX C)

set(PROJECT_NAMESPACE highs)
message(STATUS "${PROJECT_NAME} version: ${PROJECT_VERSION}")

# use C++11 standard
set(CMAKE_CXX_STANDARD 11)
set(CMAKE_CXX_STANDARD_REQUIRED ON)
set(CMAKE_CXX_EXTENSIONS OFF)


option(PYTHON "Build Python interface" OFF)
message(STATUS "Build Python: ${PYTHON}")

option(FAST_BUILD "Fast build: " ON)

# By default only build the C++ library.
option(BUILD_CXX "Build C++ library" ON)
message(STATUS "Build C++ library: ${BUILD_CXX}")

if (PYTHON) 
  set(BUILD_CXX OFF)
endif()






if (NOT PYTHON)

# Default Build Type to be Release
get_property(isMultiConfig GLOBAL PROPERTY GENERATOR_IS_MULTI_CONFIG)
if(isMultiConfig)
  if(NOT CMAKE_CONFIGURATION_TYPES)
    set(CMAKE_CONFIGURATION_TYPES "Release;Debug" CACHE STRING
    "Choose the type of builds, options are: Debug Release RelWithDebInfo MinSizeRel. (default: Release;Debug)"
    FORCE)
  endif()
  message(STATUS "Configuration types: ${CMAKE_CONFIGURATION_TYPES}")
else()
  if(NOT CMAKE_BUILD_TYPE)
    set(CMAKE_BUILD_TYPE "Release" CACHE STRING
    "Choose the type of build, options are: Debug Release RelWithDebInfo MinSizeRel. (default: Release)"
    FORCE)
    set(HiGHSRELEASE ON)
    add_compile_definitions("NDEBUG")
  endif()
  message(STATUS "Build type: ${CMAKE_BUILD_TYPE}")
endif()

# Layout build dir like install dir
include(GNUInstallDirs)

if(UNIX)
  option(BUILD_SHARED_LIBS "Build shared libraries (.so or .dyld)." ON)
  set(CMAKE_BUILD_WITH_INSTALL_RPATH TRUE)
  set(CMAKE_LIBRARY_OUTPUT_DIRECTORY ${CMAKE_BINARY_DIR}/${CMAKE_INSTALL_LIBDIR})
  set(CMAKE_ARCHIVE_OUTPUT_DIRECTORY ${CMAKE_BINARY_DIR}/${CMAKE_INSTALL_LIBDIR})
  set(CMAKE_RUNTIME_OUTPUT_DIRECTORY ${CMAKE_BINARY_DIR}/${CMAKE_INSTALL_BINDIR})
  # for multi-config build system (e.g. xcode)
  foreach(OUTPUTCONFIG IN LISTS CMAKE_CONFIGURATION_TYPES)
    string(TOUPPER ${OUTPUTCONFIG} OUTPUTCONFIG)
    set(CMAKE_LIBRARY_OUTPUT_DIRECTORY_${OUTPUTCONFIG} ${CMAKE_BINARY_DIR}/${OUTPUTCONFIG}/${CMAKE_INSTALL_LIBDIR})
    set(CMAKE_ARCHIVE_OUTPUT_DIRECTORY_${OUTPUTCONFIG} ${CMAKE_BINARY_DIR}/${OUTPUTCONFIG}/${CMAKE_INSTALL_LIBDIR})
    set(CMAKE_RUNTIME_OUTPUT_DIRECTORY_${OUTPUTCONFIG} ${CMAKE_BINARY_DIR}/${OUTPUTCONFIG}/${CMAKE_INSTALL_BINDIR})
  endforeach()
else()
  # Currently Only support static build for windows
  option(BUILD_SHARED_LIBS "Build shared libraries (.dll)." OFF)
  set(CMAKE_LIBRARY_OUTPUT_DIRECTORY ${CMAKE_BINARY_DIR}/${CMAKE_INSTALL_BINDIR})
  set(CMAKE_ARCHIVE_OUTPUT_DIRECTORY ${CMAKE_BINARY_DIR}/${CMAKE_INSTALL_BINDIR})
  set(CMAKE_RUNTIME_OUTPUT_DIRECTORY ${CMAKE_BINARY_DIR}/${CMAKE_INSTALL_BINDIR})
  # for multi-config builds (e.g. msvc)
  foreach(OUTPUTCONFIG IN LISTS CMAKE_CONFIGURATION_TYPES)
    string(TOUPPER ${OUTPUTCONFIG} OUTPUTCONFIG)
    set(CMAKE_LIBRARY_OUTPUT_DIRECTORY_${OUTPUTCONFIG} ${CMAKE_BINARY_DIR}/${OUTPUTCONFIG}/${CMAKE_INSTALL_BINDIR})
    set(CMAKE_ARCHIVE_OUTPUT_DIRECTORY_${OUTPUTCONFIG} ${CMAKE_BINARY_DIR}/${OUTPUTCONFIG}/${CMAKE_INSTALL_BINDIR})
    set(CMAKE_RUNTIME_OUTPUT_DIRECTORY_${OUTPUTCONFIG} ${CMAKE_BINARY_DIR}/${OUTPUTCONFIG}/${CMAKE_INSTALL_BINDIR})
  endforeach()
endif()

# Best link static on Windows, if possible. Check : todo
if(BUILD_SHARED_LIBS AND MSVC)
  # message( SEND_ERROR "Best link static on Windows, if possible.")
  # message( FATAL_ERROR "You can not do this at all, CMake will exit." )

  set(CMAKE_WINDOWS_EXPORT_ALL_SYMBOLS ON)
endif()

include(CTest)

if(MSVC)
  # This option is only available when building with MSVC. By default, highs
  # is build using the cdecl calling convention, which is useful if you're
  # writing C. However, the CLR and Win32 API both expect stdcall.
  #
  # If you are writing a CLR program and want to link to highs, you'll want
  # to turn this on by invoking CMake with the "-DSTDCALL=ON" argument.
  option(STDCALL "Build highs with the __stdcall convention" OFF)
endif()


option(FORTRAN "Build Fortran interface" OFF)
message(STATUS "Build Fortran: ${FORTRAN}")
option(CSHARP "Build CSharp interface" OFF)
message(STATUS "Build CSharp: ${CSHARP}")

# ZLIB can be switched off, for building interfaces
option(ZLIB "Fast build: " ON)


# If wrapper are built, we need to have the install rpath in BINARY_DIR to package
if(PYTHON OR FORTRAN OR CSHARP)
  set(CMAKE_BUILD_WITH_INSTALL_RPATH TRUE)
endif()

# # For Python interface
# set(CMAKE_BUILD_WITH_INSTALL_RPATH TRUE)

# Basic type
include(CMakePushCheckState)
cmake_push_check_state(RESET)
set(CMAKE_EXTRA_INCLUDE_FILES "cstdint")
include(CheckTypeSize)
check_type_size("long" SIZEOF_LONG LANGUAGE CXX)
message(STATUS "Found long size: ${SIZEOF_LONG}")
check_type_size("long long" SIZEOF_LONG_LONG LANGUAGE CXX)
message(STATUS "Found long long size: ${SIZEOF_LONG_LONG}")
check_type_size("int64_t" SIZEOF_INT64_T LANGUAGE CXX)
message(STATUS "Found int64_t size: ${SIZEOF_INT64_T}")

check_type_size("unsigned long" SIZEOF_ULONG LANGUAGE CXX)
message(STATUS "Found unsigned long size: ${SIZEOF_ULONG}")
check_type_size("unsigned long long" SIZEOF_ULONG_LONG LANGUAGE CXX)
message(STATUS "Found unsigned long long size: ${SIZEOF_ULONG_LONG}")
check_type_size("uint64_t" SIZEOF_UINT64_T LANGUAGE CXX)
message(STATUS "Found uint64_t size: ${SIZEOF_UINT64_T}")

check_type_size("int *" SIZEOF_INT_P LANGUAGE CXX)
message(STATUS "Found int * size: ${SIZEOF_INT_P}")
cmake_pop_check_state()

# Require out-of-source builds
file(TO_CMAKE_PATH "${PROJECT_BINARY_DIR}/CMakeLists.txt" LOC_PATH)
if(EXISTS "${LOC_PATH}")
  message(FATAL_ERROR "You cannot build in a source directory (or any directory with a CMakeLists.txt file).
    Please make a build subdirectory. Feel free to remove CMakeCache.txt and CMakeFiles.")
endif()

option(BUILD_TESTING "Build Tests" ON)

if(DEFINED CMAKE_INTERPROCEDURAL_OPTIMIZATION)
  message(STATUS "IPO / LTO as requested by user: ${CMAKE_INTERPROCEDURAL_OPTIMIZATION}")
elseif(LINUX AND (NOT MSVC) AND (NOT CMAKE_CXX_COMPILER_ID STREQUAL "Clang"))
  include(CheckIPOSupported)
  check_ipo_supported(RESULT ipo_supported OUTPUT error)

  if(ipo_supported)
    message(STATUS "IPO / LTO enabled")
    set(CMAKE_INTERPROCEDURAL_OPTIMIZATION TRUE)
  else()
    message(STATUS "IPO / LTO not supported: <${error}>")
  endif()
endif()

# emscripten
option(EMSCRIPTEN_HTML "Emscripten HTML output" OFF)

endif() 

set(CMAKE_MACOSX_RPATH ON)

include(CheckCXXSourceCompiles)
check_cxx_source_compiles(
  "#include <immintrin.h>
    int main () {
        _mm_pause();
        return 0;
    }"
  HIGHS_HAVE_MM_PAUSE)

if(MSVC)
  check_cxx_source_compiles(
    "#include <intrin.h>
        #pragma intrinsic(_BitScanReverse)
        #pragma intrinsic(_BitScanReverse64)
        int main () {
            unsigned long x = 5;
            unsigned long y;
            _BitScanReverse(&y, x);
            _BitScanReverse64(&x, y);
            return 0;
        }"
    HIGHS_HAVE_BITSCAN_REVERSE)
else()
  check_cxx_source_compiles(
    "#include <cstdint>
         int main () {
            unsigned int x = 5;
            unsigned long long y = __builtin_clz(x);
            x = __builtin_clzll(y);
            return 0;
        }"
    HIGHS_HAVE_BUILTIN_CLZ)
endif()

include(CheckCXXCompilerFlag)

if(NOT FAST_BUILD)

  option(CMAKE_WINDOWS_EXPORT_ALL_SYMBOLS "Export all symbols into the DLL" ON)

  set(CMAKE_LIBRARY_OUTPUT_DIRECTORY ${HIGHS_BINARY_DIR}/${CMAKE_INSTALL_LIBDIR})
  set(CMAKE_RUNTIME_OUTPUT_DIRECTORY ${HIGHS_BINARY_DIR}/${CMAKE_INSTALL_BINDIR})
  set(CMAKE_ARCHIVE_OUTPUT_DIRECTORY ${HIGHS_BINARY_DIR}/${CMAKE_INSTALL_LIBDIR})

  option(BUILD_TESTING "Build Tests" ON)

  # Function to set compiler flags on and off easily.
  function(enable_cxx_compiler_flag_if_supported flag)
    string(FIND "${CMAKE_CXX_FLAGS}" "${flag}" flag_already_set)
    if(flag_already_set EQUAL -1)
      check_cxx_compiler_flag("${flag}" flag_supported)
      if(flag_supported)
        set(CMAKE_CXX_FLAGS "${CMAKE_CXX_FLAGS} ${flag}" PARENT_SCOPE)
      endif()
      unset(flag_supported CACHE)
    endif()
  endfunction()

  # usage: turn pedantic on for even more warnings.
  enable_cxx_compiler_flag_if_supported("-Wall")
  enable_cxx_compiler_flag_if_supported("-Wextra")
  enable_cxx_compiler_flag_if_supported("-Wno-unused-parameter")
  enable_cxx_compiler_flag_if_supported("-Wno-format-truncation")
  enable_cxx_compiler_flag_if_supported("-pedantic")
endif()

if(CMAKE_SYSTEM_PROCESSOR MATCHES "^(x86\_64|i686)")
  if (WIN32)
    message("FLAG_MPOPCNT_SUPPORTED is not available on this architecture")
  else()
    set(CMAKE_CXX_FLAGS "${CMAKE_CXX_FLAGS} -mpopcnt")
  endif()
elseif(CMAKE_SYSTEM_PROCESSOR MATCHES "^(ppc64|powerpc64)" AND NOT APPLE)
  set(CMAKE_CXX_FLAGS "${CMAKE_CXX_FLAGS} -mpopcntd")
else()
  message("FLAG_MPOPCNT_SUPPORTED is not available on this architecture")
endif()

option(DEBUGSOL "check the debug solution" OFF)

if(DEBUGSOL)
  add_definitions("-DHIGHS_DEBUGSOL")
endif()

option(HIGHSINT64 "Use 64 bit integers indexing" OFF)

if(NOT(${HIGHSINT64} STREQUAL "OFF"))
  message(STATUS "HIGHSINT64: " ${HIGHSINT64})
endif()

# At the moment there is a threading bug on Windows; this is the workaround
option(HIGHS_NO_DEFAULT_THREADS "Disable multithreading" OFF)

if(NOT(${HIGHS_NO_DEFAULT_THREADS} STREQUAL "OFF"))
	message(STATUS "Default multithreading: disabled")
endif()

# If Visual Studio targets are being built.
if(MSVC)
  add_definitions(/W4)
  add_definitions(/wd4018 /wd4061 /wd4100 /wd4101 /wd4127 /wd4189 /wd4244 /wd4245 /wd4267 /wd4324 /wd4365 /wd4389 /wd4456 /wd4457 /wd4458 /wd4459 /wd4514 /wd4701 /wd4820)
  add_definitions(/MP)
  add_definitions(-D_CRT_SECURE_NO_WARNINGS)

  if(STDCALL)
    # /Gz - stdcall calling convention
    add_definitions(/Gz)
  endif()

  #
  # This fouls up building HiGHS as part of a larger CMake project: see #1129.
  # Setting it will speed up run-time in debug (and compile-time?)
  #
  # add_definitions(-D_ITERATOR_DEBUG_LEVEL=0)
endif()

if(NOT FAST_BUILD OR FORTRAN)
  include(CheckLanguage)
  if(NOT MSVC)
    check_language("Fortran")
  endif()
  if(CMAKE_Fortran_COMPILER)
    enable_language(Fortran)
    set(FORTRAN_FOUND ON)
  else()
    set(FORTRAN_FOUND OFF)
  endif(CMAKE_Fortran_COMPILER)
endif()

if(NOT FAST_BUILD OR CSHARP)
  check_language("CSharp")
  if(CMAKE_CSharp_COMPILER)
    enable_language(CSharp)
    set(CSHARP_FOUND ON)
  else()
    set(CSHARP_FOUND OFF)
  endif(CMAKE_CSharp_COMPILER)
endif()

check_cxx_compiler_flag("-fno-omit-frame-pointer" NO_OMIT_FRAME_POINTER_FLAG_SUPPORTED)
if(NO_OMIT_FRAME_POINTER_FLAG_SUPPORTED)
  set(CMAKE_C_FLAGS_RELWITHDEBINFO "${CMAKE_C_FLAGS_DEBUG} ${CMAKE_C_FLAGS_RELEASE} -fno-omit-frame-pointer")
  set(CMAKE_CXX_FLAGS_RELWITHDEBINFO "${CMAKE_CXX_FLAGS_DEBUG} ${CMAKE_CXX_FLAGS_RELEASE} -fno-omit-frame-pointer")
  set(CMAKE_C_FLAGS_DEBUG "${CMAKE_C_FLAGS_DEBUG} -fno-omit-frame-pointer")
  set(CMAKE_CXX_FLAGS_DEBUG "${CMAKE_CXX_FLAGS_DEBUG} -fno-omit-frame-pointer")
else()
  set(CMAKE_C_FLAGS_RELWITHDEBINFO "${CMAKE_C_FLAGS_DEBUG} ${CMAKE_C_FLAGS_RELEASE}")
  set(CMAKE_CXX_FLAGS_RELWITHDEBINFO "${CMAKE_CXX_FLAGS_DEBUG} ${CMAKE_CXX_FLAGS_RELEASE}")
endif()

# uncomment for memory debugging
# set (CMAKE_CXX_FLAGS_RELWITHDEBINFO "${CMAKE_CXX_FLAGS_RELWITHDEBINFO} -fno-omit-frame-pointer -fsanitize=address -fsanitize=undefined")
# set (CMAKE_LINKER_FLAGS_RELWITHDEBINFO "${CMAKE_LINKER_FLAGS_RELWITHDEBINFO} -fno-omit-frame-pointer -fsanitize=address -fsanitize=undefined")
# set (CMAKE_CXX_FLAGS_DEBUG "${CMAKE_CXX_FLAGS_DEBUG} -fno-omit-frame-pointer -fsanitize=address -fsanitize=undefined")
# set (CMAKE_LINKER_FLAGS_DEBUG "${CMAKE_LINKER_FLAGS_DEBUG} -fno-omit-frame-pointer -fsanitize=address -fsanitize=undefined")

# if zlib is found, then we can enable reading zlib-compressed input
if(ZLIB)
  find_package(ZLIB 1.2.3)
endif()

include(CPack)
set(CPACK_RESOURCE_FILE_LICENSE "${HIGHS_SOURCE_DIR}/COPYING")
set(CPACK_PACKAGE_VERSION_MAJOR "${HIGHS_VERSION_MAJOR}")
set(CPACK_PACKAGE_VERSION_MINOR "${HIGHS_VERSION_MINOR}")
set(CPACK_PACKAGE_VERSION_PATCH "${HIGHS_VERSION_PATCH}")
set(CPACK_PACKAGE_VENDOR "University of Edinburgh")

find_program(GIT git)

if((GIT) AND(EXISTS ${HIGHS_SOURCE_DIR}/.git))
  execute_process(
    COMMAND ${GIT} describe --always --dirty
    WORKING_DIRECTORY ${HIGHS_SOURCE_DIR}
    OUTPUT_VARIABLE GITHASH OUTPUT_STRIP_TRAILING_WHITESPACE)
  string(REGEX REPLACE "^.*-g" "" GITHASH ${GITHASH})
else()
  set(GITHASH "n/a")
endif()
message(STATUS "Git hash: " ${GITHASH})

string(TIMESTAMP TODAY "%Y-%m-%d")
message(STATUS "Compilation date: " ${TODAY})

if(NOT FAST_BUILD)
  # For the moment keep above coverage part in case we are testing at CI.
  option(CI "CI extended tests" ON)

  # Coverage part
  # 'make coverage' to start the coverage process
  option(HIGHS_COVERAGE "Activate the code coverage compilation" OFF)

  if(HIGHS_COVERAGE)
    if(CMAKE_CXX_COMPILER_ID STREQUAL "GNU")
      set(CMAKE_C_FLAGS_DEBUG "${CMAKE_C_FLAGS_DEBUG}    -O0 --coverage")
      set(CMAKE_CXX_FLAGS_DEBUG "${CMAKE_CXX_FLAGS_DEBUG}  -O0 --coverage")
      set(CMAKE_EXE_LINKER_FLAGS "${CMAKE_EXE_LINKER_FLAGS} -O0 --coverage")
    endif()

    if(CMAKE_CXX_COMPILER_ID STREQUAL "Clang")
      set(CMAKE_C_FLAGS_DEBUG "${CMAKE_C_FLAGS_DEBUG}   -fprofile-arcs -ftest-coverage -Xclang -coverage-cfg-checksum -Xclang -coverage-no-function-names-in-data -Xclang -coverage-version='408*'")
      set(CMAKE_CXX_FLAGS_DEBUG "${CMAKE_CXX_FLAGS_DEBUG} -fprofile-arcs -ftest-coverage -Xclang -coverage-cfg-checksum -Xclang -coverage-no-function-names-in-data -Xclang -coverage-version='408*'")
    endif()
  endif()

  if(HIGHS_COVERAGE)
    if(NOT CMAKE_BUILD_TYPE STREQUAL "DEBUG")
      message(FATAL_ERROR "Warning: to enable coverage, you must compile in DEBUG mode")
    endif()
  endif()

  if(HIGHS_COVERAGE)
    if(WIN32)
      message(FATAL_ERROR "Error: code coverage analysis is only available under Linux for now.")
    endif()

    find_program(GCOV_PATH gcov)
    find_program(LCOV_PATH lcov)
    find_program(GENHTML_PATH genhtml)

    if(NOT GCOV_PATH)
      message(FATAL_ERROR "gcov not found! Please install lcov and gcov. Aborting...")
    endif()

    if(NOT LCOV_PATH)
      message(FATAL_ERROR "lcov not found! Please install lcov and gcov. Aborting...")
    endif()

    if(NOT GENHTML_PATH)
      message(FATAL_ERROR "genhtml not found! Please install lcov and gcov. Aborting...")
    endif()

    # Capturing lcov counters and generating report
    if(NOT CI)
      add_custom_target(coverage
        COMMAND ${LCOV_PATH} --directory ${CMAKE_BINARY_DIR} --zerocounters
        COMMAND ${LCOV_PATH} --capture --initial --directory ${CMAKE_BINARY_DIR}/bin --output-file ${CMAKE_BINARY_DIR}/coverage.info
        COMMAND ${CMAKE_COMMAND} -E chdir ${CMAKE_BINARY_DIR} ${CMAKE_CTEST_COMMAND} -LE "(LONG|FAIL)" || true
        COMMAND ${LCOV_PATH} --capture --directory ${CMAKE_BINARY_DIR}/bin --directory ${CMAKE_BINARY_DIR}/src --directory ${CMAKE_BINARY_DIR}/app --directory ${CMAKE_BINARY_DIR}/check --output-file ${CMAKE_BINARY_DIR}/coverage.info
        COMMAND ${LCOV_PATH} --remove "*/usr/include/*" --output-file ${CMAKE_BINARY_DIR}/coverage.info.cleaned
        COMMAND ${GENHTML_PATH} -o ${CMAKE_BINARY_DIR}/coverage ${CMAKE_BINARY_DIR}/coverage.info.cleaned
        COMMAND ${CMAKE_COMMAND} -E remove ${CMAKE_BINARY_DIR}/coverage.info.cleaned
        VERBATIM
        WORKING_DIRECTORY ${CMAKE_BINARY_DIR}
        COMMENT "Resetting code coverage counters to zero.
    Processing code coverage counters and generating report.
    You can zip the directory ${CMAKE_BINARY_DIR}/coverage and upload the content to a web server.")
    else()
      add_custom_target(ci_cov
        COMMAND ${LCOV_PATH} --directory ${CMAKE_BINARY_DIR} --zerocounters
        COMMAND ${LCOV_PATH} --capture --initial --directory ${CMAKE_BINARY_DIR}/bin --output-file ${CMAKE_BINARY_DIR}/coverage.info
        COMMAND ${CMAKE_COMMAND} -E chdir ${CMAKE_BINARY_DIR} ${CMAKE_CTEST_COMMAND} -LE "(LONG|FAIL)" || true
        COMMAND ${LCOV_PATH} --capture --directory ${CMAKE_BINARY_DIR}/bin --directory ${CMAKE_BINARY_DIR}/src --directory ${CMAKE_BINARY_DIR}/app --directory ${CMAKE_BINARY_DIR}/check --output-file ${CMAKE_BINARY_DIR}/coverage.info
        VERBATIM
        WORKING_DIRECTORY ${CMAKE_BINARY_DIR}
        COMMENT "Resetting code coverage counters to zero.")
    endif()
  endif()

  # whether to use shared or static libraries
  option(SHARED "Build shared libraries" ON)
  set(BUILD_SHARED_LIBS ${SHARED})
  message(STATUS "Build shared libraries: " ${SHARED})

  if(CMAKE_BUILD_TYPE STREQUAL RELEASE)
    set(HiGHSRELEASE ON)
    add_compile_definitions("NDEBUG")
  endif()
  message(STATUS "Build type: ${CMAKE_BUILD_TYPE}")

  configure_file(${HIGHS_SOURCE_DIR}/src/HConfig.h.in ${HIGHS_BINARY_DIR}/HConfig.h)
  include_directories(
    ${HIGHS_BINARY_DIR}
    ${HIGHS_SOURCE_DIR}/app
    ${HIGHS_SOURCE_DIR}/extern
    ${HIGHS_SOURCE_DIR}/extern/zstr
    ${HIGHS_SOURCE_DIR}/src
    ${HIGHS_SOURCE_DIR}/src/io
    ${HIGHS_SOURCE_DIR}/src/ipm/ipx
    ${HIGHS_SOURCE_DIR}/src/ipm/basiclu
    ${HIGHS_SOURCE_DIR}/src/lp_data
    ${HIGHS_SOURCE_DIR}/src/mip
    ${HIGHS_SOURCE_DIR}/src/model
    ${HIGHS_SOURCE_DIR}/src/presolve
    ${HIGHS_SOURCE_DIR}/src/qpsolver
    ${HIGHS_SOURCE_DIR}/src/simplex
    ${HIGHS_SOURCE_DIR}/src/test
    ${HIGHS_SOURCE_DIR}/src/util)

  # explicitly switch on colored output for ninja
  if(CMAKE_CXX_COMPILER_ID STREQUAL "Clang" OR CMAKE_CXX_COMPILER_ID STREQUAL "GNU")
    if(CMAKE_GENERATOR STREQUAL "Ninja")
      set(CMAKE_CXX_FLAGS "${CMAKE_CXX_FLAGS} -fdiagnostics-color=always")
    endif()
  endif()

  # if(CMAKE_BUILD_TYPE STREQUAL Debug OR CMAKE_BUILD_TYPE STREQUAL debug)
  #   enable_cxx_compiler_flag_if_supported("-D_GLIBCXX_DEBUG")
  # endif()

  # use, i.e. don't skip the full RPATH for the build tree
  # set(CMAKE_SKIP_BUILD_RPATH FALSE)

  # when building, don't use the install RPATH already
  # (but later on when installing)
  # set(CMAKE_BUILD_WITH_INSTALL_RPATH FALSE)
  # set(CMAKE_INSTALL_RPATH "${CMAKE_INSTALL_PREFIX}/${CMAKE_INSTALL_LIBDIR}")

  # Targets
  enable_testing()
  add_subdirectory(app)
  if(BUILD_TESTING)
    add_subdirectory(check)
  endif()
  add_subdirectory(src)

else(FAST_BUILD)

  message(STATUS "FAST_BUILD set to on.")

  # if(CMAKE_BUILD_TYPE STREQUAL RELEASE)
  # endif()
  # message(STATUS "Build type: ${CMAKE_BUILD_TYPE}")

  include(CMakeDependentOption)

  option(BUILD_EXAMPLES "Build examples" ON)
  message(STATUS "Build examples: ${BUILD_EXAMPLES}")

  CMAKE_DEPENDENT_OPTION(BUILD_CXX_EXAMPLE "Build cxx example" ON "BUILD_EXAMPLES;BUILD_CXX" OFF)
  message(STATUS "Build C++: ${BUILD_CXX_EX}")
  CMAKE_DEPENDENT_OPTION(BUILD_PYTHON_EXAMPLE "Build Python example" ON "BUILD_EXAMPLES;PYTHON" OFF)
  message(STATUS "Build Python: ${BUILD_PYTHON_EXAMPLE}")
  CMAKE_DEPENDENT_OPTION(BUILD_CSHARP_EXAMPLE "Build CSharp example" ON "BUILD_EXAMPLES;CSHARP" OFF)
  message(STATUS "Build CSharp: ${BUILD_CSHARP_EXAMPLE}")

  # IF BUILD_DEPS=ON THEN Force all BUILD_*=ON
  CMAKE_DEPENDENT_OPTION(BUILD_ZLIB "Build the ZLIB dependency Library" OFF
    "NOT BUILD_DEPS" ON)
  message(STATUS "Build ZLIB: ${BUILD_ZLIB}")

  option(JULIA "Build library and executable for Julia" OFF)

  include(cpp-highs)

  if(PYTHON)
    # set (BUILD_RPATH_USE_ORIGIN ON)
    include(python-highs)
  else()
    include(c-highs)
    # Add tests in examples/tests
    add_subdirectory(examples)
    add_subdirectory(app)
  endif()

<<<<<<< HEAD
  if(EXP)
    add_executable(doctest)

    # target_sources(doctest PRIVATE check/doctest/TestPresolveColumnSingletons.cpp)
    target_sources(doctest PRIVATE check/doctest/TestPresolveIssue.cpp)

    if(NOT APPLE)
      # triggers hanging on macOS
      target_sources(doctest PRIVATE check/doctest/TestGas11.cpp)
    endif()

    target_include_directories(doctest PRIVATE extern)
    target_link_libraries(doctest highs)
  endif()

=======
  # Add tests in examples/tests
  add_subdirectory(examples)

  add_subdirectory(app)
>>>>>>> 966c352b
endif()<|MERGE_RESOLUTION|>--- conflicted
+++ resolved
@@ -546,7 +546,6 @@
     add_subdirectory(app)
   endif()
 
-<<<<<<< HEAD
   if(EXP)
     add_executable(doctest)
 
@@ -562,10 +561,4 @@
     target_link_libraries(doctest highs)
   endif()
 
-=======
-  # Add tests in examples/tests
-  add_subdirectory(examples)
-
-  add_subdirectory(app)
->>>>>>> 966c352b
 endif()