--- conflicted
+++ resolved
@@ -160,24 +160,9 @@
     endif()
 endif()
 
-<<<<<<< HEAD
-# Fast build: No interfaces (apart from c); New (short) ctest instances,
-# static library and exe without PIC. Used for gradually updating the CMake
-# targets build and install / export.
-
-option(FAST_BUILD "Fast build: only build static lib and exe and quick test." OFF)
-
-# interfaces
-option(PYTHON "Build Python interface" OFF)
-option(FORTRAN "Build Fortran interface" OFF)
-option(CSHARP "Build CSharp interface" OFF)
-
 # emscripten
 option(EMSCRIPTEN_HTML "Emscripten HTML output" OFF)
 
-# set the correct rpath for OS X
-=======
->>>>>>> 681b535e
 set(CMAKE_MACOSX_RPATH ON)
 
 include(CheckCXXSourceCompiles)
