--- conflicted
+++ resolved
@@ -11,13 +11,9 @@
 set(TEST_SOURCES
     TestMain.cpp
     TestFilereader.cpp
-<<<<<<< HEAD
-    TestSetup.cpp
-    TestIO.cpp)
-=======
+    TestIO.cpp
     TestLpValidation.cpp
     TestSetup.cpp)
->>>>>>> ba5b59f6
 
 add_executable(unit_tests ${TEST_SOURCES})
 target_link_libraries(unit_tests libhighs Catch)
