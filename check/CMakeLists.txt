--- conflicted
+++ resolved
@@ -14,17 +14,12 @@
 # Make test executable
 set(TEST_SOURCES
     TestMain.cpp
-<<<<<<< HEAD
-=======
     TestOptions.cpp
     TestPresolve.cpp
-    TestFilereader.cpp
->>>>>>> 5a0c7703
     TestIO.cpp
     TestSort.cpp
     TestSetup.cpp
     TestFilereader.cpp
-    TestOptions.cpp
     TestInfo.cpp
     TestBasisSolves.cpp
     TestLpValidation.cpp
