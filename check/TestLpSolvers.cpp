--- conflicted
+++ resolved
@@ -281,15 +281,9 @@
   REQUIRE(return_status == HighsStatus::kOk);
 
   const HighsInfo& info = highs.getInfo();
-  REQUIRE(info.num_dual_infeasibilities ==
-          0);  // Now etamacro is solved properly it's not 1);
-
-<<<<<<< HEAD
-  REQUIRE(info.simplex_iteration_count ==
-          531);  // Now etamacro is solved properly it's not 529);
-=======
-  REQUIRE(info.simplex_iteration_count == 443);
->>>>>>> 363dd4e8
+  REQUIRE(info.num_dual_infeasibilities == 0);
+
+  REQUIRE(info.simplex_iteration_count == 445);
 
   HighsModelStatus model_status = highs.getModelStatus();
   REQUIRE(model_status ==
