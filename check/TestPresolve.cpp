--- conflicted
+++ resolved
@@ -260,10 +260,7 @@
   status = highs.run();
 
   highs.resetGlobalScheduler(true);
-<<<<<<< HEAD
-=======
-
->>>>>>> 042c262a
+
   return status;
 }
 
@@ -321,11 +318,9 @@
   assert(status == HighsStatus::kOk);
 
   status = highs.run();
-<<<<<<< HEAD
-=======
-
->>>>>>> 042c262a
-  highs.resetGlobalScheduler(true);
+
+  highs.resetGlobalScheduler(true);
+
   return status;
 }
 
@@ -382,11 +377,9 @@
   assert(status == HighsStatus::kOk);
 
   status = highs.run();
-<<<<<<< HEAD
-=======
-
->>>>>>> 042c262a
-  highs.resetGlobalScheduler(true);
+
+  highs.resetGlobalScheduler(true);
+
   return status;
 }
 
@@ -424,11 +417,9 @@
   assert(status == HighsStatus::kOk);
 
   status = highs.run();
-<<<<<<< HEAD
-=======
-
->>>>>>> 042c262a
-  highs.resetGlobalScheduler(true);
+
+  highs.resetGlobalScheduler(true);
+
   return status;
 }
 
@@ -467,11 +458,9 @@
 
   highs.run();
   status = highs.run();
-<<<<<<< HEAD
-=======
-
->>>>>>> 042c262a
-  highs.resetGlobalScheduler(true);
+
+  highs.resetGlobalScheduler(true);
+
   return status;
 }
 
@@ -559,11 +548,9 @@
   assert(status == HighsStatus::kOk);
 
   status = highs.run();
-<<<<<<< HEAD
-=======
-
->>>>>>> 042c262a
-  highs.resetGlobalScheduler(true);
+
+  highs.resetGlobalScheduler(true);
+
   return status;
 }
 
