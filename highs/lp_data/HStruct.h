--- conflicted
+++ resolved
@@ -159,19 +159,11 @@
 };
 
 struct HighsLinearObjective {
-<<<<<<< HEAD
-  double weight = 0.0;
-  double offset = 0.0;
-  std::vector<double> coefficients;
-  double abs_tolerance = 0.0;
-  double rel_tolerance = 0.0;
-=======
   double weight = 0;
   double offset = 0;
   std::vector<double> coefficients;
   double abs_tolerance = -1;
   double rel_tolerance = -1;
->>>>>>> 3a6d2977
   HighsInt priority = 0;
   void clear();
 };
