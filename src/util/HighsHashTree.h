--- conflicted
+++ resolved
@@ -121,15 +121,10 @@
     template <int kOtherSize>
     InnerLeaf(InnerLeaf<kOtherSize>&& other) {
       assert(other.size <= capacity());
-<<<<<<< HEAD
-      memcpy((void*)this, (void*)&other,
-             (char*)&other.hashes[other.size + 1] - (char*)&other);
-=======
       occupation = other.occupation;
       size = other.size;
       std::copy(other.hashes.cbegin(),
                 std::next(other.hashes.cbegin(), size + 1), hashes.begin());
->>>>>>> 584069fb
       std::move(other.entries.begin(), std::next(other.entries.begin(), size),
                 entries.begin());
     }
