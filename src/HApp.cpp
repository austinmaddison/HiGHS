--- conflicted
+++ resolved
@@ -956,7 +956,6 @@
   }
   else
   {
-<<<<<<< HEAD
       if ( status == HPresolve::Infeasible )
         mod.problemStatus = 1;
       else if ( status == HPresolve::Unbounded)
@@ -967,16 +966,6 @@
       }
 
       mod.util_reportSolverOutcome("Presolve");
-=======
-    std::cout << "Presolve detected problem status: ";
-    if (status == HPresolve::Infeasible)
-      std::cout << "Infeasible" << std::endl;
-    else if (status == HPresolve::Unbounded)
-      std::cout << "Unbounded" << std::endl;
-    else
-      std::cout << "Unknown, status=" << status << std::endl;
-    return 0;
->>>>>>> f51a68f8
   }
 
   return mod.util_getObjectiveValue();
