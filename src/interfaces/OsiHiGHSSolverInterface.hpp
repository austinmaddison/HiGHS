--- conflicted
+++ resolved
@@ -380,10 +380,6 @@
 
 private:
   Highs* highs;
-<<<<<<< HEAD
-=======
-  HighsLp* lp;
->>>>>>> 354d5457
   HighsStatus status = HighsStatus::Init;
   mutable double* rowRange = NULL;
   mutable double* rhs = NULL;
