/* * * * * * * * * * * * * * * * * * * * * * * * * * * * * * * * * * * * */
/*                                                                       */
/*    This file is part of the HiGHS linear optimization suite           */
/*                                                                       */
/*    Written and engineered 2008-2022 at the University of Edinburgh    */
/*                                                                       */
/*    Available as open-source under the MIT License                     */
/*                                                                       */
/*    Authors: Julian Hall, Ivet Galabova, Leona Gottwald and Michael    */
/*    Feldmeier                                                          */
/*                                                                       */
/* * * * * * * * * * * * * * * * * * * * * * * * * * * * * * * * * * * * */
#ifndef HIGHS_C_API
#define HIGHS_C_API

#include "util/HighsInt.h"
const HighsInt HighsStatuskError = -1;
const HighsInt HighsStatuskOk = 0;
const HighsInt HighsStatuskWarning = 1;

#ifdef __cplusplus
extern "C" {
#endif

/**
 * Formulate and solve a linear program using HiGHS.
 *
 * @param numcol    the number of columns
 * @param numrow    the number of rows
 * @param numnz     the number of nonzeros in the constraint matrix
 * @param a_format  the format of the constraint matrix
 * @param sense     the optimization sense. Use -1 for maximization, 1 otherwise
 * @param offset    the objective constant
 * @param colcost   array of length [numcol] with the column costs
 * @param collower  array of length [numcol] with the column lower bounds
 * @param colupper  array of length [numcol] with the column upper bounds
 * @param rowlower  array of length [numrow] with the row lower bounds
 * @param rowupper  array of length [numrow] with the row upper bounds
 * @param astart    the constraint matrix is provided to HiGHS in compressed
 *                  sparse column form (if `a_format` is `kColwise`, otherwise
 *                  compressed sparse row form). The sparse matrix consists of
 *                  three arrays, `astart`, `aindex`, and `avalue`. `astart` is
 *                  an array of length [numcol] containing the starting index of
 *                  each column in `aindex`. If `a_format` is `kRowwise` the
 *                  array is of length [numrow] corresponding to each row.
 * @param aindex    array of length [numnz] with indices of matrix entries
 * @param avalue    array of length [numnz] with values of matrix entries
 *
 * @param colvalue       array of length [numcol], filled with the primal column
 *                       solution
 * @param coldual        array of length [numcol], filled with the dual column
 *                       solution
 * @param rowvalue       array of length [numrow], filled with the primal row
 *                       solution
 * @param rowdual        array of length [numrow], filled with the dual row
 *                       solution
 * @param colbasisstatus array of length [numcol], filled with the basis status
 *                       of the columns
 * @param rowbasisstatus array of length [numrow], filled with the basis status
 *                       of the rows
 * @param modelstatus    termination status of the model after the solve
 *
 * @returns A non-zero return value indicates that a problem occured
 */
HighsInt Highs_lpCall(const HighsInt numcol, const HighsInt numrow,
                      const HighsInt numnz, const HighsInt a_format,
                      const HighsInt sense, const double offset,
                      const double* colcost, const double* collower,
                      const double* colupper, const double* rowlower,
                      const double* rowupper, const HighsInt* astart,
                      const HighsInt* aindex, const double* avalue,
                      double* colvalue, double* coldual, double* rowvalue,
                      double* rowdual, HighsInt* colbasisstatus,
                      HighsInt* rowbasisstatus, HighsInt* modelstatus);

/**
 * Formulate and solve a mixed-integer linear program using HiGHS.
 *
 * The signature of this method is identical to `Highs_lpCall`, except that it
 * has an additional `integrality` argument, and that it is missing the
 * `coldual`, `rowdual`, `colbasisstatus` and `rowbasisstatus` arguments.
 *
 * @param integrality   array of length [numcol] indicating whether the columns
 *                      are continuous (0) or integer (1)
 *
 * @returns A non-zero return value indicates that a problem occured
 */
HighsInt Highs_mipCall(const HighsInt numcol, const HighsInt numrow,
                       const HighsInt numnz, const HighsInt a_format,
                       const HighsInt sense, const double offset,
                       const double* colcost, const double* collower,
                       const double* colupper, const double* rowlower,
                       const double* rowupper, const HighsInt* astart,
                       const HighsInt* aindex, const double* avalue,
                       const HighsInt* integrality, double* colvalue,
                       double* rowvalue, HighsInt* modelstatus);

/**
 * Formulate and solve a quadratic program using HiGHS.
 *
 * The signature of this method is identical to `Highs_lpCall`, except that it
 * has additional arguments for specifying the Hessian matrix.

 * @param q_numnz   the number of nonzeros in the Hessian matrix
 * @param q_format  the format of the Hessian matrix. If q_numnz > 0, this
                    must be 1
 * @param qstart    the Hessian matrix is provided in the same format as the
 *                  constraint matrix, using `qstart`, `qindex`, and `qvalue` in
 *                  the place of `astart`, `aindex`, and `avalue`
 * @param qindex    array of length [q_numnz] with indices of matrix entries
 * @param qvalue    array of length [q_numnz] with values of matrix entries
  *
 * @returns A non-zero return value indicates that a problem occured
 */
HighsInt Highs_qpCall(
    const HighsInt numcol, const HighsInt numrow, const HighsInt numnz,
    const HighsInt q_numnz, const HighsInt a_format, const HighsInt q_format,
    const HighsInt sense, const double offset, const double* colcost,
    const double* collower, const double* colupper, const double* rowlower,
    const double* rowupper, const HighsInt* astart, const HighsInt* aindex,
    const double* avalue, const HighsInt* qstart, const HighsInt* qindex,
    const double* qvalue, double* colvalue, double* coldual, double* rowvalue,
    double* rowdual, HighsInt* colbasisstatus, HighsInt* rowbasisstatus,
    HighsInt* modelstatus);

/**
 * Create a HiGHS model object and return the reference.
 *
 * Call `Highs_destroy` on the returned reference to clean up allocated memory.
 *
 * @returns A pointer to the HiGHS model object
 */
void* Highs_create(void);

/**
 * Destroy the model `highs` created by `Highs_create` and free all
 * corresponding memory. Future calls using `highs` are not allowed.
 *
 * To empty a model without invalidating `highs`, see `Highs_clearModel`.
 *
 * @param highs a pointer to the HiGHS model object
 */
void Highs_destroy(void* highs);

/**
 * Read a model from `filename` into `highs`.
 *
 * @param highs     a pointer to the HiGHS model object
 * @param filename  the filename to read.
 *
 * @returns A non-zero return value indicates that a problem occured
 */
HighsInt Highs_readModel(void* highs, const char* filename);

/**
 * Write the model `highs` to `filename`.
 *
 * @param highs     a pointer to the HiGHS model object
 * @param filename  the filename to write.
 *
 * @returns A non-zero return value indicates that a problem occured
 */
HighsInt Highs_writeModel(void* highs, const char* filename);

/**
 * Remove all variables and constraints from the model `highs`, but do not
 * invalidate the pointer `highs`. Future calls (for example, adding new
 * variables and constraints) are allowed.
 *
 * See `Highs_destroy` to clear the model and free all associated memory.
 *
 * @param highs a pointer to the HiGHS model object
 *
 * @returns A non-zero return value indicates that a problem occured
 */
HighsInt Highs_clearModel(void* highs);

/**
 * Optimize a model. The algorithm used by HiGHS depends on the options that
 * have been set.
 *
 * @param highs a pointer to the HiGHS model object
 *
 * @returns A non-zero return value indicates that a problem occured
 */
HighsInt Highs_run(void* highs);

/**
 * Write the solution information (including basis status if available) to a
 * file.
 *
 * See also: `Highs_writeSolutionPretty`.
 *
 * @param highs     a pointer to the HiGHS model object
 * @param filename  the name of the file to write the results to
 *
 * @returns A non-zero return value indicates that a problem occured
 */
HighsInt Highs_writeSolution(const void* highs, const char* filename);

/**
 * Write the solution information (including basis status if available) to a
 * file in a human-readable format.
 *
 * The method identical to `Highs_writeSolution`, except that the printout is in
 * a human-readiable format.
 *
 * @param highs     a pointer to the HiGHS model object
 * @param filename  the name of the file to write the results to
 *
 * @returns A non-zero return value indicates that a problem occured
 */
HighsInt Highs_writeSolutionPretty(const void* highs, const char* filename);

/**
 * Pass a linear program (LP) to HiGHS in a single function call.
 *
 * The signature of this function is identical to `Highs_passModel`, without the
 * arguments for passing the Hessian matrix of a quadratic program and the
 * integrality vector.
 *
 * @returns A non-zero return value indicates that a problem occured
 */
HighsInt Highs_passLp(void* highs, const HighsInt numcol, const HighsInt numrow,
                      const HighsInt numnz, const HighsInt a_format,
                      const HighsInt sense, const double offset,
                      const double* colcost, const double* collower,
                      const double* colupper, const double* rowlower,
                      const double* rowupper, const HighsInt* astart,
                      const HighsInt* aindex, const double* avalue);

/**
 * Pass a mixed-integer linear program (MILP) to HiGHS in a single function
 * call.
 *
 * The signature of function is identical to `Highs_passModel`, without the
 * arguments for passing the Hessian matrix of a quadratic program.
 *
 * @returns A non-zero return value indicates that a problem occured
 */
HighsInt Highs_passMip(void* highs, const HighsInt numcol,
                       const HighsInt numrow, const HighsInt numnz,
                       const HighsInt a_format, const HighsInt sense,
                       const double offset, const double* colcost,
                       const double* collower, const double* colupper,
                       const double* rowlower, const double* rowupper,
                       const HighsInt* astart, const HighsInt* aindex,
                       const double* avalue, const HighsInt* integrality);

/**
 * Pass a model to HiGHS in a single function call. This is faster than
 * constructing the model using `Highs_addRow` and `Highs_addCol`.
 *
 * @param highs     a pointer to the HiGHS model object
 * @param numcol    the number of columns
 * @param numrow    the number of rows
 * @param numnz     the number of elements in the constraint matrix
 * @param q_num_nz  the number of elements in the Hessian matrix
 * @param a_format  the format of the constraint matrix to use. See
 *                  HighsMatrixFormat for more details.
 * @param q_format  the format of the Hessian matrix to use. See
 *                  HighsMatrixFormat for more details.
 * @param sense     the optimization sense (-1 for maximization, 1 for
 *                  minimization)
 * @param offset    the constant term in the objective function
 * @param colcost   array of length [numcol] with the objective coefficients
 * @param collower  array of length [numcol] with the lower column bounds
 * @param colupper  array of length [numcol] with the upper column bounds
 * @param rowlower  array of length [numrow] with the upper row bounds
 * @param rowupper  array of length [numrow] with the upper row bounds
 * @param astart    the constraint matrix is provided to HiGHS in compressed
 *                  sparse column form (if `a_format` is `kColwise`, otherwise
 *                  compressed sparse row form). The sparse matrix consists of
 *                  three arrays, `astart`, `aindex`, and `avalue`. `astart` is
 *                  an array of length [numcol] containing the starting index of
 *                  each column in `aindex`. If `a_format` is `kRowwise` the
 *                  array is of length [numrow] corresponding to each row.
 * @param aindex    array of length [numnz] with indices of matrix entries
 * @param avalue    array of length [numnz] with values of matrix entries
 * @param qstart    the Hessian matrix is provided in the same format as the
 *                  constraint matrix, using `qstart`, `qindex`, and `qvalue` in
 *                  the place of `astart`, `aindex`, and `avalue`. If the model
 *                  is linear, pass NULL.
 * @param qindex    array of length [q_numnz] with indices of matrix entries. If
 *                  the model is linear, pass NULL.
 * @param qvalue    array of length [q_numnz] with values of matrix entries. If
 *                  the model is linear, pass NULL.
 * @param integrality an array of length [numcol] indicating whether the column
 *                    is continuous (0) or integer (1). If the model is linear,
 *                    pass NULL.
 *
 * @returns A non-zero return value indicates that a problem occured
 */
HighsInt Highs_passModel(
    void* highs, const HighsInt numcol, const HighsInt numrow,
    const HighsInt numnz, const HighsInt q_num_nz, const HighsInt a_format,
    const HighsInt q_format, const HighsInt sense, const double offset,
    const double* colcost, const double* collower, const double* colupper,
    const double* rowlower, const double* rowupper, const HighsInt* astart,
    const HighsInt* aindex, const double* avalue, const HighsInt* qstart,
    const HighsInt* qindex, const double* qvalue, const HighsInt* integrality);

// TODO(odow): document this function
/**
 * Set the Hessian matrix for a quadratic objective.
 *
 * @param highs     a pointer to the HiGHS model object
 * @param dim
 * @param num_nz    the number of non-zero elements in the Hessian matrix
 * @param format
 * @param start
 * @param index
 * @param value
 *
 * @returns A non-zero return value indicates that a problem occured
 */
HighsInt Highs_passHessian(void* highs, const HighsInt dim,
                           const HighsInt num_nz, const HighsInt format,
                           const HighsInt* start, const HighsInt* index,
                           const double* value);

/**
 * Set a boolean-valued option.
 *
 * @param highs     a pointer to the HiGHS model object
 * @param option    the name of the option
 * @param value     the value of the option
 *
 * @returns A non-zero return value indicates that a problem occured
 */
HighsInt Highs_setBoolOptionValue(void* highs, const char* option,
                                  const HighsInt value);

/**
 * Set an int-valued option.
 *
 * @param highs     a pointer to the HiGHS model object
 * @param option    the name of the option
 * @param value     the value of the option
 *
 * @returns A non-zero return value indicates that a problem occured
 */
HighsInt Highs_setIntOptionValue(void* highs, const char* option,
                                 const HighsInt value);

<<<<<<< HEAD
/**
 * Set a double-valued option.
 *
 * @param highs     a pointer to the HiGHS model object
 * @param option    the name of the option
 * @param value     the value of the option
 *
 * @returns A non-zero return value indicates that a problem occured
=======
/*
 * @brief
 */
HighsInt Highs_getDoubleInfoValue(const void* highs,
                                  const char* info,  //!< The info name
                                  double* value      //!< The info value
);

/*
 * Get an int64-valued info value.
 *
 * @param highs a pointer to the HiGHS model object
 * @param info  the name of the info
 * @param value a reference to a int64 that the result will be stored in
 *
 * @returns A non-zero return value indicates that a problem occured
 */
HighsInt Highs_getInt64InfoValue(const void* highs, const char* info,
                                 int64_t* value);

/*
 * @brief
>>>>>>> 8585b912
 */
HighsInt Highs_setDoubleOptionValue(void* highs, const char* option,
                                    const double value);

/**
 * Set a string-valued option.
 *
 * @param highs     a pointer to the HiGHS model object
 * @param option    the name of the option
 * @param value     the value of the option
 *
 * @returns A non-zero return value indicates that a problem occured
 */
HighsInt Highs_setStringOptionValue(void* highs, const char* option,
                                    const char* value);

/**
 * Get a boolean-valued option.
 *
 * @param highs     a pointer to the HiGHS model object
 * @param option    the name of the option
 * @param value     storage for the value of the option
 *
 * @returns A non-zero return value indicates that a problem occured
 */
HighsInt Highs_getBoolOptionValue(const void* highs, const char* option,
                                  HighsInt* value);

/**
 * Get an int-valued option.
 *
 * @param highs     a pointer to the HiGHS model object
 * @param option    the name of the option
 * @param value     storage for the value of the option
 *
 * @returns A non-zero return value indicates that a problem occured
 */
HighsInt Highs_getIntOptionValue(const void* highs, const char* option,
                                 HighsInt* value);

/**
 * Get a double-valued option.
 *
 * @param highs     a pointer to the HiGHS model object
 * @param option    the name of the option
 * @param value     storage for the value of the option
 *
 * @returns A non-zero return value indicates that a problem occured
 */
HighsInt Highs_getDoubleOptionValue(const void* highs, const char* option,
                                    double* value);

/**
 * Get a string-valued option.
 *
 * @param highs     a pointer to the HiGHS model object
 * @param option    the name of the option
 * @param value     pointer to allocated memory to store the value of the option
 *
 * @returns A non-zero return value indicates that a problem occured
 */
HighsInt Highs_getStringOptionValue(const void* highs, const char* option,
                                    char* value);

/**
 * Get the type expected by an option.
 *
 * @param highs     a pointer to the HiGHS model object
 * @param option    the name of the option
 * @param type      int in which to store the option type. See `HighsOptionType`
 *                  for more details.
 *
 * @returns A non-zero return value indicates that a problem occured
 */
HighsInt Highs_getOptionType(const void* highs, const char* option,
                             HighsInt* type);

/**
 * Reset all options to their default value.
 *
 * @param highs a pointer to the HiGHS model object
 *
 * @returns A non-zero return value indicates that a problem occured
 */
HighsInt Highs_resetOptions(void* highs);

/**
 * Write the current options to file.
 *
 * @param highs     a pointer to the HiGHS model object
 * @param filename  the filename to write the options to
 *
 * @returns A non-zero return value indicates that a problem occured
 */
HighsInt Highs_writeOptions(const void* highs, const char* filename);

/**
 * Write the value of non-default options to file.
 *
 * This is similar to `Highs_writeOptions`, except only non-default options are
 * written to `filename`.
 *
 * @param highs     a pointer to the HiGHS model object
 * @param filename  the filename to write the options to
 *
 * @returns A non-zero return value indicates that a problem occured
 */
HighsInt Highs_writeOptionsDeviations(const void* highs, const char* filename);

/**
 * Get an int-valued info value.
 *
 * @param highs a pointer to the HiGHS model object
 * @param info  the name of the info
 * @param value a reference to an integer that the result will be stored in
 *
 * @returns A non-zero return value indicates that a problem occured
 */
HighsInt Highs_getIntInfoValue(const void* highs, const char* info,
                               HighsInt* value);

/**
 * Get a double-valued info value.
 *
 * @param highs a pointer to the HiGHS model object
 * @param info  the name of the info
 * @param value a reference to an double that the result will be stored in
 *
 * @returns A non-zero return value indicates that a problem occured
 */
HighsInt Highs_getDoubleInfoValue(const void* highs, const char* info,
                                  double* value);

/**
 * Get the primal and dual solution from an optimized model.
 *
 * @param highs     a pointer to the HiGHS model object
 * @param colvalue  array of length [numcol], filled with primal column values
 * @param coldual   array of length [numcol], filled with dual column values
 * @param rowvalue  array of length [numrow], filled with primal row values
 * @param rowdual   array of length [numrow], filled with dual row values
 *
 * @returns A non-zero return value indicates that a problem occured
 */
HighsInt Highs_getSolution(const void* highs, double* colvalue, double* coldual,
                           double* rowvalue, double* rowdual);

/**
 * Given a linear program with a basic feasible solution, get the column and row
 * basis statuses.
 *
 * @param highs     a pointer to the HiGHS model object
 * @param colstatus array of length [numcol], to be filled with the column basis
 *                  statuses
 * @param rowstatus array of length [numrow], to be filled with the row basis
 *                  statuses
 *
 * @returns A non-zero return value indicates that a problem occured
 */
HighsInt Highs_getBasis(const void* highs, HighsInt* colstatus,
                        HighsInt* rowstatus);

/**
 * Return the optimization status of the model.
 *
 * See `HighsModelStatus` for a list of possible returns.
 *
 * @param highs a pointer to the HiGHS model object
 *
 * @returns an integer corresponding to the `HighsModelStatus` enum
 */
HighsInt Highs_getModelStatus(const void* highs);

/**
 * Return the optimization status of the scaled model.
 *
 * See `HighsModelStatus` for a list of possible returns.
 *
 * Note that the status of the scaled model may not match the status of the
 * unscaled model as returned by `Highs_getModelStatus`.
 *
 * @param highs a pointer to the HiGHS model object
 *
 * @returns an integer corresponding to the `HighsModelStatus` enum
 */
HighsInt Highs_getScaledModelStatus(const void* highs);

/**
 * Get an unbounded dual ray that is a certificate of primal infeasibility.
 *
 * @param highs             a pointer to the HiGHS model object
 * @param has_dual_ray      a pointer to an int to store 1 if the dual ray
 *                          exists
 * @param dual_ray_value    an array of length [numrow] filled with the
 *                          unbounded ray
 *
 * @returns A non-zero return value indicates that a problem occured
 */
HighsInt Highs_getDualRay(const void* highs, HighsInt* has_dual_ray,
                          double* dual_ray_value);

/**
 * Get an unbounded primal ray that is a certificate of dual infeasibility.
 *
 * @param highs             a pointer to the HiGHS model object
 * @param has_primal_ray    a pointer to an int to store 1 if the primal ray
 *                          exists
 * @param primal_ray_value  an array of length [numcol] filled with the
 *                          unbounded ray
 *
 * @returns A non-zero return value indicates that a problem occured
 */
HighsInt Highs_getPrimalRay(const void* highs, HighsInt* has_primal_ray,
                            double* primal_ray_value);

/**
 * Get the primal objective function value.
 *
 * @param highs a pointer to the HiGHS model object
 *
 * @returns the primal objective function value
 */
double Highs_getObjectiveValue(const void* highs);

/**
 * Get the indices of the rows and columns that make up the basis matrix of a
 * basic feasible solution.
 *
 * Non-negative entries are indices of columns, and negative entries are
 * `-row_index - 1`. For example, `{1, -1}` would be the second column and first
 * row.
 *
 * The order of these rows and columns is important for calls to the functions:
 *  - `Highs_getBasisInverseRow`
 *  - `Highs_getBasisInverseCol`
 *  - `Highs_getBasisSolve`
 *  - `Highs_getBasisTransposeSolve`
 *  - `Highs_getReducedRow`
 *  - `Highs_getReducedColumn`
 *
 * @param highs             a pointer to the HiGHS model object
 * @param basic_variables   array of size [num_rows], filled with the indices of
 *                          the basic variables
 *
 * @returns A non-zero return value indicates that a problem occured
 */
HighsInt Highs_getBasicVariables(const void* highs, HighsInt* basic_variables);

/**
 * Get a row of the inverse basis matrix \f$B^{-1}\f$.
 *
 * See `Highs_getBasicVariables` for a description of the `B` matrix.
 *
 * The arrays `row_vector` and `row_indices` must have an allocated length of
 * [numrow]. However, check `row_num_nz` to see how many non-zero elements are
 * actually stored.
 *
 * @param highs         a pointer to the HiGHS model object
 * @param row           index of the row to compute
 * @param row_vector    values of the non-zero elements
 * @param row_num_nz    the number of non-zeros in the row
 * @param row_indices   indices of the non-zero elements
 *
 * @returns A non-zero return value indicates that a problem occured
 */
HighsInt Highs_getBasisInverseRow(const void* highs, const HighsInt row,
                                  double* row_vector, HighsInt* row_num_nz,
                                  HighsInt* row_indices);

/**
 * Get a column of the inverse basis matrix \f$B^{-1}\f$.
 *
 * See `Highs_getBasicVariables` for a description of the `B` matrix.
 *
 * The arrays `col_vector` and `col_indices` must have an allocated length of
 * [numrow]. However, check `col_num_nz` to see how many non-zero elements are
 * actually stored.
 *
 * @param highs         a pointer to the HiGHS model object
 * @param col           index of the column to compute
 * @param col_vector    values of the non-zero elements
 * @param col_num_nz    the number of non-zeros in the column
 * @param col_indices   indices of the non-zero elements

 * @returns A non-zero return value indicates that a problem occured
 */
HighsInt Highs_getBasisInverseCol(const void* highs, const HighsInt col,
                                  double* col_vector, HighsInt* col_num_nz,
                                  HighsInt* col_indices);

/**
 * Compute \f$\mathbf{x}=B^{-1}\mathbf{b}\f$ for a given vector
 * \f$\mathbf{b}\f$.
 *
 * See `Highs_getBasicVariables` for a description of the `B` matrix.
 *
 * The arrays `solution_vector` and `solution_indices` must have an allocated
 * length of [numrow]. However, check `solution_num_nz` to see how many
 * non-zero elements are actually stored.
 *
 * @param highs             a pointer to the HiGHS model object
 * @param rhs               the right-hand side vector `b`
 * @param solution_vector   values of the non-zero elements
 * @param solution_num_nz   the number of non-zeros in the solution
 * @param solution_indices  indices of the non-zero elements
 *
 * @returns A non-zero return value indicates that a problem occured
 */
HighsInt Highs_getBasisSolve(const void* highs, const double* rhs,
                             double* solution_vector, HighsInt* solution_num_nz,
                             HighsInt* solution_indices);

/**
 * Compute \f$\mathbf{x}=B^{-T}\mathbf{b}\f$ for a given vector
 * \f$\mathbf{b}\f$.
 *
 * See `Highs_getBasicVariables` for a description of the `B` matrix.
 *
 * The arrays `solution_vector` and `solution_indices` must have an allocated
 * length of [numrow]. However, check `solution_num_nz` to see how many
 * non-zero elements are actually stored.
 *
 * @param highs             a pointer to the HiGHS model object
 * @param rhs               the right-hand side vector `b`
 * @param solution_vector   values of the non-zero elements
 * @param solution_num_nz   the number of non-zeros in the solution
 * @param solution_indices  indices of the non-zero elements
 *
 * @returns A non-zero return value indicates that a problem occured
 */
HighsInt Highs_getBasisTransposeSolve(const void* highs, const double* rhs,
                                      double* solution_vector,
                                      HighsInt* solution_nz,
                                      HighsInt* solution_indices);

/**
 * Compute a row of \f$B^{-1}A\f$.
 *
 * See `Highs_getBasicVariables` for a description of the `B` matrix.
 *
 * The arrays `row_vector` and `row_indices` must have an allocated length of
 * [numrow]. However, check `row_num_nz` to see how many non-zero elements are
 * actually stored.
 *
 * @param highs         a pointer to the HiGHS model object
 * @param row           index of the row to compute
 * @param row_vector    values of the non-zero elements
 * @param row_num_nz    the number of non-zeros in the row
 * @param row_indices   indices of the non-zero elements
 *
 * @returns A non-zero return value indicates that a problem occured
 */
HighsInt Highs_getReducedRow(const void* highs, const HighsInt row,
                             double* row_vector, HighsInt* row_num_nz,
                             HighsInt* row_indices);

/**
 * Compute a column of \f$B^{-1}A\f$.
 *
 * See `Highs_getBasicVariables` for a description of the `B` matrix.
 *
 * The arrays `col_vector` and `col_indices` must have an allocated length of
 * [numrow]. However, check `col_num_nz` to see how many non-zero elements are
 * actually stored.
 *
 * @param highs         a pointer to the HiGHS model object
 * @param col           index of the column to compute
 * @param col_vector    values of the non-zero elements
 * @param col_num_nz    the number of non-zeros in the column
 * @param col_indices   indices of the non-zero elements

 * @returns A non-zero return value indicates that a problem occured
 */
HighsInt Highs_getReducedColumn(const void* highs, const HighsInt col,
                                double* col_vector, HighsInt* col_num_nz,
                                HighsInt* col_indices);

/**
 * Set a basic feasible solution by passing the column and row basis statuses to
 * the model.
 *
 * @param highs     a pointer to the HiGHS model object
 * @param colstatus an array of length [numcol] with the column basis status
 * @param rowstatus an array of length [numrow] with the row basis status
 *
 * @returns A non-zero return value indicates that a problem occured
 */
HighsInt Highs_setBasis(void* highs, const HighsInt* colstatus,
                        const HighsInt* rowstatus);

/**
 * Set a logical basis in the model.
 *
 * @param highs a pointer to the HiGHS model object
 *
 * @returns A non-zero return value indicates that a problem occured
 */
HighsInt Highs_setLogicalBasis(void* highs);

/**
 * Return the cumulative wall-clock time spent in `Highs_run`.
 *
 * @param highs a pointer to the HiGHS model object
 *
 * @returns the cumulative wall-clock time spent in `Highs_run`
 */
double Highs_getRunTime(const void* highs);

/**
 * Add a new row (a linear constraint) to the model.
 *
 * @param highs         a pointer to the HiGHS model object
 * @param lower         lower bound of the row
 * @param upper         upper bound of the row
 * @param num_new_nz    number of non-zeros in the row
 * @param indices       array of size [num_new_nz] with column indices
 * @param values        array of size [num_new_nz] with column values
 *
 * @returns A non-zero return value indicates that a problem occured
 */
HighsInt Highs_addRow(void* highs, const double lower, const double upper,
                      const HighsInt num_new_nz, const HighsInt* indices,
                      const double* values);

/**
 * Add multiple rows (linear constraints) to the model.
 *
 * @param highs         a pointer to the HiGHS model object
 * @param num_new_row   the number of new rows to add
 * @param lower         array of size [num_new_row] with the lower bounds of the
 *                      rows
 * @param upper         array of size [num_new_row] with the upper bounds of the
 *                      rows
 * @param num_new_nz    number of non-zeros in the rows
 * @param starts        the constraint coefficients are given as a matrix in
 *                      compressed sparse row form by the arrays `starts`,
 *                      `indices`, and `values`. `starts` is an array of size
 *                      [num_new_rows] with the start index of each row in
 *                      indices and values.
 * @param indices       array of size [num_new_nz] with column indices
 * @param values        array of size [num_new_nz] with column values
 *
 * @returns A non-zero return value indicates that a problem occured
 */
HighsInt Highs_addRows(void* highs, const HighsInt num_new_row,
                       const double* lower, const double* upper,
                       const HighsInt num_new_nz, const HighsInt* starts,
                       const HighsInt* indices, const double* values);

/**
 * Add a new column (variable) to the model.
 *
 * @param highs         a pointer to the HiGHS model object
 * @param cost          objective coefficient of the column
 * @param lower         lower bound of the column
 * @param upper         upper bound of the column
 * @param num_new_nz    number of non-zeros in the column
 * @param indices       array of size [num_new_nz] with the row indices
 * @param values        array of size [num_new_nz] with row values
 *
 * @returns A non-zero return value indicates that a problem occured
 */
HighsInt Highs_addCol(void* highs, const double cost, const double lower,
                      const double upper, const HighsInt num_new_nz,
                      const HighsInt* indices, const double* values);

/**
 * Add multiple columns (linear constraints) to the model.
 *
 * @param highs         a pointer to the HiGHS model object
 * @param num_new_col   number of new columns to add
 * @param costs         array of size [num_new_col] with objective coefficients
 * @param lower         array of size [num_new_col] with lower bounds
 * @param upper         array of size [num_new_col] with upper bounds
 * @param num_new_nz    number of new nonzeros in the constraint matrix
 * @param starts        the constraint coefficients are given as a matrix in
 *                      compressed sparse column form by the arrays `starts`,
 *                      `indices`, and `values`. `starts` is an array of size
 *                      [num_new_cols] with the start index of each row in
 *                      indices and values.
 * @param indices       array of size [num_new_nz] with row indices
 * @param values        array of size [num_new_nz] with row values
 *
 * @returns A non-zero return value indicates that a problem occured
 */
HighsInt Highs_addCols(void* highs, const HighsInt num_new_col,
                       const double* costs, const double* lower,
                       const double* upper, const HighsInt num_new_nz,
                       const HighsInt* starts, const HighsInt* indices,
                       const double* values);

/**
 * Change the objective sense of the model.
 *
 * @param highs a pointer to the HiGHS model object
 * @param sense the new optimization sense. Use -1 for maximization and 1 for
 *              minimization.
 *
 * @returns A non-zero return value indicates that a problem occured
 */
HighsInt Highs_changeObjectiveSense(void* highs, const HighsInt sense);

/**
 * Change the objective offset of the model.
 *
 * @param highs     a pointer to the HiGHS model object
 * @param offset    the new objective offset
 *
 * @returns A non-zero return value indicates that a problem occured
 */
HighsInt Highs_changeObjectiveOffset(void* highs, const double offset);

/**
 * Change the integrality of a column.
 *
 * @param highs         a pointer to the HiGHS model object
 * @param col           the column index to change
 * @param integrality   the new integrality of the column. Use 0 for continuous
 *                      and 1 for integer.
 *
 * @returns A non-zero return value indicates that a problem occured
 */
HighsInt Highs_changeColIntegrality(void* highs, const HighsInt col,
                                    const HighsInt integrality);

/**
 * Change the integrality of multiple adjacent columns.
 *
 * @param highs         a pointer to the HiGHS model object
 * @param from_col      the index of the first column whose integrality changes
 * @param to_col        the index of the last column whose integrality
 *                      changes
 * @param integrality   an array of length [to_col - from_col + 1] with the new
 *                      integralities of the columns
 *
 * @returns A non-zero return value indicates that a problem occured
 */
HighsInt Highs_changeColsIntegralityByRange(void* highs,
                                            const HighsInt from_col,
                                            const HighsInt to_col,
                                            const HighsInt* integrality);

/**
 * Change the integrality of multiple columns given by an array of indices.
 *
 * @param highs             a pointer to the HiGHS model object
 * @param num_set_entries   the number of columns to change
 * @param set               an array of size [num_set_entries] with the indices
 *                          of the columns to change
 * @param integrality       an array of length [num_set_entries] with the new
 *                          integralities of the columns.
 *
 * @returns A non-zero return value indicates that a problem occured
 */
HighsInt Highs_changeColsIntegralityBySet(void* highs,
                                          const HighsInt num_set_entries,
                                          const HighsInt* set,
                                          const HighsInt* integrality);

/**
 * Change the integrality of multiple columns given by a mask.
 *
 * @param highs         a pointer to the HiGHS model object
 * @param mask          an array of length [numcol] with 1 if the column
 *                      integrality should be changed and 0 otherwise
 * @param integrality   an array of length [numcol] with the new
 *                      integralities of the columns.
 *
 * @returns A non-zero return value indicates that a problem occured
 */
HighsInt Highs_changeColsIntegralityByMask(void* highs, const HighsInt* mask,
                                           const HighsInt* integrality);

/**
 * Change the objective coefficient of a column.
 *
 * @param highs a pointer to the HiGHS model object
 * @param col   the index of the column fo change
 * @param cost  the new objective coefficient
 *
 * @returns A non-zero return value indicates that a problem occured
 */
HighsInt Highs_changeColCost(void* highs, const HighsInt col,
                             const double cost);

/**
 * Change the cost coefficients of multiple adjacent columns.
 *
 * @param highs     a pointer to the HiGHS model object
 * @param from_col  the index of the first column whose cost changes
 * @param to_col    the index of the last column whose cost changes
 * @param cost      an array of length [to_col - from_col + 1] with the new
 *                  objective coefficients
 *
 * @returns A non-zero return value indicates that a problem occured
 */
HighsInt Highs_changeColsCostByRange(void* highs, const HighsInt from_col,
                                     const HighsInt to_col, const double* cost);

/**
 * Change the cost of multiple columns given by an array of indices.
 *
 * @param highs             a pointer to the HiGHS model object
 * @param num_set_entries   the number of columns to change
 * @param set               an array of size [num_set_entries] with the indices
 *                          of the columns to change
 * @param cost              an array of length [num_set_entries] with the new
 *                          costs of the columns.
 *
 * @returns A non-zero return value indicates that a problem occured
 */
HighsInt Highs_changeColsCostBySet(void* highs, const HighsInt num_set_entries,
                                   const HighsInt* set, const double* cost);

/**
 * Change the cost of multiple columns given by a mask.
 *
 * @param highs a pointer to the HiGHS model object
 * @param mask  an array of length [numcol] with 1 if the column
 *              cost should be changed and 0 otherwise
 * @param cost  an array of length [numcol] with the new costs
 *
 * @returns A non-zero return value indicates that a problem occured
 */
HighsInt Highs_changeColsCostByMask(void* highs, const HighsInt* mask,
                                    const double* cost);

/**
 * Change the variable bounds of a column.
 *
 * @param highs a pointer to the HiGHS model object
 * @param col   the index of the column whose bounds are to change
 * @param lower the new lower bound
 * @param upper the new upper bound
 *
 * @returns A non-zero return value indicates that a problem occured
 */
HighsInt Highs_changeColBounds(void* highs, const HighsInt col,
                               const double lower, const double upper);

/**
 * Change the variable bounds of multiple adjacent columns.
 *
 * @param highs     a pointer to the HiGHS model object
 * @param from_col  the index of the first column whose bound changes
 * @param to_col    the index of the last column whose bound changes
 * @param lower     an array of length [to_col - from_col + 1] with the new
 *                  lower bounds
 * @param upper     an array of length [to_col - from_col + 1] with the new
 *                  upper bounds
 *
 * @returns A non-zero return value indicates that a problem occured
 */
HighsInt Highs_changeColsBoundsByRange(void* highs, const HighsInt from_col,
                                       const HighsInt to_col,
                                       const double* lower,
                                       const double* upper);

/**
 * Change the bounds of multiple columns given by an array of indices.
 *
 * @param highs             a pointer to the HiGHS model object
 * @param num_set_entries   the number of columns to change
 * @param set               an array of size [num_set_entries] with the indices
 *                          of the columns to change
 * @param lower             an array of length [num_set_entries] with the new
 *                          lower bounds
 * @param upper             an array of length [num_set_entries] with the new
 *                          upper bounds
 *
 * @returns A non-zero return value indicates that a problem occured
 */
HighsInt Highs_changeColsBoundsBySet(void* highs,
                                     const HighsInt num_set_entries,
                                     const HighsInt* set, const double* lower,
                                     const double* upper);

/**
 * Change the variable bounds of multiple columns given by a mask.
 *
 * @param highs a pointer to the HiGHS model object
 * @param mask  an array of length [numcol] with 1 if the column
 *              bounds should be changed and 0 otherwise
 * @param lower an array of length [numcol] with the new lower bounds
 * @param upper an array of length [numcol] with the new upper bounds
 *
 * @returns A non-zero return value indicates that a problem occured
 */
HighsInt Highs_changeColsBoundsByMask(void* highs, const HighsInt* mask,
                                      const double* lower, const double* upper);

/**
 * Change the bounds of a row.
 *
 * @param highs a pointer to the HiGHS model object
 * @param row   the index of the row whose bounds are to change
 * @param lower the new lower bound
 * @param upper the new upper bound
 *
 * @returns A non-zero return value indicates that a problem occured
 */
HighsInt Highs_changeRowBounds(void* highs, const HighsInt row,
                               const double lower, const double upper);

/**
 * Change the bounds of multiple rows given by an array of indices.
 *
 * @param highs             a pointer to the HiGHS model object
 * @param num_set_entries   the number of rows to change
 * @param set               an array of size [num_set_entries] with the indices
 *                          of the rows to change
 * @param lower             an array of length [num_set_entries] with the new
 *                          lower bounds
 * @param upper             an array of length [num_set_entries] with the new
 *                          upper bounds
 *
 * @returns A non-zero return value indicates that a problem occured
 */
HighsInt Highs_changeRowsBoundsBySet(void* highs,
                                     const HighsInt num_set_entries,
                                     const HighsInt* set, const double* lower,
                                     const double* upper);

/**
 * Change the bounds of multiple rows given by a mask.
 *
 * @param highs a pointer to the HiGHS model object
 * @param mask  an array of length [numrow] with 1 if the row
 *              bounds should be changed and 0 otherwise
 * @param lower an array of length [numrow] with the new lower bounds
 * @param upper an array of length [numrow] with the new upper bounds
 *
 * @returns A non-zero return value indicates that a problem occured
 */
HighsInt Highs_changeRowsBoundsByMask(void* highs, const HighsInt* mask,
                                      const double* lower, const double* upper);

/**
 * Change a coefficient in the constraint matrix.
 *
 * @param highs a pointer to the HiGHS model object
 * @param row the index of the row to change
 * @param col the index of the col to change
 * @param value the new constraint coefficient
 *
 * @returns A non-zero return value indicates that a problem occured
 */
HighsInt Highs_changeCoeff(void* highs, const HighsInt row, const HighsInt col,
                           const double value);

/**
 * Get the objective sense.
 *
 * @param highs a pointer to the HiGHS model object
 * @param sense stores the current objective sense
 *
 * @returns A non-zero return value indicates that a problem occured
 */
HighsInt Highs_getObjectiveSense(const void* highs, HighsInt* sense);

/**
 * Get the objective offset.
 *
 * @param highs a pointer to the HiGHS model object
 * @param offset stores the current objective offset
 *
 * @returns A non-zero return value indicates that a problem occured
 */
HighsInt Highs_getObjectiveOffset(const void* highs, double* offset);

/**
 * Get data associated with multiple adjacent columns from the model.
 *
 * To query the constraint coefficients, this function should be called twice:
 *  - First, call this function with `matrix_start`, `matrix_index`, and
 *    `matrix_value` as `NULL`. This call will populate `num_nz` with the
 *    number of nonzero elements in the corresponding section of the constraint
 *    matrix.
 *  - Second, allocate new `matrix_index` and `matrix_value` arrays of length
 *    `num_nz` and call this function again to populate the new arrays with
 *    their contents.
 *
 * @param highs         a pointer to the HiGHS model object
 * @param from_col      the first column for which to query data for
 * @param to_col        the last column (inclusive) for which to query data for
 * @param num_col       an integer populated with the number of columns got from
 *                      the model (this should equal `to_col - from_col + 1`)
 * @param costs         array of size [to_col - from_col + 1] for the column
 *                      cost coefficients
 * @param lower         array of size [to_col - from_col + 1] for the column
 *                      lower bounds
 * @param upper         array of size [to_col - from_col + 1] for the column
 *                      upper bounds
 * @param num_nz        an integer populated with the number of non-zero
 *                      elements in the constraint matrix
 * @param matrix_start  array of size [to_col - from_col + 1] with the start
 *                      indices of each
 *                      column in `matrix_index` and `matrix_value`
 * @param matrix_index  array of size [num_nz] with the row indices of each
 *                      element in the constraint matrix
 * @param matrix_value  array of size [num_nz] with the non-zero elements of the
 *                      constraint matrix.
 *
 * @returns A non-zero return value indicates that a problem occured
 */
HighsInt Highs_getColsByRange(const void* highs, const HighsInt from_col,
                              const HighsInt to_col, HighsInt* num_col,
                              double* costs, double* lower, double* upper,
                              HighsInt* num_nz, HighsInt* matrix_start,
                              HighsInt* matrix_index, double* matrix_value);

/**
 * Get data associated with multiple columns given by an array.
 *
 * This function is identical to `Highs_getColsByRange`, except for how the
 * columns are specified.
 *
 * @param num_set_indices   the number of indices in the set
 * @param set               array of size [num_set_entries] with the column
 *                          indices to get
 *
 * @returns A non-zero return value indicates that a problem occured
 */
HighsInt Highs_getColsBySet(const void* highs, const HighsInt num_set_entries,
                            const HighsInt* set, HighsInt* num_col,
                            double* costs, double* lower, double* upper,
                            HighsInt* num_nz, HighsInt* matrix_start,
                            HighsInt* matrix_index, double* matrix_value);

/**
 * Get data associated with multiple columns given by a mask.
 *
 * This function is identical to `Highs_getColsByRange`, except for how the
 * columns are specified.
 *
 * @param mask  array of length [num_col] containing a 1 to get the column and 0
 *              otherwise
 *
 * @returns A non-zero return value indicates that a problem occured
 */
HighsInt Highs_getColsByMask(const void* highs, const HighsInt* mask,
                             HighsInt* num_col, double* costs, double* lower,
                             double* upper, HighsInt* num_nz,
                             HighsInt* matrix_start, HighsInt* matrix_index,
                             double* matrix_value);

/**
 * Get data associated with multiple adjacent rows from the model.
 *
 * To query the constraint coefficients, this function should be called twice:
 *  - First, call this function with `matrix_start`, `matrix_index`, and
 *    `matrix_value` as `NULL`. This call will populate `num_nz` with the
 *    number of nonzero elements in the corresponding section of the constraint
 *    matrix.
 *  - Second, allocate new `matrix_index` and `matrix_value` arrays of length
 *    `num_nz` and call this function again to populate the new arrays with
 *    their contents.
 *
 * @param highs         a pointer to the HiGHS model object
 * @param from_row      the first row for which to query data for
 * @param to_row        the last row (inclusive) for which to query data for
 * @param num_row       an integer populated with the number of row got from the
 *                      model
 * @param lower         array of size [to_row - from_row + 1] for the row lower
 *                      bounds
 * @param upper         array of size [to_row - from_row + 1] for the row upper
 *                      bounds
 * @param num_nz        an integer populated with the number of non-zero
 *                      elements in the constraint matrix
 * @param matrix_start  array of size [to_row - from_row + 1] with the start
 *                      indices of each row in `matrix_index` and `matrix_value`
 * @param matrix_index  array of size [num_nz] with the column indices of each
 *                      element in the constraint matrix
 * @param matrix_value  array of size [num_nz] with the non-zero elements of the
 *                      constraint matrix.
 *
 * @returns A non-zero return value indicates that a problem occured
 */
HighsInt Highs_getRowsByRange(const void* highs, const HighsInt from_row,
                              const HighsInt to_row, HighsInt* num_row,
                              double* lower, double* upper, HighsInt* num_nz,
                              HighsInt* matrix_start, HighsInt* matrix_index,
                              double* matrix_value);

/**
 * Get data associated with multiple rows given by an array.
 *
 * This function is identical to `Highs_getRowsByRange`, except for how the
 * rows are specified.
 *
 * @param num_set_indices   the number of indices in the set
 * @param set               array of size [num_set_entries] with the row indices
 *                          to get
 *
 * @returns A non-zero return value indicates that a problem occured
 */
HighsInt Highs_getRowsBySet(const void* highs, const HighsInt num_set_entries,
                            const HighsInt* set, HighsInt* num_row,
                            double* lower, double* upper, HighsInt* num_nz,
                            HighsInt* matrix_start, HighsInt* matrix_index,
                            double* matrix_value);

/**
 * Get data associated with multiple rows given by a mask.
 *
 * This function is identical to `Highs_getRowsByRange`, except for how the
 * rows are specified.
 *
 * @param mask  array of length [num_row] containing a 1 to get the row and 0
 *              otherwise
 *
 * @returns A non-zero return value indicates that a problem occured
 */
HighsInt Highs_getRowsByMask(const void* highs, const HighsInt* mask,
                             HighsInt* num_row, double* lower, double* upper,
                             HighsInt* num_nz, HighsInt* matrix_start,
                             HighsInt* matrix_index, double* matrix_value);

/**
 * Delete multiple adjacent columns.
 *
 * @param highs     a pointer to the HiGHS model object
 * @param from_col  the index of the first column to delete
 * @param to_col    the index of the last column to delete
 *
 * @returns A non-zero return value indicates that a problem occured
 */
HighsInt Highs_deleteColsByRange(void* highs, const HighsInt from_col,
                                 const HighsInt to_col);

/**
 * Delete multiple columns given by an array of indices.
 *
 * @param highs             a pointer to the HiGHS model object
 * @param num_set_entries   the number of columns to delete
 * @param set               an array of size [num_set_entries] with the indices
 *                          of the columns to delete
 *
 * @returns A non-zero return value indicates that a problem occured
 */
HighsInt Highs_deleteColsBySet(void* highs, const HighsInt num_set_entries,
                               const HighsInt* set);

/**
 * Delete multiple columns given by a mask.
 *
 * @param highs a pointer to the HiGHS model object
 * @param mask  an array of length [numcol] with 1 if the column
 *              should be deleted and 0 otherwise
 *
 * @returns A non-zero return value indicates that a problem occured
 */
HighsInt Highs_deleteColsByMask(void* highs, HighsInt* mask);

/**
 * Delete multiple adjacent rows.
 *
 * @param highs     a pointer to the HiGHS model object
 * @param from_row  the index of the first row to delete
 * @param to_row    the index of the last row to delete
 *
 * @returns A non-zero return value indicates that a problem occured
 */
HighsInt Highs_deleteRowsByRange(void* highs, const int from_row,
                                 const HighsInt to_row);

/**
 * Delete multiple rows given by an array of indices.
 *
 * @param highs             a pointer to the HiGHS model object
 * @param num_set_entries   the number of rows to delete
 * @param set               an array of size [num_set_entries] with the indices
 *                          of the rows to delete
 *
 * @returns A non-zero return value indicates that a problem occured
 */
HighsInt Highs_deleteRowsBySet(void* highs, const HighsInt num_set_entries,
                               const HighsInt* set);

/**
 * Delete multiple rows given by a mask.
 *
 * @param highs a pointer to the HiGHS model object
 * @param mask  an array of length [numrow] with 1 if the row should be deleted
 *              and 0 otherwise
 *
 * @returns A non-zero return value indicates that a problem occured
 */
HighsInt Highs_deleteRowsByMask(void* highs, HighsInt* mask);

/**
 * Scale a column by a constant.
 *
 * Scaling a column modifies the elements in the constraint matrix, the variable
 * bounds, and the objective coefficient.
 *
 * If scaleval < 0, the variable bounds flipped.
 *
 * @param highs     a pointer to the HiGHS model object
 * @param col       the index of the column to scale
 * @param scaleval  the value by which to scale the column
 *
 * @returns A non-zero return value indicates that a problem occured
 */
HighsInt Highs_scaleCol(void* highs, const HighsInt col, const double scaleval);

/**
 * Scale a row by a constant.
 *
 * If scaleval < 0, the row bounds are flipped.
 *
 * @param highs     a pointer to the HiGHS model object
 * @param row       the index of the row to scale
 * @param scaleval  the value by which to scale the row
 *
 * @returns A non-zero return value indicates that a problem occured
 */
HighsInt Highs_scaleRow(void* highs, const HighsInt row, const double scaleval);

/**
 * Return the value of infinity used by HiGHS.
 *
 * @param highs a pointer to the HiGHS model object
 *
 * @returns the value of infinity used by HiGHS
 */
double Highs_getInfinity(const void* highs);

/**
 * Return the number of columns in the model.
 *
 * @param highs a pointer to the HiGHS model object
 *
 * @returns the number of columns in the model
 */
HighsInt Highs_getNumCol(const void* highs);

/**
 * Return the number of rows in the model.
 *
 * @param highs a pointer to the HiGHS model object
 *
 * @returns the number of rows in the model.
 */
HighsInt Highs_getNumRow(const void* highs);

/**
 * Return the number of nonzeros in the constraint matrix of the model.
 *
 * @param highs a pointer to the HiGHS model object
 *
 * @returns the number of nonzeros in the constraint matrix of the model.
 */
HighsInt Highs_getNumNz(const void* highs);

/**
 * Return the number of nonzeroes in the Hessian matrix of the model.
 *
 * @param highs a pointer to the HiGHS model object
 *
 * @returns the number of nonzeroes in the Hessian matrix of the model.
 */
HighsInt Highs_getHessianNumNz(const void* highs);

/**
 * Get the data from a HiGHS model.
 *
 * The input arguments have the same meaning (in a different order) to those
 * used in `Highs_passModel`.
 *
 * Note that all arrays must be pre-allocated to the correct size before calling
 * `Highs_getModel`. Use the following query methods to check the appropriate
 * size:
 *  - `Highs_getNumCol`
 *  - `Highs_getNumRow`
 *  - `Highs_getNumNz`
 *  - `Highs_getHessianNumNz`
 *
 * @returns A non-zero return value indicates that a problem occured
 */
HighsInt Highs_getModel(const void* highs, const HighsInt a_format,
                        const HighsInt q_format, HighsInt* numcol,
                        HighsInt* numrow, HighsInt* numnz,
                        HighsInt* hessian_num_nz, HighsInt* sense,
                        double* offset, double* colcost, double* collower,
                        double* colupper, double* rowlower, double* rowupper,
                        HighsInt* astart, HighsInt* aindex, double* avalue,
                        HighsInt* qstart, HighsInt* qindex, double* qvalue,
                        HighsInt* integrality);

// Fails on Windows and MacOS since string_model_status is destroyed
// after the method returns, so what's returned is a pointer to
// something that no longer exists.
//
// /**
//  * @brief Returns a pointer to a character representation of a model
//  * status
//  */
// const char* Highs_modelStatusToChar(
//     void* highs,
//     HighsInt int_model_status  //!< Status to interpret
// );
//
// Fails on Windows and MacOS since string_solution_status is
// destroyed after the method returns, so what's returned is a pointer
// to something that no longer exists.
//
// /**
//  * @brief Returns a pointer to a character representation of a
//  * solution status
//  */
// const char* Highs_solutionStatusToChar(
//     void* highs,
//     HighsInt int_solution_status  //!< Status to interpret
// );

/**
 * Given a model solved with an interior point method, run crossover to compute
 * a basic feasible solution.
 *
 * @param highs a pointer to the HiGHS model object
 *
 * @returns A non-zero return value indicates that a problem occured
 */
HighsInt Highs_crossover(void* highs);

/**
 * Set a primal-dual solution as a starting point, then run crossover to compute
 * a basic feasible solution.
 *
 * @param highs     a pointer to the HiGHS model object
 * @param n         the number of variables
 * @param m         the number of rows
 * @param col_value array of length [m] with optimal primal solution for each
 *                  column
 * @param col_dual  array of length [n] with optimal dual solution for each
 *                  column
 * @param row_dual  array of length [m] with optimal dual solution for each row
 *
 * @returns A non-zero return value indicates that a problem occured
 */
HighsInt Highs_crossover_set(void* highs, const int n, const int m,
                             double* col_value, double* col_dual,
                             double* row_dual);

// *********************
// * Deprecated methods*
// *********************

HighsInt Highs_call(const HighsInt numcol, const HighsInt numrow,
                    const HighsInt numnz, const double* colcost,
                    const double* collower, const double* colupper,
                    const double* rowlower, const double* rowupper,
                    const HighsInt* astart, const HighsInt* aindex,
                    const double* avalue, double* colvalue, double* coldual,
                    double* rowvalue, double* rowdual, HighsInt* colbasisstatus,
                    HighsInt* rowbasisstatus, HighsInt* modelstatus);

HighsInt Highs_runQuiet(void* highs);

HighsInt Highs_setHighsLogfile(void* highs, const void* logfile);

HighsInt Highs_setHighsOutput(void* highs, const void* outputfile);

HighsInt Highs_getIterationCount(const void* highs);

HighsInt Highs_getSimplexIterationCount(const void* highs);

HighsInt Highs_setHighsBoolOptionValue(void* highs, const char* option,
                                       const HighsInt value);

// void Highs_getLp(
//     void *highs,       //!< HiGHS object reference
//     int* numcol,        //!< number of columns
//     int* numrow,        //!< number of rows
//     int* numnz,         //!< number of entries in the constraint matrix
//     double *colcost,   //!< array of length [numcol] with column costs
//     double *collower,  //!< array of length [numcol] with lower column bounds
//     double *colupper,  //!< array of length [numcol] with upper column bounds
//     double *rowlower,  //!< array of length [numrow] with lower row bounds
//     double *rowupper,  //!< array of length [numrow] with upper row bounds
//     int *astart,       //!< array of length [numcol] with column start
//     indices int *
//         aindex,  //!< array of length [numnz] with row indices of matrix
//         entries
//     double *avalue  //!< array of length [numnz] with value of matrix entries
// );
HighsInt Highs_setHighsIntOptionValue(void* highs, const char* option,
                                      const HighsInt value);

HighsInt Highs_setHighsDoubleOptionValue(void* highs, const char* option,
                                         const double value);

HighsInt Highs_setHighsStringOptionValue(void* highs, const char* option,
                                         const char* value);

HighsInt Highs_setHighsOptionValue(void* highs, const char* option,
                                   const char* value);

HighsInt Highs_getHighsBoolOptionValue(const void* highs, const char* option,
                                       HighsInt* value);

HighsInt Highs_getHighsIntOptionValue(const void* highs, const char* option,
                                      HighsInt* value);

HighsInt Highs_getHighsDoubleOptionValue(const void* highs, const char* option,
                                         double* value);

HighsInt Highs_getHighsStringOptionValue(const void* highs, const char* option,
                                         char* value);

HighsInt Highs_getHighsOptionType(const void* highs, const char* option,
                                  HighsInt* type);

HighsInt Highs_resetHighsOptions(void* highs);

HighsInt Highs_getHighsIntInfoValue(const void* highs, const char* info,
                                    HighsInt* value);

HighsInt Highs_getHighsDoubleInfoValue(const void* highs, const char* info,
                                       double* value);

HighsInt Highs_getNumCols(const void* highs);

HighsInt Highs_getNumRows(const void* highs);

double Highs_getHighsInfinity(const void* highs);

double Highs_getHighsRunTime(const void* highs);

// const char* Highs_highsModelStatusToChar(void* highs,
//                                          HighsInt int_model_status);

HighsInt Highs_setOptionValue(void* highs, const char* option,
                              const char* value);

#ifdef __cplusplus
}
#endif

#endif<|MERGE_RESOLUTION|>--- conflicted
+++ resolved
@@ -343,7 +343,6 @@
 HighsInt Highs_setIntOptionValue(void* highs, const char* option,
                                  const HighsInt value);
 
-<<<<<<< HEAD
 /**
  * Set a double-valued option.
  *
@@ -352,30 +351,6 @@
  * @param value     the value of the option
  *
  * @returns A non-zero return value indicates that a problem occured
-=======
-/*
- * @brief
- */
-HighsInt Highs_getDoubleInfoValue(const void* highs,
-                                  const char* info,  //!< The info name
-                                  double* value      //!< The info value
-);
-
-/*
- * Get an int64-valued info value.
- *
- * @param highs a pointer to the HiGHS model object
- * @param info  the name of the info
- * @param value a reference to a int64 that the result will be stored in
- *
- * @returns A non-zero return value indicates that a problem occured
- */
-HighsInt Highs_getInt64InfoValue(const void* highs, const char* info,
-                                 int64_t* value);
-
-/*
- * @brief
->>>>>>> 8585b912
  */
 HighsInt Highs_setDoubleOptionValue(void* highs, const char* option,
                                     const double value);
@@ -508,6 +483,18 @@
  */
 HighsInt Highs_getDoubleInfoValue(const void* highs, const char* info,
                                   double* value);
+
+/**
+ * Get an int64-valued info value.
+ *
+ * @param highs a pointer to the HiGHS model object
+ * @param info  the name of the info
+ * @param value a reference to a int64 that the result will be stored in
+ *
+ * @returns A non-zero return value indicates that a problem occured
+ */
+HighsInt Highs_getInt64InfoValue(const void* highs, const char* info,
+                                 int64_t* value);
 
 /**
  * Get the primal and dual solution from an optimized model.
