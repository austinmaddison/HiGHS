--- conflicted
+++ resolved
@@ -1,8 +1,3 @@
-<<<<<<< HEAD
-#ifdef OSI
-
-// TODO license
-=======
 /* * * * * * * * * * * * * * * * * * * * * * * * * * * * * * * * * * * * */
 /*                                                                       */
 /*    This file is part of the HiGHS linear optimization suite           */
@@ -16,8 +11,7 @@
  * @brief Osi/HiGHS interface implementation
  * @author Julian Hall, Ivet Galabova, Qi Huangfu and Michael Feldmeier
  */
-
->>>>>>> 925e6e28
+#ifdef OSI
 #include "OsiHiGHSSolverInterface.hpp"
 
 #include "Highs.h"
@@ -31,12 +25,6 @@
 }
 
 OsiHiGHSSolverInterface::~OsiHiGHSSolverInterface() {
-<<<<<<< HEAD
-   delete this->highs;
-}
-
-#endif
-=======
   delete this->highs;
   if (this->lp != NULL) {
     delete this->lp;
@@ -128,4 +116,5 @@
   }
   assert(nnz == nz);
 }
->>>>>>> 925e6e28
+
+#endif