--- conflicted
+++ resolved
@@ -269,22 +269,6 @@
   double primal_feasibility_tolerance;
   double dual_feasibility_tolerance;
   double ipm_optimality_tolerance;
-<<<<<<< HEAD
-  double dual_objective_value_upper_bound;
-  int highs_debug_level;
-  int highs_analysis_level;
-  int simplex_strategy;
-  int simplex_scale_strategy;
-  int simplex_crash_strategy;
-  int simplex_dual_edge_weight_strategy;
-  int simplex_primal_edge_weight_strategy;
-  int simplex_iteration_limit;
-  int simplex_update_limit;
-  int ipm_iteration_limit;
-  int highs_min_threads;
-  int highs_max_threads;
-  int message_level;
-=======
   double objective_bound;
   double objective_target;
   HighsInt highs_random_seed;
@@ -300,7 +284,6 @@
   HighsInt ipm_iteration_limit;
   HighsInt highs_min_threads;
   HighsInt highs_max_threads;
->>>>>>> ed66d31c
   std::string solution_file;
   std::string log_file;
   bool write_solution_to_file;
@@ -315,17 +298,6 @@
   bool allow_unbounded_or_infeasible;
   bool use_implied_bounds_from_presolve;
   bool mps_parser_type_free;
-<<<<<<< HEAD
-  int keep_n_rows;
-  int allowed_simplex_matrix_scale_factor;
-  int allowed_simplex_cost_scale_factor;
-  int simplex_dualise_strategy;
-  int simplex_permute_strategy;
-  int dual_simplex_cleanup_strategy;
-  int simplex_price_strategy;
-  int dual_chuzc_sort_strategy;
-  int presolve_substitution_maxfillin;
-=======
   HighsInt keep_n_rows;
   HighsInt allowed_simplex_matrix_scale_factor;
   HighsInt allowed_simplex_cost_scale_factor;
@@ -334,7 +306,6 @@
   bool dual_simplex_cleanup;
   HighsInt simplex_price_strategy;
   HighsInt presolve_substitution_maxfillin;
->>>>>>> ed66d31c
   bool simplex_initial_condition_check;
   double simplex_initial_condition_tolerance;
   double dual_steepest_edge_weight_log_error_threshold;
@@ -349,14 +320,6 @@
   bool use_original_HFactor_logic;
 
   // Options for MIP solver
-<<<<<<< HEAD
-  int mip_max_nodes;
-  int mip_max_leaves;
-  int mip_lp_age_limit;
-  int mip_pool_age_limit;
-  int mip_pool_soft_limit;
-  int mip_report_level;
-=======
   HighsInt mip_max_nodes;
   HighsInt mip_max_stall_nodes;
   HighsInt mip_max_leaves;
@@ -365,7 +328,6 @@
   HighsInt mip_pool_soft_limit;
   HighsInt mip_pscost_minreliable;
   HighsInt mip_report_level;
->>>>>>> ed66d31c
   double mip_feasibility_tolerance;
   double mip_epsilon;
   double mip_heuristic_effort;
@@ -525,12 +487,6 @@
         kHighsAnalysisLevelMax);
     records.push_back(record_int);
 
-    record_int = new OptionRecordInt(
-        "highs_analysis_level", "Analysis level in HiGHS", advanced,
-        &highs_analysis_level, HIGHS_ANALYSIS_LEVEL_MIN,
-        HIGHS_ANALYSIS_LEVEL_MIN, HIGHS_ANALYSIS_LEVEL_MAX);
-    records.push_back(record_int);
-
     record_int =
         new OptionRecordInt("simplex_strategy", "Strategy for simplex solver",
                             advanced, &simplex_strategy, kSimplexStrategyMin,
@@ -678,26 +634,6 @@
                                      kHighsIInf);
     records.push_back(record_int);
 
-    record_int = new OptionRecordInt("mip_lp_age_limit",
-                                     "maximal age of dynamic LP rows before "
-                                     "they are removed from the LP relaxation",
-                                     advanced, &mip_lp_age_limit, 0, 10,
-                                     std::numeric_limits<int16_t>::max());
-    records.push_back(record_int);
-
-    record_int = new OptionRecordInt(
-        "mip_pool_age_limit",
-        "maximal age of rows in the cutpool before they are deleted", advanced,
-        &mip_pool_age_limit, 0, 30, 1000);
-    records.push_back(record_int);
-
-    record_int = new OptionRecordInt("mip_pool_soft_limit",
-                                     "soft limit on the number of rows in the "
-                                     "cutpool for dynamic age adjustment",
-                                     advanced, &mip_pool_soft_limit, 1, 10000,
-                                     HIGHS_CONST_I_INF);
-    records.push_back(record_int);
-
     record_int =
         new OptionRecordInt("mip_report_level", "MIP solver reporting level",
                             advanced, &mip_report_level, 0, 1, 2);
@@ -782,22 +718,10 @@
         kHighsOptionOn);
     records.push_back(record_int);
 
-<<<<<<< HEAD
-    record_int =
-        new OptionRecordInt("dual_simplex_cleanup_strategy",
-                            "Strategy for cleanup in dual simplex solver: none "
-                            "/ HPrimal / HEkk (0/1/2)",
-                            advanced, &dual_simplex_cleanup_strategy,
-                            DUAL_SIMPLEX_CLEANUP_STRATEGY_MIN,
-                            DUAL_SIMPLEX_CLEANUP_STRATEGY_HPRIMAL,
-                            DUAL_SIMPLEX_CLEANUP_STRATEGY_MAX);
-    records.push_back(record_int);
-=======
     record_bool = new OptionRecordBool("dual_simplex_cleanup",
                                        "Perform dual simplex cleanup", advanced,
                                        &dual_simplex_cleanup, true);
     records.push_back(record_bool);
->>>>>>> ed66d31c
 
     record_int = new OptionRecordInt(
         "simplex_price_strategy", "Strategy for PRICE in simplex", advanced,
@@ -835,26 +759,12 @@
         "primal_simplex_bound_perturbation_multiplier",
         "Primal simplex bound perturbation multiplier: 0 => no perturbation",
         advanced, &primal_simplex_bound_perturbation_multiplier, 0.0, 1.0,
-<<<<<<< HEAD
-        HIGHS_CONST_INF);
-=======
         kHighsInf);
->>>>>>> ed66d31c
     records.push_back(record_double);
 
     record_double = new OptionRecordDouble(
         "presolve_pivot_threshold",
         "Matrix factorization pivot threshold for substitutions in presolve",
-<<<<<<< HEAD
-        advanced, &presolve_pivot_threshold, min_pivot_threshold, 0.01,
-        max_pivot_threshold);
-    records.push_back(record_double);
-
-    record_int = new OptionRecordInt(
-        "presolve_substitution_maxfillin", "Strategy for CHUZC sort in dual simplex",
-        advanced, &presolve_substitution_maxfillin, 0,
-        10, HIGHS_CONST_I_INF);
-=======
         advanced, &presolve_pivot_threshold, kMinPivotThreshold, 0.01,
         kMaxPivotThreshold);
     records.push_back(record_double);
@@ -863,7 +773,6 @@
                                      "Strategy for CHUZC sort in dual simplex",
                                      advanced, &presolve_substitution_maxfillin,
                                      0, 10, kHighsIInf);
->>>>>>> ed66d31c
     records.push_back(record_int);
 
     record_double = new OptionRecordDouble(
