/* * * * * * * * * * * * * * * * * * * * * * * * * * * * * * * * * * * * */
/*                                                                       */
/*    This file is part of the HiGHS linear optimization suite           */
/*                                                                       */
/*    Written and engineered 2008-2021 at the University of Edinburgh    */
/*                                                                       */
/*    Available as open-source under the MIT License                     */
/*                                                                       */
/*    Authors: Julian Hall, Ivet Galabova, Qi Huangfu, Leona Gottwald    */
/*    and Michael Feldmeier                                              */
/*                                                                       */
/* * * * * * * * * * * * * * * * * * * * * * * * * * * * * * * * * * * * */
/**@file lp_data/HighsUtils.cpp
 * @brief Class-independent utilities for HiGHS
 */
#include "lp_data/HighsLpUtils.h"

#include <algorithm>
#include <cassert>

#include "HConfig.h"
#include "io/Filereader.h"
#include "io/HMPSIO.h"
#include "io/HighsIO.h"
#include "lp_data/HighsModelUtils.h"
#include "lp_data/HighsSolution.h"
#include "lp_data/HighsStatus.h"
#include "util/HighsSort.h"
#include "util/HighsTimer.h"

using std::fabs;
using std::max;
using std::min;

HighsStatus assessLp(HighsLp& lp, const HighsOptions& options) {
  HighsStatus return_status = HighsStatus::kOk;
  HighsStatus call_status =
      lp.dimensionsOk("assessLp") ? HighsStatus::kOk : HighsStatus::kError;
  return_status = interpretCallStatus(options.log_options, call_status,
                                      return_status, "assessLpDimensions");
  if (return_status == HighsStatus::kError) return return_status;

  // If the LP has no columns there is nothing left to test
  if (lp.num_col_ == 0) return HighsStatus::kOk;
  assert(lp.a_matrix_.isColwise());

  // From here, any LP has lp.num_col_ > 0 and lp.a_matrix_.start_[lp.num_col_]
  // exists (as the number of nonzeros)
  assert(lp.num_col_ > 0);

  // Assess the LP column costs
  HighsIndexCollection index_collection;
  index_collection.dimension_ = lp.num_col_;
  index_collection.is_interval_ = true;
  index_collection.from_ = 0;
  index_collection.to_ = lp.num_col_ - 1;
  call_status = assessCosts(options, 0, index_collection, lp.col_cost_,
                            options.infinite_cost);
  return_status = interpretCallStatus(options.log_options, call_status,
                                      return_status, "assessCosts");
  if (return_status == HighsStatus::kError) return return_status;
  // Assess the LP column bounds
  call_status = assessBounds(options, "Col", 0, index_collection, lp.col_lower_,
                             lp.col_upper_, options.infinite_bound);
  return_status = interpretCallStatus(options.log_options, call_status,
                                      return_status, "assessBounds");
  if (return_status == HighsStatus::kError) return return_status;
  if (lp.num_row_) {
    // Assess the LP row bounds
    index_collection.dimension_ = lp.num_row_;
    index_collection.is_interval_ = true;
    index_collection.from_ = 0;
    index_collection.to_ = lp.num_row_ - 1;
    call_status =
        assessBounds(options, "Row", 0, index_collection, lp.row_lower_,
                     lp.row_upper_, options.infinite_bound);
    return_status = interpretCallStatus(options.log_options, call_status,
                                        return_status, "assessBounds");
    if (return_status == HighsStatus::kError) return return_status;
  }
  // Assess the LP matrix - even if there are no rows!
  call_status =
      lp.a_matrix_.assess(options.log_options, "LP", options.small_matrix_value,
                          options.large_matrix_value);
  return_status = interpretCallStatus(options.log_options, call_status,
                                      return_status, "assessMatrix");
  if (return_status == HighsStatus::kError) return return_status;
  HighsInt lp_num_nz = lp.a_matrix_.start_[lp.num_col_];
  // If entries have been removed from the matrix, resize the index
  // and value vectors to prevent bug in presolve
  if ((HighsInt)lp.a_matrix_.index_.size() > lp_num_nz)
    lp.a_matrix_.index_.resize(lp_num_nz);
  if ((HighsInt)lp.a_matrix_.value_.size() > lp_num_nz)
    lp.a_matrix_.value_.resize(lp_num_nz);
  if ((HighsInt)lp.a_matrix_.index_.size() > lp_num_nz)
    lp.a_matrix_.index_.resize(lp_num_nz);
  if ((HighsInt)lp.a_matrix_.value_.size() > lp_num_nz)
    lp.a_matrix_.value_.resize(lp_num_nz);

  if (return_status == HighsStatus::kError)
    return_status = HighsStatus::kError;
  else
    return_status = HighsStatus::kOk;
  if (return_status != HighsStatus::kOk)
    highsLogDev(options.log_options, HighsLogType::kInfo,
                "assessLp returns HighsStatus = %s\n",
                HighsStatusToString(return_status).c_str());
  return return_status;
}

HighsStatus assessCosts(const HighsOptions& options, const HighsInt ml_col_os,
                        const HighsIndexCollection& index_collection,
                        vector<double>& cost, const double infinite_cost) {
  HighsStatus return_status = HighsStatus::kOk;
  assert(ok(index_collection));
  HighsInt from_k;
  HighsInt to_k;
  limits(index_collection, from_k, to_k);
  if (from_k > to_k) return return_status;

  return_status = HighsStatus::kOk;
  bool error_found = false;
  // Work through the data to be assessed.
  //
  // Loop is k \in [from_k...to_k) covering the entries in the
  // interval, set or mask to be considered.
  //
  // For an interval or mask, these values of k are the columns to be
  // considered in a local sense, as well as the entries in the
  // cost data to be assessed
  //
  // For a set, these values of k are the indices in the set, from
  // which the columns to be considered in a local sense are
  // drawn. The entries in the cost data to be assessed correspond
  // to the values of k
  //
  // Adding the value of ml_col_os to local_col yields the value of
  // ml_col, being the column in a global (whole-model) sense. This is
  // necessary when assessing the costs of columns being added to a
  // model, since they are specified using an interval
  // [0...num_new_col) which must be offset by the current number of
  // columns in the model.
  //
  HighsInt local_col;
  HighsInt ml_col;
  HighsInt usr_col = -1;
  for (HighsInt k = from_k; k < to_k + 1; k++) {
    if (index_collection.is_interval_ || index_collection.is_mask_) {
      local_col = k;
    } else {
      local_col = index_collection.set_[k];
    }
    if (index_collection.is_interval_) {
      usr_col++;
    } else {
      usr_col = k;
    }
    ml_col = ml_col_os + local_col;
    if (index_collection.is_mask_ && !index_collection.mask_[local_col])
      continue;
    double abs_cost = fabs(cost[usr_col]);
    bool legal_cost = abs_cost < infinite_cost;
    if (!legal_cost) {
      error_found = !kHighsAllowInfiniteCosts;
      HighsLogType log_type = HighsLogType::kWarning;
      if (error_found) log_type = HighsLogType::kError;
      highsLogUser(options.log_options, log_type,
                   "Col  %12" HIGHSINT_FORMAT " has |cost| of %12g >= %12g\n",
                   ml_col, abs_cost, infinite_cost);
    }
  }
  if (error_found)
    return_status = HighsStatus::kError;
  else
    return_status = HighsStatus::kOk;

  return return_status;
}

HighsStatus assessBounds(const HighsOptions& options, const char* type,
                         const HighsInt ml_ix_os,
                         const HighsIndexCollection& index_collection,
                         vector<double>& lower, vector<double>& upper,
                         const double infinite_bound) {
  HighsStatus return_status = HighsStatus::kOk;
  assert(ok(index_collection));
  HighsInt from_k;
  HighsInt to_k;
  limits(index_collection, from_k, to_k);
  if (from_k > to_k) return HighsStatus::kOk;

  return_status = HighsStatus::kOk;
  bool error_found = false;
  bool warning_found = false;
  // Work through the data to be assessed.
  //
  // Loop is k \in [from_k...to_k) covering the entries in the
  // interval, set or mask to be considered.
  //
  // For an interval or mask, these values of k are the row/column
  // indices to be considered in a local sense, as well as the entries
  // in the lower and upper bound data to be assessed
  //
  // For a set, these values of k are the indices in the set, from
  // which the indices to be considered in a local sense are
  // drawn. The entries in the lower and
  // upper bound data to be assessed correspond to the values of
  // k.
  //
  // Adding the value of ml_ix_os to local_ix yields the value of
  // ml_ix, being the index in a global (whole-model) sense. This is
  // necessary when assessing the bounds of rows/columns being added
  // to a model, since they are specified using an interval
  // [0...num_new_row/col) which must be offset by the current number
  // of rows/columns (generically indices) in the model.
  //
  HighsInt num_infinite_lower_bound = 0;
  HighsInt num_infinite_upper_bound = 0;
  HighsInt local_ix;
  HighsInt ml_ix;
  HighsInt usr_ix = -1;
  for (HighsInt k = from_k; k < to_k + 1; k++) {
    if (index_collection.is_interval_ || index_collection.is_mask_) {
      local_ix = k;
    } else {
      local_ix = index_collection.set_[k];
    }
    if (index_collection.is_interval_) {
      usr_ix++;
    } else {
      usr_ix = k;
    }
    ml_ix = ml_ix_os + local_ix;
    if (index_collection.is_mask_ && !index_collection.mask_[local_ix])
      continue;

    if (!highs_isInfinity(-lower[usr_ix])) {
      // Check whether a finite lower bound will be treated as -Infinity
      bool infinite_lower_bound = lower[usr_ix] <= -infinite_bound;
      if (infinite_lower_bound) {
        lower[usr_ix] = -kHighsInf;
        num_infinite_lower_bound++;
      }
    }
    if (!highs_isInfinity(upper[usr_ix])) {
      // Check whether a finite upper bound will be treated as Infinity
      bool infinite_upper_bound = upper[usr_ix] >= infinite_bound;
      if (infinite_upper_bound) {
        upper[usr_ix] = kHighsInf;
        num_infinite_upper_bound++;
      }
    }
    // Check that the lower bound does not exceed the upper bound
    bool legalLowerUpperBound = lower[usr_ix] <= upper[usr_ix];
    if (!legalLowerUpperBound) {
      // Leave inconsistent bounds to be used to deduce infeasibility
      highsLogUser(options.log_options, HighsLogType::kWarning,
                   "%3s  %12" HIGHSINT_FORMAT
                   " has inconsistent bounds [%12g, %12g]\n",
                   type, ml_ix, lower[usr_ix], upper[usr_ix]);
      warning_found = true;
    }
    // Check that the lower bound is not as much as +Infinity
    bool legalLowerBound = lower[usr_ix] < infinite_bound;
    if (!legalLowerBound) {
      highsLogUser(options.log_options, HighsLogType::kError,
                   "%3s  %12" HIGHSINT_FORMAT
                   " has lower bound of %12g >= %12g\n",
                   type, ml_ix, lower[usr_ix], infinite_bound);
      error_found = true;
    }
    // Check that the upper bound is not as little as -Infinity
    bool legalUpperBound = upper[usr_ix] > -infinite_bound;
    if (!legalUpperBound) {
      highsLogUser(options.log_options, HighsLogType::kError,
                   "%3s  %12" HIGHSINT_FORMAT
                   " has upper bound of %12g <= %12g\n",
                   type, ml_ix, upper[usr_ix], -infinite_bound);
      error_found = true;
    }
  }
  if (num_infinite_lower_bound) {
    highsLogUser(options.log_options, HighsLogType::kInfo,
                 "%3ss:%12" HIGHSINT_FORMAT
                 " lower bounds exceeding %12g are treated as -Infinity\n",
                 type, num_infinite_lower_bound, -infinite_bound);
  }
  if (num_infinite_upper_bound) {
    highsLogUser(options.log_options, HighsLogType::kInfo,
                 "%3ss:%12" HIGHSINT_FORMAT
                 " upper bounds exceeding %12g are treated as +Infinity\n",
                 type, num_infinite_upper_bound, infinite_bound);
  }

  if (error_found)
    return_status = HighsStatus::kError;
  else if (warning_found)
    return_status = HighsStatus::kWarning;
  else
    return_status = HighsStatus::kOk;

  return return_status;
}

HighsStatus cleanBounds(const HighsOptions& options, HighsLp& lp) {
  double max_residual = 0;
  HighsInt num_change = 0;
  for (HighsInt iCol = 0; iCol < lp.num_col_; iCol++) {
    double residual = lp.col_lower_[iCol] - lp.col_upper_[iCol];
    if (residual > options.primal_feasibility_tolerance) {
      highsLogUser(options.log_options, HighsLogType::kError,
                   "Column %" HIGHSINT_FORMAT
                   " has inconsistent bounds [%g, %g] (residual = "
                   "%g) after presolve\n",
                   iCol, lp.col_lower_[iCol], lp.col_upper_[iCol], residual);
      return HighsStatus::kError;
    } else if (residual > 0) {
      num_change++;
      max_residual = std::max(residual, max_residual);
      double mid = 0.5 * (lp.col_lower_[iCol] + lp.col_upper_[iCol]);
      lp.col_lower_[iCol] = mid;
      lp.col_upper_[iCol] = mid;
    }
  }
  for (HighsInt iRow = 0; iRow < lp.num_row_; iRow++) {
    double residual = lp.row_lower_[iRow] - lp.row_upper_[iRow];
    if (residual > options.primal_feasibility_tolerance) {
      highsLogUser(options.log_options, HighsLogType::kError,
                   "Row %" HIGHSINT_FORMAT
                   " has inconsistent bounds [%g, %g] (residual = %g) "
                   "after presolve\n",
                   iRow, lp.row_lower_[iRow], lp.row_upper_[iRow], residual);
      return HighsStatus::kError;
    } else if (residual > 0) {
      num_change++;
      max_residual = std::max(residual, max_residual);
      double mid = 0.5 * (lp.row_lower_[iRow] + lp.row_upper_[iRow]);
      lp.row_lower_[iRow] = mid;
      lp.row_upper_[iRow] = mid;
    }
  }
  if (num_change) {
    highsLogUser(options.log_options, HighsLogType::kWarning,
                 "Resolved %" HIGHSINT_FORMAT
                 " inconsistent bounds (maximum residual = "
                 "%9.4g) after presolve\n",
                 num_change, max_residual);
    return HighsStatus::kWarning;
  }
  return HighsStatus::kOk;
}

bool considerScaling(const HighsOptions& options, HighsLp& lp) {
  // Indicate whether new scaling has been determined in the return value.
  bool new_scaling = false;
  // Consider scaling the LP - either by finding new factors or by
  // applying any existing factors
  const bool allow_scaling =
      lp.num_col_ > 0 &&
      options.simplex_scale_strategy != kSimplexScaleStrategyOff;
  const bool scaling_not_tried = lp.scale_.strategy == kSimplexScaleStrategyOff;
  const bool new_scaling_strategy =
      options.simplex_scale_strategy != lp.scale_.strategy &&
      options.simplex_scale_strategy != kSimplexScaleStrategyChoose;
  const bool try_scaling =
      allow_scaling && (scaling_not_tried || new_scaling_strategy);
  if (try_scaling) {
    // Scaling will be tried, so ensure that any previous scaling is not applied
    lp.unapplyScale();
    const bool analyse_lp_data =
        kHighsAnalysisLevelModelData & options.highs_analysis_level;
    if (analyse_lp_data) analyseLp(options.log_options, lp);
    scaleLp(options, lp);
    // If the LP is now scaled, then the scaling is new
    new_scaling = lp.is_scaled_;
    if (analyse_lp_data && lp.is_scaled_) analyseLp(options.log_options, lp);
  } else if (lp.scale_.has_scaling) {
    // Scaling factors are known, so ensure that they are applied
    lp.applyScale();
  }
  // Ensure that either the LP has scale factors and is scaled, or
  // it doesn't have scale factors and isn't scaled
  assert(lp.scale_.has_scaling == lp.is_scaled_);
  return new_scaling;
}

void scaleLp(const HighsOptions& options, HighsLp& lp) {
  lp.clearScaling();
  HighsInt numCol = lp.num_col_;
  HighsInt numRow = lp.num_row_;
  // Scaling not well defined for models with no columns
  assert(numCol > 0);
  vector<double>& colCost = lp.col_cost_;
  vector<double>& colLower = lp.col_lower_;
  vector<double>& colUpper = lp.col_upper_;
  vector<double>& rowLower = lp.row_lower_;
  vector<double>& rowUpper = lp.row_upper_;

  // Save the simplex_scale_strategy so that the option can be
  // modified for the course of this method
  HighsInt simplex_scale_strategy = options.simplex_scale_strategy;
  // Determine the actual strategy to use
  HighsInt use_scale_strategy = simplex_scale_strategy;
  if (use_scale_strategy == kSimplexScaleStrategyChoose) {
    // HiGHS is left to choose: currently use forced equilibration, but maybe do
    // something more intelligent
    use_scale_strategy = kSimplexScaleStrategyForcedEquilibration;
  }
  bool allow_cost_scaling = options.allowed_cost_scale_factor > 0;
  // Find out range of matrix values and skip matrix scaling if all
  // |values| are in [0.2, 5]
  const double no_scaling_original_matrix_min_value = 0.2;
  const double no_scaling_original_matrix_max_value = 5.0;
  double original_matrix_min_value = kHighsInf;
  double original_matrix_max_value = 0;
  lp.a_matrix_.range(original_matrix_min_value, original_matrix_max_value);
  bool no_scaling =
      (original_matrix_min_value >= no_scaling_original_matrix_min_value) &&
      (original_matrix_max_value <= no_scaling_original_matrix_max_value);
  const bool force_scaling = false;
  if (force_scaling) {
    no_scaling = false;
    printf("!!!! FORCE SCALING !!!!\n");
  }
  bool scaled_matrix = false;
  if (no_scaling) {
    // No matrix scaling, but possible cost scaling
    if (options.highs_analysis_level)
      highsLogDev(options.log_options, HighsLogType::kInfo,
                  "Scaling: Matrix has [min, max] values of [%g, %g] within "
                  "[%g, %g] so no scaling performed\n",
                  original_matrix_min_value, original_matrix_max_value,
                  no_scaling_original_matrix_min_value,
                  no_scaling_original_matrix_max_value);
  } else {
    // Try scaling, so assign unit factors - partly because initial
    // factors may be assumed by the scaling method, but also because
    // scaling factors may not be computed for empty rows/columns
    HighsScale& scale = lp.scale_;
    scale.col.assign(numCol, 1);
    scale.row.assign(numRow, 1);
    const bool equilibration_scaling =
        use_scale_strategy == kSimplexScaleStrategyEquilibration ||
        use_scale_strategy == kSimplexScaleStrategyForcedEquilibration;
    // Try scaling. Value of scaled_matrix indicates whether scaling
    // was considered valuable (and performed). If it's not valuable
    // then the matrix remains unscaled
    if (equilibration_scaling) {
      scaled_matrix = equilibrationScaleMatrix(options, lp, use_scale_strategy);
    } else {
      scaled_matrix = maxValueScaleMatrix(options, lp, use_scale_strategy);
    }
    if (scaled_matrix) {
      // Matrix is scaled, so scale the bounds and costs
      for (HighsInt iCol = 0; iCol < numCol; iCol++) {
        colLower[iCol] /= scale.col[iCol];
        colUpper[iCol] /= scale.col[iCol];
        colCost[iCol] *= scale.col[iCol];
      }
      for (HighsInt iRow = 0; iRow < numRow; iRow++) {
        rowLower[iRow] *= scale.row[iRow];
        rowUpper[iRow] *= scale.row[iRow];
      }
      scale.has_scaling = true;
      scale.num_col = numCol;
      scale.num_row = numRow;
      scale.cost = 1.0;
      lp.is_scaled_ = true;
    } else {
      // Matrix is not scaled, so clear the scaling
      lp.clearScaling();
    }
  }
  // Record the scaling strategy used
  lp.scale_.strategy = use_scale_strategy;
  // Possibly scale the costs
  //  if (allow_cost_scaling) scaleSimplexCost(options, lp, scale.cost);

  // If matrix is unscaled, then LP is only scaled if there is a cost scaling
  // factor
  //  if (!scaled_matrix) lp.is_scaled_ = scale.cost != 1;
}

bool equilibrationScaleMatrix(const HighsOptions& options, HighsLp& lp,
                              const HighsInt use_scale_strategy) {
  HighsInt numCol = lp.num_col_;
  HighsInt numRow = lp.num_row_;
  HighsScale& scale = lp.scale_;
  vector<double>& colScale = scale.col;
  vector<double>& rowScale = scale.row;
  vector<HighsInt>& Astart = lp.a_matrix_.start_;
  vector<HighsInt>& Aindex = lp.a_matrix_.index_;
  vector<double>& Avalue = lp.a_matrix_.value_;
  vector<double>& colCost = lp.col_cost_;

  HighsInt simplex_scale_strategy = use_scale_strategy;

  double original_matrix_min_value = kHighsInf;
  double original_matrix_max_value = 0;
  for (HighsInt k = 0, AnX = Astart[numCol]; k < AnX; k++) {
    double value = fabs(Avalue[k]);
    original_matrix_min_value = min(original_matrix_min_value, value);
    original_matrix_max_value = max(original_matrix_max_value, value);
  }

  // Include cost in scaling if minimum nonzero cost is less than 0.1
  double min_nonzero_cost = kHighsInf;
  for (HighsInt i = 0; i < numCol; i++) {
    if (colCost[i]) min_nonzero_cost = min(fabs(colCost[i]), min_nonzero_cost);
  }
  bool include_cost_in_scaling = false;
  include_cost_in_scaling = min_nonzero_cost < 0.1;

  // Limits on scaling factors
  double max_allow_scale;
  double min_allow_scale;
  // Now that kHighsInf =
  // std::numeric_limits<double>::infinity(), this Qi-trick doesn't
  // work so, in recognition, use the old value of kHighsInf
  const double finite_infinity = 1e200;
  max_allow_scale = pow(2.0, options.allowed_matrix_scale_factor);
  min_allow_scale = 1 / max_allow_scale;

  double min_allow_col_scale = min_allow_scale;
  double max_allow_col_scale = max_allow_scale;
  double min_allow_row_scale = min_allow_scale;
  double max_allow_row_scale = max_allow_scale;

  // Search up to 6 times
  vector<double> row_min_value(numRow, finite_infinity);
  vector<double> row_max_value(numRow, 1 / finite_infinity);
  for (HighsInt search_count = 0; search_count < 6; search_count++) {
    // Find column scale, prepare row data
    for (HighsInt iCol = 0; iCol < numCol; iCol++) {
      // For column scale (find)
      double col_min_value = finite_infinity;
      double col_max_value = 1 / finite_infinity;
      double abs_col_cost = fabs(colCost[iCol]);
      if (include_cost_in_scaling && abs_col_cost != 0) {
        col_min_value = min(col_min_value, abs_col_cost);
        col_max_value = max(col_max_value, abs_col_cost);
      }
      for (HighsInt k = Astart[iCol]; k < Astart[iCol + 1]; k++) {
        double value = fabs(Avalue[k]) * rowScale[Aindex[k]];
        col_min_value = min(col_min_value, value);
        col_max_value = max(col_max_value, value);
      }
      double col_equilibration = 1 / sqrt(col_min_value * col_max_value);
      // Ensure that column scale factor is not excessively large or small
      colScale[iCol] =
          min(max(min_allow_col_scale, col_equilibration), max_allow_col_scale);
      // For row scale (only collect)
      for (HighsInt k = Astart[iCol]; k < Astart[iCol + 1]; k++) {
        HighsInt iRow = Aindex[k];
        double value = fabs(Avalue[k]) * colScale[iCol];
        row_min_value[iRow] = min(row_min_value[iRow], value);
        row_max_value[iRow] = max(row_max_value[iRow], value);
      }
    }
    // For row scale (find)
    for (HighsInt iRow = 0; iRow < numRow; iRow++) {
      double row_equilibration =
          1 / sqrt(row_min_value[iRow] * row_max_value[iRow]);
      // Ensure that row scale factor is not excessively large or small
      rowScale[iRow] =
          min(max(min_allow_row_scale, row_equilibration), max_allow_row_scale);
    }
    row_min_value.assign(numRow, finite_infinity);
    row_max_value.assign(numRow, 1 / finite_infinity);
  }
  // Make it numerically better
  // Also determine the max and min row and column scaling factors
  double min_col_scale = finite_infinity;
  double max_col_scale = 1 / finite_infinity;
  double min_row_scale = finite_infinity;
  double max_row_scale = 1 / finite_infinity;
  const double log2 = log(2.0);
  for (HighsInt iCol = 0; iCol < numCol; iCol++) {
    colScale[iCol] = pow(2.0, floor(log(colScale[iCol]) / log2 + 0.5));
    min_col_scale = min(colScale[iCol], min_col_scale);
    max_col_scale = max(colScale[iCol], max_col_scale);
  }
  for (HighsInt iRow = 0; iRow < numRow; iRow++) {
    rowScale[iRow] = pow(2.0, floor(log(rowScale[iRow]) / log2 + 0.5));
    min_row_scale = min(rowScale[iRow], min_row_scale);
    max_row_scale = max(rowScale[iRow], max_row_scale);
  }
  // Apply scaling to matrix and bounds
  double matrix_min_value = finite_infinity;
  double matrix_max_value = 0;
  double min_original_col_equilibration = finite_infinity;
  double sum_original_log_col_equilibration = 0;
  double max_original_col_equilibration = 0;
  double min_original_row_equilibration = finite_infinity;
  double sum_original_log_row_equilibration = 0;
  double max_original_row_equilibration = 0;
  double min_col_equilibration = finite_infinity;
  double sum_log_col_equilibration = 0;
  double max_col_equilibration = 0;
  double min_row_equilibration = finite_infinity;
  double sum_log_row_equilibration = 0;
  double max_row_equilibration = 0;
  vector<double> original_row_min_value(numRow, finite_infinity);
  vector<double> original_row_max_value(numRow, 1 / finite_infinity);
  row_min_value.assign(numRow, finite_infinity);
  row_max_value.assign(numRow, 1 / finite_infinity);
  for (HighsInt iCol = 0; iCol < numCol; iCol++) {
    double original_col_min_value = finite_infinity;
    double original_col_max_value = 1 / finite_infinity;
    double col_min_value = finite_infinity;
    double col_max_value = 1 / finite_infinity;
    for (HighsInt k = Astart[iCol]; k < Astart[iCol + 1]; k++) {
      HighsInt iRow = Aindex[k];
      const double original_value = fabs(Avalue[k]);
      original_col_min_value = min(original_value, original_col_min_value);
      original_col_max_value = max(original_value, original_col_max_value);
      original_row_min_value[iRow] =
          min(original_row_min_value[iRow], original_value);
      original_row_max_value[iRow] =
          max(original_row_max_value[iRow], original_value);
      Avalue[k] *= (colScale[iCol] * rowScale[iRow]);
      const double value = fabs(Avalue[k]);
      col_min_value = min(value, col_min_value);
      col_max_value = max(value, col_max_value);
      row_min_value[iRow] = min(row_min_value[iRow], value);
      row_max_value[iRow] = max(row_max_value[iRow], value);
    }
    matrix_min_value = min(matrix_min_value, col_min_value);
    matrix_max_value = max(matrix_max_value, col_max_value);

    const double original_col_equilibration =
        1 / sqrt(original_col_min_value * original_col_max_value);
    min_original_col_equilibration =
        min(original_col_equilibration, min_original_col_equilibration);
    sum_original_log_col_equilibration += log(original_col_equilibration);
    max_original_col_equilibration =
        max(original_col_equilibration, max_original_col_equilibration);
    const double col_equilibration = 1 / sqrt(col_min_value * col_max_value);
    min_col_equilibration = min(col_equilibration, min_col_equilibration);
    sum_log_col_equilibration += log(col_equilibration);
    max_col_equilibration = max(col_equilibration, max_col_equilibration);
  }

  for (HighsInt iRow = 0; iRow < numRow; iRow++) {
    const double original_row_equilibration =
        1 / sqrt(original_row_min_value[iRow] * original_row_max_value[iRow]);
    min_original_row_equilibration =
        min(original_row_equilibration, min_original_row_equilibration);
    sum_original_log_row_equilibration += log(original_row_equilibration);
    max_original_row_equilibration =
        max(original_row_equilibration, max_original_row_equilibration);
    const double row_equilibration =
        1 / sqrt(row_min_value[iRow] * row_max_value[iRow]);
    min_row_equilibration = min(row_equilibration, min_row_equilibration);
    sum_log_row_equilibration += log(row_equilibration);
    max_row_equilibration = max(row_equilibration, max_row_equilibration);
  }
  const double geomean_original_col_equilibration =
      exp(sum_original_log_col_equilibration / numCol);
  const double geomean_original_row_equilibration =
      exp(sum_original_log_row_equilibration / numRow);
  const double geomean_col_equilibration =
      exp(sum_log_col_equilibration / numCol);
  const double geomean_row_equilibration =
      exp(sum_log_row_equilibration / numRow);
  if (options.highs_analysis_level) {
    highsLogDev(
        options.log_options, HighsLogType::kInfo,
        "Scaling: Original equilibration: min/mean/max %11.4g/%11.4g/%11.4g "
        "(cols); min/mean/max %11.4g/%11.4g/%11.4g (rows)\n",
        min_original_col_equilibration, geomean_original_col_equilibration,
        max_original_col_equilibration, min_original_row_equilibration,
        geomean_original_row_equilibration, max_original_row_equilibration);
    highsLogDev(
        options.log_options, HighsLogType::kInfo,
        "Scaling: Final    equilibration: min/mean/max %11.4g/%11.4g/%11.4g "
        "(cols); min/mean/max %11.4g/%11.4g/%11.4g (rows)\n",
        min_col_equilibration, geomean_col_equilibration, max_col_equilibration,
        min_row_equilibration, geomean_row_equilibration,
        max_row_equilibration);
  }

  // Compute the mean equilibration improvement
  const double geomean_original_col =
      max(geomean_original_col_equilibration,
          1 / geomean_original_col_equilibration);
  const double geomean_original_row =
      max(geomean_original_row_equilibration,
          1 / geomean_original_row_equilibration);
  const double geomean_col =
      max(geomean_col_equilibration, 1 / geomean_col_equilibration);
  const double geomean_row =
      max(geomean_row_equilibration, 1 / geomean_row_equilibration);
  const double mean_equilibration_improvement =
      (geomean_original_col * geomean_original_row) /
      (geomean_col * geomean_row);
  // Compute the extreme equilibration improvement
  const double original_col_ratio =
      max_original_col_equilibration / min_original_col_equilibration;
  const double original_row_ratio =
      max_original_row_equilibration / min_original_row_equilibration;
  const double col_ratio = max_col_equilibration / min_col_equilibration;
  const double row_ratio = max_row_equilibration / min_row_equilibration;
  const double extreme_equilibration_improvement =
      (original_col_ratio + original_row_ratio) / (col_ratio + row_ratio);
  // Compute the max/min matrix value improvement
  const double matrix_value_ratio = matrix_max_value / matrix_min_value;
  const double original_matrix_value_ratio =
      original_matrix_max_value / original_matrix_min_value;
  const double matrix_value_ratio_improvement =
      original_matrix_value_ratio / matrix_value_ratio;
  if (options.highs_analysis_level) {
    highsLogDev(options.log_options, HighsLogType::kInfo,
                "Scaling: Extreme equilibration improvement = ( %11.4g + "
                "%11.4g) / ( %11.4g + %11.4g) = %11.4g / %11.4g = %11.4g\n",
                original_col_ratio, original_row_ratio, col_ratio, row_ratio,
                (original_col_ratio + original_row_ratio),
                (col_ratio + row_ratio), extreme_equilibration_improvement);
    highsLogDev(options.log_options, HighsLogType::kInfo,
                "Scaling:    Mean equilibration improvement = ( %11.4g * "
                "%11.4g) / ( %11.4g * %11.4g) = %11.4g / %11.4g = %11.4g\n",
                geomean_original_col, geomean_original_row, geomean_col,
                geomean_row, (geomean_original_col * geomean_original_row),
                (geomean_col * geomean_row), mean_equilibration_improvement);
    highsLogDev(
        options.log_options, HighsLogType::kInfo,
        "Scaling: Yields [min, max, ratio] matrix values of [%0.4g, %0.4g, "
        "%0.4g]; Originally [%0.4g, %0.4g, %0.4g]: Improvement of %0.4g\n",
        matrix_min_value, matrix_max_value, matrix_value_ratio,
        original_matrix_min_value, original_matrix_max_value,
        original_matrix_value_ratio, matrix_value_ratio_improvement);
    highsLogDev(options.log_options, HighsLogType::kInfo,
                "Scaling: Improves    mean equilibration by a factor %0.4g\n",
                mean_equilibration_improvement);
    highsLogDev(options.log_options, HighsLogType::kInfo,
                "Scaling: Improves extreme equilibration by a factor %0.4g\n",
                extreme_equilibration_improvement);
    highsLogDev(options.log_options, HighsLogType::kInfo,
                "Scaling: Improves max/min matrix values by a factor %0.4g\n",
                matrix_value_ratio_improvement);
  }
  const bool possibly_abandon_scaling =
      simplex_scale_strategy != kSimplexScaleStrategyForcedEquilibration;
  const double improvement_factor = extreme_equilibration_improvement *
                                    mean_equilibration_improvement *
                                    matrix_value_ratio_improvement;

  const double improvement_factor_required = 1.0;
  const bool poor_improvement =
      improvement_factor < improvement_factor_required;

  // Possibly abandon scaling if it's not improved equlibration significantly
  if (possibly_abandon_scaling && poor_improvement) {
    // Unscale the matrix
    for (HighsInt iCol = 0; iCol < numCol; iCol++) {
      for (HighsInt k = Astart[iCol]; k < Astart[iCol + 1]; k++) {
        HighsInt iRow = Aindex[k];
        Avalue[k] /= (colScale[iCol] * rowScale[iRow]);
      }
    }
    if (options.highs_analysis_level)
      highsLogDev(options.log_options, HighsLogType::kInfo,
                  "Scaling: Improvement factor %0.4g < %0.4g required, so no "
                  "scaling applied\n",
                  improvement_factor, improvement_factor_required);
    return false;
  } else {
    if (options.highs_analysis_level) {
      highsLogDev(options.log_options, HighsLogType::kInfo,
                  "Scaling: Improvement factor is %0.4g >= %0.4g so scale LP\n",
                  improvement_factor, improvement_factor_required);
      if (extreme_equilibration_improvement < 1.0) {
        highsLogDev(
            options.log_options, HighsLogType::kWarning,
            "Scaling: Applying scaling with extreme improvement of %0.4g\n",
            extreme_equilibration_improvement);
      }
      if (mean_equilibration_improvement < 1.0) {
        highsLogDev(
            options.log_options, HighsLogType::kWarning,
            "Scaling: Applying scaling with mean improvement of %0.4g\n",
            mean_equilibration_improvement);
      }
      if (matrix_value_ratio_improvement < 1.0) {
        highsLogDev(options.log_options, HighsLogType::kWarning,
                    "Scaling: Applying scaling with matrix value ratio "
                    "improvement of %0.4g\n",
                    matrix_value_ratio_improvement);
      }
      if (improvement_factor < 10 * improvement_factor_required) {
        highsLogDev(options.log_options, HighsLogType::kWarning,
                    "Scaling: Applying scaling with improvement factor %0.4g "
                    "< 10*(%0.4g) improvement\n",
                    improvement_factor, improvement_factor_required);
      }
    }
  }
  return true;
}

bool maxValueScaleMatrix(const HighsOptions& options, HighsLp& lp,
                         const HighsInt use_scale_strategy) {
  HighsInt numCol = lp.num_col_;
  HighsInt numRow = lp.num_row_;
  HighsScale& scale = lp.scale_;
  vector<double>& colScale = scale.col;
  vector<double>& rowScale = scale.row;
  vector<HighsInt>& Astart = lp.a_matrix_.start_;
  vector<HighsInt>& Aindex = lp.a_matrix_.index_;
  vector<double>& Avalue = lp.a_matrix_.value_;

  HighsInt simplex_scale_strategy = use_scale_strategy;

  assert(options.simplex_scale_strategy == kSimplexScaleStrategyMaxValue015 ||
         options.simplex_scale_strategy == kSimplexScaleStrategyMaxValue0157);
  const double log2 = log(2.0);
  const double max_allow_scale = pow(2.0, options.allowed_matrix_scale_factor);
  const double min_allow_scale = 1 / max_allow_scale;

  const double min_allow_col_scale = min_allow_scale;
  const double max_allow_col_scale = max_allow_scale;
  const double min_allow_row_scale = min_allow_scale;
  const double max_allow_row_scale = max_allow_scale;

  double min_row_scale = kHighsInf;
  double max_row_scale = 0;
  double original_matrix_min_value = kHighsInf;
  double original_matrix_max_value = 0;
  // Determine the row scaling. Also determine the max/min row scaling
  // factors, and max/min original matrix values
  vector<double> row_max_value(numRow, 0);
  for (HighsInt iCol = 0; iCol < numCol; iCol++) {
    for (HighsInt k = Astart[iCol]; k < Astart[iCol + 1]; k++) {
      const HighsInt iRow = Aindex[k];
      const double value = fabs(Avalue[k]);
      row_max_value[iRow] = max(row_max_value[iRow], value);
      original_matrix_min_value = min(original_matrix_min_value, value);
      original_matrix_max_value = max(original_matrix_max_value, value);
    }
  }
  for (HighsInt iRow = 0; iRow < numRow; iRow++) {
    if (row_max_value[iRow]) {
      double row_scale_value = 1 / row_max_value[iRow];
      // Convert the row scale factor to the nearest power of two, and
      // ensure that it is not excessively large or small
      row_scale_value = pow(2.0, floor(log(row_scale_value) / log2 + 0.5));
      row_scale_value =
          min(max(min_allow_row_scale, row_scale_value), max_allow_row_scale);
      min_row_scale = min(row_scale_value, min_row_scale);
      max_row_scale = max(row_scale_value, max_row_scale);
      rowScale[iRow] = row_scale_value;
    }
  }
  // Determine the column scaling, whilst applying the row scaling
  // Also determine the max/min column scaling factors, and max/min
  // matrix values
  double min_col_scale = kHighsInf;
  double max_col_scale = 0;
  double matrix_min_value = kHighsInf;
  double matrix_max_value = 0;
  for (HighsInt iCol = 0; iCol < numCol; iCol++) {
    double col_max_value = 0;
    for (HighsInt k = Astart[iCol]; k < Astart[iCol + 1]; k++) {
      const HighsInt iRow = Aindex[k];
      Avalue[k] *= rowScale[iRow];
      const double value = fabs(Avalue[k]);
      col_max_value = max(col_max_value, value);
    }
    if (col_max_value) {
      double col_scale_value = 1 / col_max_value;
      // Convert the col scale factor to the nearest power of two, and
      // ensure that it is not excessively large or small
      col_scale_value = pow(2.0, floor(log(col_scale_value) / log2 + 0.5));
      col_scale_value =
          min(max(min_allow_col_scale, col_scale_value), max_allow_col_scale);
      min_col_scale = min(col_scale_value, min_col_scale);
      max_col_scale = max(col_scale_value, max_col_scale);
      colScale[iCol] = col_scale_value;
      for (HighsInt k = Astart[iCol]; k < Astart[iCol + 1]; k++) {
        Avalue[k] *= colScale[iCol];
        const double value = fabs(Avalue[k]);
        matrix_min_value = min(matrix_min_value, value);
        matrix_max_value = max(matrix_max_value, value);
      }
    }
  }
  const double matrix_value_ratio = matrix_max_value / matrix_min_value;
  const double original_matrix_value_ratio =
      original_matrix_max_value / original_matrix_min_value;
  const double matrix_value_ratio_improvement =
      original_matrix_value_ratio / matrix_value_ratio;

  const double improvement_factor = matrix_value_ratio_improvement;

  const double improvement_factor_required = 1.0;
  const bool poor_improvement =
      improvement_factor < improvement_factor_required;

  if (poor_improvement) {
    // Unscale the matrix
    for (HighsInt iCol = 0; iCol < numCol; iCol++) {
      for (HighsInt k = Astart[iCol]; k < Astart[iCol + 1]; k++) {
        HighsInt iRow = Aindex[k];
        Avalue[k] /= (colScale[iCol] * rowScale[iRow]);
      }
    }
    if (options.highs_analysis_level)
      highsLogDev(options.log_options, HighsLogType::kInfo,
                  "Scaling: Improvement factor %0.4g < %0.4g required, so no "
                  "scaling applied\n",
                  improvement_factor, improvement_factor_required);
    return false;
  } else {
    if (options.highs_analysis_level) {
      highsLogDev(options.log_options, HighsLogType::kInfo,
                  "Scaling: Factors are in [%0.4g, %0.4g] for columns and in "
                  "[%0.4g, %0.4g] for rows\n",
                  min_col_scale, max_col_scale, min_row_scale, max_row_scale);
      highsLogDev(
          options.log_options, HighsLogType::kInfo,
          "Scaling: Yields [min, max, ratio] matrix values of [%0.4g, %0.4g, "
          "%0.4g]; Originally [%0.4g, %0.4g, %0.4g]: Improvement of %0.4g\n",
          matrix_min_value, matrix_max_value, matrix_value_ratio,
          original_matrix_min_value, original_matrix_max_value,
          original_matrix_value_ratio, matrix_value_ratio_improvement);
    }
    return true;
  }
}

HighsStatus applyScalingToLpCol(HighsLp& lp, const HighsInt col,
                                const double colScale) {
  if (col < 0) return HighsStatus::kError;
  if (col >= lp.num_col_) return HighsStatus::kError;
  if (!colScale) return HighsStatus::kError;

  for (HighsInt el = lp.a_matrix_.start_[col];
       el < lp.a_matrix_.start_[col + 1]; el++)
    lp.a_matrix_.value_[el] *= colScale;
  lp.a_matrix_.scaleCol(col, colScale);
  lp.col_cost_[col] *= colScale;
  if (colScale > 0) {
    lp.col_lower_[col] /= colScale;
    lp.col_upper_[col] /= colScale;
  } else {
    const double new_upper = lp.col_lower_[col] / colScale;
    lp.col_lower_[col] = lp.col_upper_[col] / colScale;
    lp.col_upper_[col] = new_upper;
  }
  return HighsStatus::kOk;
}

HighsStatus applyScalingToLpRow(HighsLp& lp, const HighsInt row,
                                const double rowScale) {
  if (row < 0) return HighsStatus::kError;
  if (row >= lp.num_row_) return HighsStatus::kError;
  if (!rowScale) return HighsStatus::kError;

  for (HighsInt col = 0; col < lp.num_col_; col++) {
    for (HighsInt el = lp.a_matrix_.start_[col];
         el < lp.a_matrix_.start_[col + 1]; el++) {
      if (lp.a_matrix_.index_[el] == row) lp.a_matrix_.value_[el] *= rowScale;
    }
  }
  lp.a_matrix_.scaleRow(row, rowScale);
  if (rowScale > 0) {
    lp.row_lower_[row] /= rowScale;
    lp.row_upper_[row] /= rowScale;
  } else {
    const double new_upper = lp.row_lower_[row] / rowScale;
    lp.row_lower_[row] = lp.row_upper_[row] / rowScale;
    lp.row_upper_[row] = new_upper;
  }
  return HighsStatus::kOk;
}

void appendColsToLpVectors(HighsLp& lp, const HighsInt num_new_col,
                           const vector<double>& colCost,
                           const vector<double>& colLower,
                           const vector<double>& colUpper) {
  assert(num_new_col >= 0);
  if (num_new_col == 0) return;
  HighsInt new_num_col = lp.num_col_ + num_new_col;
  lp.col_cost_.resize(new_num_col);
  lp.col_lower_.resize(new_num_col);
  lp.col_upper_.resize(new_num_col);
  bool have_names = lp.col_names_.size();
  if (have_names) lp.col_names_.resize(new_num_col);
  for (HighsInt new_col = 0; new_col < num_new_col; new_col++) {
    HighsInt iCol = lp.num_col_ + new_col;
    lp.col_cost_[iCol] = colCost[new_col];
    lp.col_lower_[iCol] = colLower[new_col];
    lp.col_upper_[iCol] = colUpper[new_col];
    // Cannot guarantee to create unique names, so name is blank
    if (have_names) lp.col_names_[iCol] = "";
  }
}

void appendRowsToLpVectors(HighsLp& lp, const HighsInt num_new_row,
                           const vector<double>& rowLower,
                           const vector<double>& rowUpper) {
  assert(num_new_row >= 0);
  if (num_new_row == 0) return;
  HighsInt new_num_row = lp.num_row_ + num_new_row;
  lp.row_lower_.resize(new_num_row);
  lp.row_upper_.resize(new_num_row);
  bool have_names = lp.row_names_.size();
  if (have_names) lp.row_names_.resize(new_num_row);

  for (HighsInt new_row = 0; new_row < num_new_row; new_row++) {
    HighsInt iRow = lp.num_row_ + new_row;
    lp.row_lower_[iRow] = rowLower[new_row];
    lp.row_upper_[iRow] = rowUpper[new_row];
    // Cannot guarantee to create unique names, so name is blank
    if (have_names) lp.row_names_[iRow] = "";
  }
}

void deleteLpCols(HighsLp& lp, const HighsIndexCollection& index_collection) {
  HighsInt new_num_col;
  HighsStatus call_status;
  deleteColsFromLpVectors(lp, new_num_col, index_collection);
  lp.a_matrix_.deleteCols(index_collection);
  lp.num_col_ = new_num_col;
}

void deleteColsFromLpVectors(HighsLp& lp, HighsInt& new_num_col,
                             const HighsIndexCollection& index_collection) {
  assert(ok(index_collection));
  HighsInt from_k;
  HighsInt to_k;
  limits(index_collection, from_k, to_k);
  ;
  // Initialise new_num_col in case none is removed due to from_k > to_k
  new_num_col = lp.num_col_;
  if (from_k > to_k) return;

  HighsInt delete_from_col;
  HighsInt delete_to_col;
  HighsInt keep_from_col;
  HighsInt keep_to_col = -1;
  HighsInt current_set_entry = 0;

  HighsInt col_dim = lp.num_col_;
  new_num_col = 0;
  bool have_names = lp.col_names_.size();
  for (HighsInt k = from_k; k <= to_k; k++) {
    updateOutInIndex(index_collection, delete_from_col, delete_to_col,
                     keep_from_col, keep_to_col, current_set_entry);
    // Account for the initial columns being kept
    if (k == from_k) new_num_col = delete_from_col;
    if (delete_to_col >= col_dim - 1) break;
    assert(delete_to_col < col_dim);
    for (HighsInt col = keep_from_col; col <= keep_to_col; col++) {
      lp.col_cost_[new_num_col] = lp.col_cost_[col];
      lp.col_lower_[new_num_col] = lp.col_lower_[col];
      lp.col_upper_[new_num_col] = lp.col_upper_[col];
      if (have_names) lp.col_names_[new_num_col] = lp.col_names_[col];
      new_num_col++;
    }
    if (keep_to_col >= col_dim - 1) break;
  }
  lp.col_cost_.resize(new_num_col);
  lp.col_lower_.resize(new_num_col);
  lp.col_upper_.resize(new_num_col);
  if (have_names) lp.col_names_.resize(new_num_col);
}

void deleteLpRows(HighsLp& lp, const HighsIndexCollection& index_collection) {
  HighsStatus call_status;
  HighsInt new_num_row;
  deleteRowsFromLpVectors(lp, new_num_row, index_collection);
  lp.a_matrix_.deleteRows(index_collection);
  lp.num_row_ = new_num_row;
}

void deleteRowsFromLpVectors(HighsLp& lp, HighsInt& new_num_row,
                             const HighsIndexCollection& index_collection) {
  assert(ok(index_collection));
  HighsInt from_k;
  HighsInt to_k;
  limits(index_collection, from_k, to_k);
  // Initialise new_num_row in case none is removed due to from_k > to_k
  new_num_row = lp.num_row_;
  if (from_k > to_k) return;

  HighsInt delete_from_row;
  HighsInt delete_to_row;
  HighsInt keep_from_row;
  HighsInt keep_to_row = -1;
  HighsInt current_set_entry = 0;

  HighsInt row_dim = lp.num_row_;
  new_num_row = 0;
  bool have_names = (HighsInt)lp.row_names_.size() > 0;
  for (HighsInt k = from_k; k <= to_k; k++) {
    updateOutInIndex(index_collection, delete_from_row, delete_to_row,
                     keep_from_row, keep_to_row, current_set_entry);
    if (k == from_k) {
      // Account for the initial rows being kept
      new_num_row = delete_from_row;
    }
    if (delete_to_row >= row_dim - 1) break;
    assert(delete_to_row < row_dim);
    for (HighsInt row = keep_from_row; row <= keep_to_row; row++) {
      lp.row_lower_[new_num_row] = lp.row_lower_[row];
      lp.row_upper_[new_num_row] = lp.row_upper_[row];
      if (have_names) lp.row_names_[new_num_row] = lp.row_names_[row];
      new_num_row++;
    }
    if (keep_to_row >= row_dim - 1) break;
  }
  lp.row_lower_.resize(new_num_row);
  lp.row_upper_.resize(new_num_row);
  if (have_names) lp.row_names_.resize(new_num_row);
}

void deleteScale(vector<double>& scale,
                 const HighsIndexCollection& index_collection) {
  HighsStatus return_status = HighsStatus::kOk;
  assert(ok(index_collection));
  HighsInt from_k;
  HighsInt to_k;
  limits(index_collection, from_k, to_k);
  if (from_k > to_k) return;

  HighsInt delete_from_col;
  HighsInt delete_to_col;
  HighsInt keep_from_col;
  HighsInt keep_to_col = -1;
  HighsInt current_set_entry = 0;

  HighsInt col_dim = index_collection.dimension_;
  HighsInt new_num_col = 0;
  for (HighsInt k = from_k; k <= to_k; k++) {
    updateOutInIndex(index_collection, delete_from_col, delete_to_col,
                     keep_from_col, keep_to_col, current_set_entry);
    // Account for the initial columns being kept
    if (k == from_k) new_num_col = delete_from_col;
    if (delete_to_col >= col_dim - 1) break;
    assert(delete_to_col < col_dim);
    for (HighsInt col = keep_from_col; col <= keep_to_col; col++) {
      assert((HighsInt)scale.size() > new_num_col);
      scale[new_num_col] = scale[col];
      new_num_col++;
    }
    if (keep_to_col >= col_dim - 1) break;
  }
}

void changeLpMatrixCoefficient(HighsLp& lp, const HighsInt row,
                               const HighsInt col, const double new_value) {
  assert(0 <= row && row < lp.num_row_);
  assert(0 <= col && col < lp.num_col_);
  HighsInt changeElement = -1;
  for (HighsInt el = lp.a_matrix_.start_[col];
       el < lp.a_matrix_.start_[col + 1]; el++) {
    if (lp.a_matrix_.index_[el] == row) {
      changeElement = el;
      break;
    }
  }
  if (changeElement < 0) {
    changeElement = lp.a_matrix_.start_[col + 1];
    HighsInt new_num_nz = lp.a_matrix_.start_[lp.num_col_] + 1;
    lp.a_matrix_.index_.resize(new_num_nz);
    lp.a_matrix_.value_.resize(new_num_nz);
    for (HighsInt i = col + 1; i <= lp.num_col_; i++) lp.a_matrix_.start_[i]++;
    for (HighsInt el = new_num_nz - 1; el > changeElement; el--) {
      lp.a_matrix_.index_[el] = lp.a_matrix_.index_[el - 1];
      lp.a_matrix_.value_[el] = lp.a_matrix_.value_[el - 1];
    }
  }
  lp.a_matrix_.index_[changeElement] = row;
  lp.a_matrix_.value_[changeElement] = new_value;
}

void changeLpIntegrality(HighsLp& lp,
                         const HighsIndexCollection& index_collection,
                         const vector<HighsVarType>& new_integrality) {
  assert(ok(index_collection));
  HighsInt from_k;
  HighsInt to_k;
  limits(index_collection, from_k, to_k);
  if (from_k > to_k) return;

  const bool& interval = index_collection.is_interval_;
  const bool& mask = index_collection.is_mask_;
  const vector<HighsInt>& col_set = index_collection.set_;
  const vector<HighsInt>& col_mask = index_collection.mask_;

  // Change the integrality to the user-supplied integrality, according to the
  // technique
  HighsInt lp_col;
  HighsInt usr_col = -1;
  // May be adding integrality to a pure LP for which lp.integrality_
  // is of size 0.
  lp.integrality_.resize(lp.num_col_);
  for (HighsInt k = from_k; k < to_k + 1; k++) {
    if (interval || mask) {
      lp_col = k;
    } else {
      lp_col = col_set[k];
    }
    HighsInt col = lp_col;
    if (interval) {
      usr_col++;
    } else {
      usr_col = k;
    }
    if (mask && !col_mask[col]) continue;
    lp.integrality_[col] = new_integrality[usr_col];
  }
}

void changeLpCosts(HighsLp& lp, const HighsIndexCollection& index_collection,
                   const vector<double>& new_col_cost) {
  assert(ok(index_collection));
  HighsInt from_k;
  HighsInt to_k;
  limits(index_collection, from_k, to_k);
  if (from_k > to_k) return;

  const bool& interval = index_collection.is_interval_;
  const bool& mask = index_collection.is_mask_;
  const vector<HighsInt>& col_set = index_collection.set_;
  const vector<HighsInt>& col_mask = index_collection.mask_;

  // Change the costs to the user-supplied costs, according to the technique
  HighsInt lp_col;
  HighsInt usr_col = -1;
  for (HighsInt k = from_k; k < to_k + 1; k++) {
    if (interval || mask) {
      lp_col = k;
    } else {
      lp_col = col_set[k];
    }
    HighsInt col = lp_col;
    if (interval) {
      usr_col++;
    } else {
      usr_col = k;
    }
    if (mask && !col_mask[col]) continue;
    lp.col_cost_[col] = new_col_cost[usr_col];
  }
}

void changeLpColBounds(HighsLp& lp,
                       const HighsIndexCollection& index_collection,
                       const vector<double>& new_col_lower,
                       const vector<double>& new_col_upper) {
  changeBounds(lp.col_lower_, lp.col_upper_, index_collection, new_col_lower,
               new_col_upper);
}

void changeLpRowBounds(HighsLp& lp,
                       const HighsIndexCollection& index_collection,
                       const vector<double>& new_row_lower,
                       const vector<double>& new_row_upper) {
  changeBounds(lp.row_lower_, lp.row_upper_, index_collection, new_row_lower,
               new_row_upper);
}

void changeBounds(vector<double>& lower, vector<double>& upper,
                  const HighsIndexCollection& index_collection,
                  const vector<double>& new_lower,
                  const vector<double>& new_upper) {
  assert(ok(index_collection));
  HighsInt from_k;
  HighsInt to_k;
  limits(index_collection, from_k, to_k);
  if (from_k > to_k) return;

  const bool& interval = index_collection.is_interval_;
  const bool& mask = index_collection.is_mask_;
  const vector<HighsInt>& ix_set = index_collection.set_;
  const vector<HighsInt>& ix_mask = index_collection.mask_;

  // Change the bounds to the user-supplied bounds, according to the technique
  HighsInt lp_ix;
  HighsInt usr_ix = -1;
  for (HighsInt k = from_k; k < to_k + 1; k++) {
    if (interval || mask) {
      lp_ix = k;
    } else {
      lp_ix = ix_set[k];
    }
    HighsInt ix = lp_ix;
    if (interval) {
      usr_ix++;
    } else {
      usr_ix = k;
    }
    if (mask && !ix_mask[ix]) continue;
    lower[ix] = new_lower[usr_ix];
    upper[ix] = new_upper[usr_ix];
  }
}

HighsInt getNumInt(const HighsLp& lp) {
  HighsInt num_int = 0;
  if (lp.integrality_.size()) {
    for (HighsInt iCol = 0; iCol < lp.num_col_; iCol++)
      if (lp.integrality_[iCol] == HighsVarType::kInteger) num_int++;
  }
  return num_int;
}

void getLpCosts(const HighsLp& lp, const HighsInt from_col,
                const HighsInt to_col, double* XcolCost) {
  assert(0 <= from_col && to_col < lp.num_col_);
  if (from_col > to_col) return;
  for (HighsInt col = from_col; col < to_col + 1; col++)
    XcolCost[col - from_col] = lp.col_cost_[col];
}

void getLpColBounds(const HighsLp& lp, const HighsInt from_col,
                    const HighsInt to_col, double* XcolLower,
                    double* XcolUpper) {
  assert(0 <= from_col && to_col < lp.num_col_);
  if (from_col > to_col) return;
  for (HighsInt col = from_col; col < to_col + 1; col++) {
    if (XcolLower != NULL) XcolLower[col - from_col] = lp.col_lower_[col];
    if (XcolUpper != NULL) XcolUpper[col - from_col] = lp.col_upper_[col];
  }
}

void getLpRowBounds(const HighsLp& lp, const HighsInt from_row,
                    const HighsInt to_row, double* XrowLower,
                    double* XrowUpper) {
  assert(0 <= to_row && from_row < lp.num_row_);
  if (from_row > to_row) return;
  for (HighsInt row = from_row; row < to_row + 1; row++) {
    if (XrowLower != NULL) XrowLower[row - from_row] = lp.row_lower_[row];
    if (XrowUpper != NULL) XrowUpper[row - from_row] = lp.row_upper_[row];
  }
}

// Get a single coefficient from the matrix
void getLpMatrixCoefficient(const HighsLp& lp, const HighsInt Xrow,
                            const HighsInt Xcol, double* val) {
  assert(0 <= Xrow && Xrow < lp.num_row_);
  assert(0 <= Xcol && Xcol < lp.num_col_);

  HighsInt get_el = -1;
  for (HighsInt el = lp.a_matrix_.start_[Xcol];
       el < lp.a_matrix_.start_[Xcol + 1]; el++) {
    if (lp.a_matrix_.index_[el] == Xrow) {
      get_el = el;
      break;
    }
  }
  if (get_el < 0) {
    *val = 0;
  } else {
    *val = lp.a_matrix_.value_[get_el];
  }
}

// Methods for reporting an LP, including its row and column data and matrix
//
// Report the whole LP
void reportLp(const HighsLogOptions& log_options, const HighsLp& lp,
              const HighsLogType report_level) {
  reportLpBrief(log_options, lp);
  if ((HighsInt)report_level >= (HighsInt)HighsLogType::kDetailed) {
    reportLpColVectors(log_options, lp);
    reportLpRowVectors(log_options, lp);
    if ((HighsInt)report_level >= (HighsInt)HighsLogType::kVerbose)
      reportLpColMatrix(log_options, lp);
  }
}

// Report the LP briefly
void reportLpBrief(const HighsLogOptions& log_options, const HighsLp& lp) {
  reportLpDimensions(log_options, lp);
  reportLpObjSense(log_options, lp);
}

// Report the LP dimensions
void reportLpDimensions(const HighsLogOptions& log_options, const HighsLp& lp) {
  HighsInt lp_num_nz;
  if (lp.num_col_ == 0)
    lp_num_nz = 0;
  else
    lp_num_nz = lp.a_matrix_.start_[lp.num_col_];
  highsLogUser(log_options, HighsLogType::kInfo,
               "LP has %" HIGHSINT_FORMAT " columns, %" HIGHSINT_FORMAT " rows",
               lp.num_col_, lp.num_row_);
  HighsInt num_int = getNumInt(lp);
  if (num_int) {
    highsLogUser(log_options, HighsLogType::kInfo,
                 ", %" HIGHSINT_FORMAT " nonzeros and %" HIGHSINT_FORMAT
                 " integer columns\n",
                 lp_num_nz, num_int);
  } else {
    highsLogUser(log_options, HighsLogType::kInfo,
                 " and %" HIGHSINT_FORMAT " nonzeros\n", lp_num_nz, num_int);
  }
}

// Report the LP objective sense
void reportLpObjSense(const HighsLogOptions& log_options, const HighsLp& lp) {
  if (lp.sense_ == ObjSense::kMinimize)
    highsLogUser(log_options, HighsLogType::kInfo,
                 "Objective sense is minimize\n");
  else if (lp.sense_ == ObjSense::kMaximize)
    highsLogUser(log_options, HighsLogType::kInfo,
                 "Objective sense is maximize\n");
  else
    highsLogUser(log_options, HighsLogType::kInfo,
                 "Objective sense is ill-defined as %" HIGHSINT_FORMAT "\n",
                 lp.sense_);
}

std::string getBoundType(const double lower, const double upper) {
  std::string type;
  if (highs_isInfinity(-lower)) {
    if (highs_isInfinity(upper)) {
      type = "FR";
    } else {
      type = "UB";
    }
  } else {
    if (highs_isInfinity(upper)) {
      type = "LB";
    } else {
      if (lower < upper) {
        type = "BX";
      } else {
        type = "FX";
      }
    }
  }
  return type;
}

// Report the vectors of LP column data
void reportLpColVectors(const HighsLogOptions& log_options, const HighsLp& lp) {
  if (lp.num_col_ <= 0) return;
  std::string type;
  HighsInt count;
  bool have_integer_columns = getNumInt(lp);
  bool have_col_names = lp.col_names_.size();

  highsLogUser(log_options, HighsLogType::kInfo,
               "  Column        Lower        Upper         Cost       "
               "Type        Count");
  if (have_integer_columns)
    highsLogUser(log_options, HighsLogType::kInfo, "  Discrete");
  if (have_col_names) highsLogUser(log_options, HighsLogType::kInfo, "  Name");
  highsLogUser(log_options, HighsLogType::kInfo, "\n");

  for (HighsInt iCol = 0; iCol < lp.num_col_; iCol++) {
    type = getBoundType(lp.col_lower_[iCol], lp.col_upper_[iCol]);
    count = lp.a_matrix_.start_[iCol + 1] - lp.a_matrix_.start_[iCol];
    highsLogUser(log_options, HighsLogType::kInfo,
                 "%8" HIGHSINT_FORMAT
                 " %12g %12g %12g         %2s %12" HIGHSINT_FORMAT "",
                 iCol, lp.col_lower_[iCol], lp.col_upper_[iCol],
                 lp.col_cost_[iCol], type.c_str(), count);
    if (have_integer_columns) {
      std::string integer_column = "";
      if (lp.integrality_[iCol] == HighsVarType::kInteger) {
        if (lp.col_lower_[iCol] == 0 && lp.col_upper_[iCol] == 1) {
          integer_column = "Binary";
        } else {
          integer_column = "Integer";
        }
      }
      highsLogUser(log_options, HighsLogType::kInfo, "  %-8s",
                   integer_column.c_str());
    }
    if (have_col_names)
      highsLogUser(log_options, HighsLogType::kInfo, "  %-s",
                   lp.col_names_[iCol].c_str());
    highsLogUser(log_options, HighsLogType::kInfo, "\n");
  }
}

// Report the vectors of LP row data
void reportLpRowVectors(const HighsLogOptions& log_options, const HighsLp& lp) {
  if (lp.num_row_ <= 0) return;
  std::string type;
  vector<HighsInt> count;
  bool have_row_names = lp.row_names_.size();

  count.resize(lp.num_row_, 0);
  if (lp.num_col_ > 0) {
    for (HighsInt el = 0; el < lp.a_matrix_.start_[lp.num_col_]; el++)
      count[lp.a_matrix_.index_[el]]++;
  }

  highsLogUser(log_options, HighsLogType::kInfo,
               "     Row        Lower        Upper       Type        Count");
  if (have_row_names) highsLogUser(log_options, HighsLogType::kInfo, "  Name");
  highsLogUser(log_options, HighsLogType::kInfo, "\n");

  for (HighsInt iRow = 0; iRow < lp.num_row_; iRow++) {
    type = getBoundType(lp.row_lower_[iRow], lp.row_upper_[iRow]);
    std::string name = "";
    highsLogUser(log_options, HighsLogType::kInfo,
                 "%8" HIGHSINT_FORMAT
                 " %12g %12g         %2s %12" HIGHSINT_FORMAT "",
                 iRow, lp.row_lower_[iRow], lp.row_upper_[iRow], type.c_str(),
                 count[iRow]);
    if (have_row_names)
      highsLogUser(log_options, HighsLogType::kInfo, "  %-s",
                   lp.row_names_[iRow].c_str());
    highsLogUser(log_options, HighsLogType::kInfo, "\n");
  }
}

// Report the LP column-wise matrix
void reportLpColMatrix(const HighsLogOptions& log_options, const HighsLp& lp) {
  if (lp.num_col_ <= 0) return;
  if (lp.num_row_) {
    // With postitive number of rows, can assume that there are index and value
    // vectors to pass
    reportMatrix(log_options, "Column", lp.num_col_,
                 lp.a_matrix_.start_[lp.num_col_], &lp.a_matrix_.start_[0],
                 &lp.a_matrix_.index_[0], &lp.a_matrix_.value_[0]);
  } else {
    // With no rows, can's assume that there are index and value vectors to pass
    reportMatrix(log_options, "Column", lp.num_col_,
                 lp.a_matrix_.start_[lp.num_col_], &lp.a_matrix_.start_[0],
                 NULL, NULL);
  }
}

void reportMatrix(const HighsLogOptions& log_options, const std::string message,
                  const HighsInt num_col, const HighsInt num_nz,
                  const HighsInt* start, const HighsInt* index,
                  const double* value) {
  if (num_col <= 0) return;
  highsLogUser(log_options, HighsLogType::kInfo,
               "%-7s Index              Value\n", message.c_str());
  for (HighsInt col = 0; col < num_col; col++) {
    highsLogUser(log_options, HighsLogType::kInfo,
                 "    %8" HIGHSINT_FORMAT " Start   %10" HIGHSINT_FORMAT "\n",
                 col, start[col]);
    HighsInt to_el = (col < num_col - 1 ? start[col + 1] : num_nz);
    for (HighsInt el = start[col]; el < to_el; el++)
      highsLogUser(log_options, HighsLogType::kInfo,
                   "          %8" HIGHSINT_FORMAT " %12g\n", index[el],
                   value[el]);
  }
  highsLogUser(log_options, HighsLogType::kInfo,
               "             Start   %10" HIGHSINT_FORMAT "\n", num_nz);
}

void analyseLp(const HighsLogOptions& log_options, const HighsLp& lp) {
  vector<double> min_colBound;
  vector<double> min_rowBound;
  vector<double> colRange;
  vector<double> rowRange;
  min_colBound.resize(lp.num_col_);
  min_rowBound.resize(lp.num_row_);
  colRange.resize(lp.num_col_);
  rowRange.resize(lp.num_row_);
  for (HighsInt col = 0; col < lp.num_col_; col++)
    min_colBound[col] = min(fabs(lp.col_lower_[col]), fabs(lp.col_upper_[col]));
  for (HighsInt row = 0; row < lp.num_row_; row++)
    min_rowBound[row] = min(fabs(lp.row_lower_[row]), fabs(lp.row_upper_[row]));
  for (HighsInt col = 0; col < lp.num_col_; col++)
    colRange[col] = lp.col_upper_[col] - lp.col_lower_[col];
  for (HighsInt row = 0; row < lp.num_row_; row++)
    rowRange[row] = lp.row_upper_[row] - lp.row_lower_[row];

  std::string message;
  if (lp.is_scaled_) {
    message = "Scaled";
  } else {
    message = "Unscaled";
  }
  highsLogDev(log_options, HighsLogType::kInfo, "\n%s model data: Analysis\n",
              message.c_str());
  if (lp.is_scaled_) {
    const HighsScale& scale = lp.scale_;
    analyseVectorValues(log_options, "Column scaling factors", lp.num_col_,
                        scale.col);
    analyseVectorValues(log_options, "Row    scaling factors", lp.num_row_,
                        scale.row);
  }
  analyseVectorValues(log_options, "Column costs", lp.num_col_, lp.col_cost_);
  analyseVectorValues(log_options, "Column lower bounds", lp.num_col_,
                      lp.col_lower_);
  analyseVectorValues(log_options, "Column upper bounds", lp.num_col_,
                      lp.col_upper_);
  analyseVectorValues(log_options, "Column min abs bound", lp.num_col_,
                      min_colBound);
  analyseVectorValues(log_options, "Column range", lp.num_col_, colRange);
  analyseVectorValues(log_options, "Row lower bounds", lp.num_row_,
                      lp.row_lower_);
  analyseVectorValues(log_options, "Row upper bounds", lp.num_row_,
                      lp.row_upper_);
  analyseVectorValues(log_options, "Row min abs bound", lp.num_row_,
                      min_rowBound);
  analyseVectorValues(log_options, "Row range", lp.num_row_, rowRange);
  analyseVectorValues(log_options, "Matrix sparsity",
                      lp.a_matrix_.start_[lp.num_col_], lp.a_matrix_.value_,
                      true, lp.model_name_);
  analyseMatrixSparsity(log_options, "Constraint matrix", lp.num_col_,
                        lp.num_row_, lp.a_matrix_.start_, lp.a_matrix_.index_);
  analyseModelBounds(log_options, "Column", lp.num_col_, lp.col_lower_,
                     lp.col_upper_);
  analyseModelBounds(log_options, "Row", lp.num_row_, lp.row_lower_,
                     lp.row_upper_);
}

<<<<<<< HEAD
void writeSolutionToFile(FILE* file, const HighsLp& lp, const HighsBasis& basis,
                         const HighsSolution& solution, const bool pretty) {
=======
void analyseScaledLp(const HighsLogOptions& log_options,
                     const HighsScale& scale, const HighsLp& scaled_lp) {
  if (!scale.is_scaled) return;
  analyseVectorValues(log_options, "Column scaling factors", scaled_lp.num_col_,
                      scale.col);
  analyseVectorValues(log_options, "Row    scaling factors", scaled_lp.num_row_,
                      scale.row);
  analyseLp(log_options, scaled_lp, "Scaled");
}

void writeSolutionToFile(FILE* file, const HighsOptions& options,
                         const HighsLp& lp, const HighsBasis& basis,
                         const HighsSolution& solution, const HighsInt style) {
>>>>>>> 3064ac38
  const bool have_value = solution.value_valid;
  const bool have_dual = solution.dual_valid;
  const bool have_basis = basis.valid;
  vector<double> use_col_value;
  vector<double> use_row_value;
  vector<double> use_col_dual;
  vector<double> use_row_dual;
  vector<HighsBasisStatus> use_col_status;
  vector<HighsBasisStatus> use_row_status;
  if (have_value) {
    use_col_value = solution.col_value;
    use_row_value = solution.row_value;
  }
  if (have_dual) {
    use_col_dual = solution.col_dual;
    use_row_dual = solution.row_dual;
  }
  if (have_basis) {
    use_col_status = basis.col_status;
    use_row_status = basis.row_status;
  }
  if (!have_value && !have_dual && !have_basis) return;
  if (style == kWriteSolutionStylePretty) {
    writeModelBoundSolution(file, true, lp.num_col_, lp.col_lower_,
                            lp.col_upper_, lp.col_names_, use_col_value,
                            use_col_dual, use_col_status);
    writeModelBoundSolution(file, false, lp.num_row_, lp.row_lower_,
                            lp.row_upper_, lp.row_names_, use_row_value,
                            use_row_dual, use_row_status);
  } else if (style == kWriteSolutionStyleMittelmann) {
    HighsCDouble solObj = lp.offset_;
    for (HighsInt i = 0; i < lp.num_col_; ++i)
      solObj += lp.col_cost_[i] * use_col_value[i];
    writeModelSolution(file, options, double(solObj), lp.num_col_,
                       lp.col_names_, use_col_value, lp.integrality_);
  } else {
    fprintf(file,
            "%" HIGHSINT_FORMAT " %" HIGHSINT_FORMAT
            " : Number of columns and rows for primal or dual solution "
            "or basis\n",
            lp.num_col_, lp.num_row_);
    if (have_value) {
      fprintf(file, "T");
    } else {
      fprintf(file, "F");
    }
    fprintf(file, " Primal solution\n");
    if (have_dual) {
      fprintf(file, "T");
    } else {
      fprintf(file, "F");
    }
    fprintf(file, " Dual solution\n");
    if (have_basis) {
      fprintf(file, "T");
    } else {
      fprintf(file, "F");
    }
    fprintf(file, " Basis\n");
    fprintf(file, "Columns\n");
    for (HighsInt iCol = 0; iCol < lp.num_col_; iCol++) {
      if (have_value) fprintf(file, "%.15g ", use_col_value[iCol]);
      if (have_dual) fprintf(file, "%.15g ", use_col_dual[iCol]);
      if (have_basis)
        fprintf(file, "%" HIGHSINT_FORMAT "", (HighsInt)use_col_status[iCol]);
      fprintf(file, "\n");
    }
    fprintf(file, "Rows\n");
    for (HighsInt iRow = 0; iRow < lp.num_row_; iRow++) {
      if (have_value) fprintf(file, "%.15g ", use_row_value[iRow]);
      if (have_dual) fprintf(file, "%.15g ", use_row_dual[iRow]);
      if (have_basis)
        fprintf(file, "%" HIGHSINT_FORMAT "", (HighsInt)use_row_status[iRow]);
      fprintf(file, "\n");
    }
  }
}

HighsStatus writeBasisFile(const HighsLogOptions& log_options,
                           const HighsBasis& basis,
                           const std::string filename) {
  HighsStatus return_status = HighsStatus::kOk;
  if (basis.valid == false) {
    highsLogUser(log_options, HighsLogType::kError,
                 "writeBasisFile: Cannot write an invalid basis\n");
    return HighsStatus::kError;
  }
  std::ofstream outFile(filename);
  if (outFile.fail()) {
    highsLogUser(log_options, HighsLogType::kError,
                 "writeBasisFile: Cannot open writeable file \"%s\"\n",
                 filename.c_str());
    return HighsStatus::kError;
  }
  outFile << "HiGHS Version " << HIGHS_VERSION_MAJOR << std::endl;
  outFile << basis.col_status.size() << " " << basis.row_status.size()
          << std::endl;
  for (const auto& status : basis.col_status) {
    outFile << (HighsInt)status << " ";
  }
  outFile << std::endl;
  for (const auto& status : basis.row_status) {
    outFile << (HighsInt)status << " ";
  }
  outFile << std::endl;
  outFile << std::endl;
  outFile.close();
  return return_status;
}

HighsStatus readBasisFile(const HighsLogOptions& log_options, HighsBasis& basis,
                          const std::string filename) {
  // Reads a basis file, returning an error if what's read is
  // inconsistent with the sizes of the HighsBasis passed in
  HighsStatus return_status = HighsStatus::kOk;
  std::ifstream inFile(filename);
  if (inFile.fail()) {
    highsLogUser(log_options, HighsLogType::kError,
                 "readBasisFile: Cannot open readable file \"%s\"\n",
                 filename.c_str());
    return HighsStatus::kError;
  }
  std::string string_highs, string_version;
  HighsInt highs_version_number;
  inFile >> string_highs >> string_version >> highs_version_number;
  if (highs_version_number == 1) {
    HighsInt numCol, numRow;
    inFile >> numCol >> numRow;
    HighsInt basis_numCol = (HighsInt)basis.col_status.size();
    HighsInt basis_numRow = (HighsInt)basis.row_status.size();
    if (numCol != basis_numCol) {
      highsLogUser(log_options, HighsLogType::kError,
                   "readBasisFile: Basis file is for %" HIGHSINT_FORMAT
                   " columns, not %" HIGHSINT_FORMAT "\n",
                   numCol, basis_numCol);
      return HighsStatus::kError;
    }
    if (numRow != basis_numRow) {
      highsLogUser(log_options, HighsLogType::kError,
                   "readBasisFile: Basis file is for %" HIGHSINT_FORMAT
                   " rows, not %" HIGHSINT_FORMAT "\n",
                   numRow, basis_numRow);
      return HighsStatus::kError;
    }
    HighsInt int_status;
    for (HighsInt iCol = 0; iCol < numCol; iCol++) {
      inFile >> int_status;
      basis.col_status[iCol] = (HighsBasisStatus)int_status;
    }
    for (HighsInt iRow = 0; iRow < numRow; iRow++) {
      inFile >> int_status;
      basis.row_status[iRow] = (HighsBasisStatus)int_status;
    }
    if (inFile.eof()) {
      highsLogUser(
          log_options, HighsLogType::kError,
          "readBasisFile: Reached end of file before reading complete basis\n");
      return_status = HighsStatus::kError;
    }
  } else {
    highsLogUser(log_options, HighsLogType::kError,
                 "readBasisFile: Cannot read basis file for HiGHS version "
                 "%" HIGHSINT_FORMAT "\n",
                 highs_version_number);
    return_status = HighsStatus::kError;
  }
  inFile.close();
  return return_status;
}

HighsStatus calculateColDuals(const HighsLp& lp, HighsSolution& solution) {
  assert(solution.row_dual.size() > 0);
  if (!isSolutionRightSize(lp, solution)) return HighsStatus::kError;

  solution.col_dual.assign(lp.num_col_, 0);

  for (HighsInt col = 0; col < lp.num_col_; col++) {
    for (HighsInt i = lp.a_matrix_.start_[col];
         i < lp.a_matrix_.start_[col + 1]; i++) {
      const HighsInt row = lp.a_matrix_.index_[i];
      assert(row >= 0);
      assert(row < lp.num_row_);
      // @FlipRowDual -= became +=
      solution.col_dual[col] += solution.row_dual[row] * lp.a_matrix_.value_[i];
    }
    solution.col_dual[col] += lp.col_cost_[col];
  }

  return HighsStatus::kOk;
}

HighsStatus calculateRowValues(const HighsLp& lp, HighsSolution& solution) {
  // assert(solution.col_value.size() > 0);
  if (int(solution.col_value.size()) != lp.num_col_) return HighsStatus::kError;

  solution.row_value.clear();
  solution.row_value.assign(lp.num_row_, 0);

  for (HighsInt col = 0; col < lp.num_col_; col++) {
    for (HighsInt i = lp.a_matrix_.start_[col];
         i < lp.a_matrix_.start_[col + 1]; i++) {
      const HighsInt row = lp.a_matrix_.index_[i];
      assert(row >= 0);
      assert(row < lp.num_row_);

      solution.row_value[row] +=
          solution.col_value[col] * lp.a_matrix_.value_[i];
    }
  }

  return HighsStatus::kOk;
}

bool isBoundInfeasible(const HighsLogOptions& log_options, const HighsLp& lp) {
  HighsInt num_bound_infeasible = 0;
  for (HighsInt iCol = 0; iCol < lp.num_col_; iCol++)
    if (lp.col_upper_[iCol] < lp.col_lower_[iCol]) num_bound_infeasible++;
  for (HighsInt iRow = 0; iRow < lp.num_row_; iRow++)
    if (lp.row_upper_[iRow] < lp.row_lower_[iRow]) num_bound_infeasible++;
  if (num_bound_infeasible > 0)
    highsLogUser(log_options, HighsLogType::kInfo,
                 "Model infeasible due to %" HIGHSINT_FORMAT
                 " inconsistent bound(s)\n",
                 num_bound_infeasible);
  return num_bound_infeasible > 0;
}

bool isColDataNull(const HighsLogOptions& log_options,
                   const double* usr_col_cost, const double* usr_col_lower,
                   const double* usr_col_upper) {
  bool null_data = false;
  null_data =
      doubleUserDataNotNull(log_options, usr_col_cost, "column costs") ||
      null_data;
  null_data = doubleUserDataNotNull(log_options, usr_col_lower,
                                    "column lower bounds") ||
              null_data;
  null_data = doubleUserDataNotNull(log_options, usr_col_upper,
                                    "column upper bounds") ||
              null_data;
  return null_data;
}

bool isRowDataNull(const HighsLogOptions& log_options,
                   const double* usr_row_lower, const double* usr_row_upper) {
  bool null_data = false;
  null_data =
      doubleUserDataNotNull(log_options, usr_row_lower, "row lower bounds") ||
      null_data;
  null_data =
      doubleUserDataNotNull(log_options, usr_row_upper, "row upper bounds") ||
      null_data;
  return null_data;
}

bool isMatrixDataNull(const HighsLogOptions& log_options,
                      const HighsInt* usr_matrix_start,
                      const HighsInt* usr_matrix_index,
                      const double* usr_matrix_value) {
  bool null_data = false;
  null_data =
      intUserDataNotNull(log_options, usr_matrix_start, "matrix starts") ||
      null_data;
  null_data =
      intUserDataNotNull(log_options, usr_matrix_index, "matrix indices") ||
      null_data;
  null_data =
      doubleUserDataNotNull(log_options, usr_matrix_value, "matrix values") ||
      null_data;
  return null_data;
}

void reportPresolveReductions(const HighsLogOptions& log_options,
                              const HighsLp& lp, const HighsLp& presolve_lp) {
  HighsInt num_col_from = lp.num_col_;
  HighsInt num_row_from = lp.num_row_;
  HighsInt num_els_from = lp.a_matrix_.start_[num_col_from];
  HighsInt num_col_to = presolve_lp.num_col_;
  HighsInt num_row_to = presolve_lp.num_row_;
  HighsInt num_els_to;
  if (num_col_to) {
    num_els_to = presolve_lp.a_matrix_.start_[num_col_to];
  } else {
    num_els_to = 0;
  }
  char elemsignchar = '-';
  HighsInt elemdelta = num_els_from - num_els_to;
  if (num_els_from < num_els_to) {
    elemdelta = -elemdelta;
    elemsignchar = '+';
  }
  highsLogUser(
      log_options, HighsLogType::kInfo,
      "Presolve : Reductions: rows %" HIGHSINT_FORMAT "(-%" HIGHSINT_FORMAT
      "); columns %" HIGHSINT_FORMAT "(-%" HIGHSINT_FORMAT
      "); "
      "elements %" HIGHSINT_FORMAT "(%c%" HIGHSINT_FORMAT ")\n",
      num_row_to, (num_row_from - num_row_to), num_col_to,
      (num_col_from - num_col_to), num_els_to, elemsignchar, elemdelta);
}

void reportPresolveReductions(const HighsLogOptions& log_options,
                              const HighsLp& lp, const bool presolve_to_empty) {
  HighsInt num_col_from = lp.num_col_;
  HighsInt num_row_from = lp.num_row_;
  HighsInt num_els_from = lp.a_matrix_.start_[num_col_from];
  HighsInt num_col_to;
  HighsInt num_row_to;
  HighsInt num_els_to;
  std::string message;
  if (presolve_to_empty) {
    num_col_to = 0;
    num_row_to = 0;
    num_els_to = 0;
    message = "- Reduced to empty";
  } else {
    num_col_to = num_col_from;
    num_row_to = num_row_from;
    num_els_to = num_els_from;
    message = "- Not reduced";
  }
  highsLogUser(log_options, HighsLogType::kInfo,
               "Presolve : Reductions: rows %" HIGHSINT_FORMAT
               "(-%" HIGHSINT_FORMAT "); columns %" HIGHSINT_FORMAT
               "(-%" HIGHSINT_FORMAT
               "); "
               "elements %" HIGHSINT_FORMAT "(-%" HIGHSINT_FORMAT ") %s\n",
               num_row_to, (num_row_from - num_row_to), num_col_to,
               (num_col_from - num_col_to), num_els_to,
               (num_els_from - num_els_to), message.c_str());
}

bool isLessInfeasibleDSECandidate(const HighsLogOptions& log_options,
                                  const HighsLp& lp) {
  HighsInt max_col_num_en = -1;
  const HighsInt max_allowed_col_num_en = 24;
  const HighsInt max_assess_col_num_en =
      std::max(HighsInt{9}, max_allowed_col_num_en);
  const HighsInt max_average_col_num_en = 6;
  vector<HighsInt> col_length_k;
  col_length_k.resize(1 + max_assess_col_num_en, 0);
  bool LiDSE_candidate = true;
  for (HighsInt col = 0; col < lp.num_col_; col++) {
    // Check limit on number of entries in the column has not been breached
    HighsInt col_num_en =
        lp.a_matrix_.start_[col + 1] - lp.a_matrix_.start_[col];
    max_col_num_en = std::max(col_num_en, max_col_num_en);
    if (col_num_en > max_assess_col_num_en) return false;
    col_length_k[col_num_en]++;
    for (HighsInt en = lp.a_matrix_.start_[col];
         en < lp.a_matrix_.start_[col + 1]; en++) {
      double value = lp.a_matrix_.value_[en];
      // All nonzeros must be +1 or -1
      if (fabs(value) != 1) return false;
    }
  }
  double average_col_num_en = lp.a_matrix_.start_[lp.num_col_];
  average_col_num_en = average_col_num_en / lp.num_col_;
  LiDSE_candidate =
      LiDSE_candidate && average_col_num_en <= max_average_col_num_en;
  std::string logic1 = "is not";
  if (LiDSE_candidate) logic1 = "is";
  highsLogUser(log_options, HighsLogType::kInfo,
               "LP %s has all |entries|=1; max column count = %" HIGHSINT_FORMAT
               " (limit %" HIGHSINT_FORMAT
               "); average "
               "column count = %0.2g (limit %" HIGHSINT_FORMAT
               "): So %s a candidate for LiDSE\n",
               lp.model_name_.c_str(), max_col_num_en, max_allowed_col_num_en,
               average_col_num_en, max_average_col_num_en, logic1.c_str());
  return LiDSE_candidate;
}<|MERGE_RESOLUTION|>--- conflicted
+++ resolved
@@ -25,6 +25,7 @@
 #include "lp_data/HighsModelUtils.h"
 #include "lp_data/HighsSolution.h"
 #include "lp_data/HighsStatus.h"
+#include "util/HighsCDouble.h"
 #include "util/HighsSort.h"
 #include "util/HighsTimer.h"
 
@@ -1609,24 +1610,9 @@
                      lp.row_upper_);
 }
 
-<<<<<<< HEAD
-void writeSolutionToFile(FILE* file, const HighsLp& lp, const HighsBasis& basis,
-                         const HighsSolution& solution, const bool pretty) {
-=======
-void analyseScaledLp(const HighsLogOptions& log_options,
-                     const HighsScale& scale, const HighsLp& scaled_lp) {
-  if (!scale.is_scaled) return;
-  analyseVectorValues(log_options, "Column scaling factors", scaled_lp.num_col_,
-                      scale.col);
-  analyseVectorValues(log_options, "Row    scaling factors", scaled_lp.num_row_,
-                      scale.row);
-  analyseLp(log_options, scaled_lp, "Scaled");
-}
-
 void writeSolutionToFile(FILE* file, const HighsOptions& options,
                          const HighsLp& lp, const HighsBasis& basis,
                          const HighsSolution& solution, const HighsInt style) {
->>>>>>> 3064ac38
   const bool have_value = solution.value_valid;
   const bool have_dual = solution.dual_valid;
   const bool have_basis = basis.valid;
