--- conflicted
+++ resolved
@@ -220,9 +220,469 @@
   return solve_status;
 }
 
-<<<<<<< HEAD
 const HighsLp &Highs::getLp() const { return lp_; }
-=======
+
+const HighsSolution &Highs::getSolution() const { return solution_; }
+
+const HighsBasis_new &Highs::getBasis() const { return basis_; }
+
+double Highs::getObjectiveValue() const {
+  if (hmos_.size() > 0) {
+    if (lp_.sense_ == OBJSENSE_MAXIMIZE)
+      return -hmos_[0].simplex_info_.dualObjectiveValue;
+    return hmos_[0].simplex_info_.dualObjectiveValue;
+  } else {
+    // todo: ipx case
+    // todo: error/warning message
+  }
+  return 0;
+}
+
+const int Highs::getIterationCount() const {
+  if (hmos_.size() == 0) return 0;
+  return hmos_[0].simplex_info_.iteration_count;
+}
+
+HighsStatus Highs::setSolution(const HighsSolution &solution) {
+  // Check if solution is valid.
+  assert(solution_.col_value.size() != 0 ||
+         solution_.col_value.size() != lp_.numCol_);
+  assert(solution.col_dual.size() == 0 ||
+         solution.col_dual.size() == lp_.numCol_);
+  assert(solution.row_dual.size() == 0 ||
+         solution.row_dual.size() == lp_.numRow_);
+
+  if (solution.col_value.size()) solution_.col_value = solution.col_value;
+  if (solution.col_dual.size()) solution_.col_dual = solution.col_dual;
+  if (solution.row_dual.size()) solution_.row_dual = solution.row_dual;
+
+  HighsStatus result_values = HighsStatus::NotSet;
+  HighsStatus result_duals = HighsStatus::NotSet;
+
+  if (solution.col_value.size() > 0)
+    result_values = calculateRowValues(lp_, solution_);
+  if (solution.row_dual.size() > 0)
+    result_duals = calculateColDuals(lp_, solution_);
+
+  if (result_values == HighsStatus::Error ||
+      result_duals == HighsStatus::Error);
+    return HighsStatus::Error;
+
+  return HighsStatus::OK;
+}
+
+HighsStatus Highs::setBasis(const HighsBasis_new& basis) {
+  basis_ = basis;
+  return HighsStatus::OK;
+}
+
+bool Highs::addRow(const double lower_bound, const double upper_bound,
+                   const int num_new_nz, const int *indices, const double *values) {
+  int starts = 0;
+  return addRows(1, &lower_bound, &upper_bound, 
+                 num_new_nz, &starts, indices, values);
+}
+
+bool Highs::addRows(const int num_new_row,
+		    const double *lower_bounds, const double *upper_bounds, 
+                    const int num_new_nz,
+		    const int *starts, const int *indices, const double *values) {
+  HighsStatus return_status = HighsStatus::NotSet;
+  // if simplex has not solved already
+  if (!simplex_has_run_) {
+    return_status = add_lp_rows(lp_, num_new_row, lower_bounds, upper_bounds,
+				num_new_nz, starts, indices, values, options_);
+  } else {
+    assert(hmos_.size() > 0);
+    HighsSimplexInterface interface(hmos_[0]);
+
+    // todo: change to take int return value
+    return_status = interface.util_add_rows(num_new_row, lower_bounds, upper_bounds,
+					    num_new_nz, starts, indices, values);
+  }
+  if (return_status == HighsStatus::Error ||
+      return_status == HighsStatus::NotSet) return false;
+  return true;
+}
+
+bool Highs::addCol(const double cost, const double lower_bound, const double upper_bound,
+		   const int num_new_nz, const int *indices, const double *values) {
+  int starts = 0;
+  return addCols(1, &cost, &lower_bound, &upper_bound, 
+                 num_new_nz, &starts, indices, values);
+}
+
+
+bool Highs::addCols(const int num_new_col, 
+                    const double *costs, const double *lower_bounds, const double *upper_bounds,
+                    const int num_new_nz,
+		    const int *starts, const int *indices, const double *values) {
+  HighsStatus return_status = HighsStatus::NotSet;
+  // if simplex has not solved already
+  if (!simplex_has_run_) {
+    return_status = add_lp_cols(lp_, num_new_col,
+				costs, lower_bounds, upper_bounds,
+				num_new_nz, starts, indices, values, options_);
+  } else
+  {
+    assert(hmos_.size() > 0);
+    HighsSimplexInterface interface(hmos_[0]);
+
+    // todo: change to take int return value
+    return_status = interface.util_add_cols(num_new_col,
+					    costs, lower_bounds, upper_bounds,
+					    num_new_nz, starts, indices, values);
+  }
+  if (return_status == HighsStatus::Error ||
+      return_status == HighsStatus::NotSet) return false;
+  return true;
+}
+
+bool Highs::changeObjectiveSense(const int sense) {
+  HighsStatus return_status = HighsStatus::NotSet;
+  if (!simplex_has_run_) {
+    this->lp_.sense_ = sense;
+  } else {
+    assert(hmos_.size() > 0);
+    HighsSimplexInterface interface(hmos_[0]);
+    return_status = interface.change_ObjSense(sense);
+  }
+  if (return_status == HighsStatus::Error ||
+      return_status == HighsStatus::NotSet) return false;
+  return true;
+}
+
+bool Highs::changeColCost(const int col, const double cost) {
+  return changeColsCost(1, &col, &cost);
+}
+
+bool Highs::changeColsCost(const int num_set_entries, const int* set, const double* cost) {
+  HighsStatus return_status = HighsStatus::NotSet;
+  if (!simplex_has_run_) {
+    for (int i=0; i<num_set_entries; i++) {
+      this->lp_.colCost_[set[i]] = cost[i];
+    }
+  } else {
+    assert(hmos_.size() > 0);
+    HighsSimplexInterface interface(hmos_[0]);
+
+    return_status = interface.change_costs(num_set_entries, set, cost);
+  }
+  if (return_status == HighsStatus::Error ||
+      return_status == HighsStatus::NotSet) return false;
+  return true;  
+}
+
+bool Highs::changeColsCost(const int* mask, const double* cost) {
+  HighsStatus return_status = HighsStatus::NotSet;
+  if (!simplex_has_run_) {
+    for (int i=0; i<this->lp_.numCol_; i++) {
+      if (mask[i]) this->lp_.colCost_[i] = cost[i];
+    }
+  } else {
+    assert(hmos_.size() > 0);
+    HighsSimplexInterface interface(hmos_[0]);
+
+    return_status = interface.change_costs(mask, cost);
+  }
+  if (return_status == HighsStatus::Error ||
+      return_status == HighsStatus::NotSet) return false;
+  return true;  
+}
+
+bool Highs::changeColBounds(const int col, const double lower, const double upper) {
+  return changeColsBounds(1, &col, &lower, &upper);
+}
+
+bool Highs::changeColsBounds(const int num_set_entries, const int *set, const double *lower, const double *upper) {
+  HighsStatus return_status = HighsStatus::NotSet;
+  if (!simplex_has_run_) {
+    for (int i = 0; i < num_set_entries; i++) {
+      this->lp_.colLower_[set[i]] = lower[i];
+      this->lp_.colUpper_[set[i]] = upper[i];
+    }
+
+  } else {
+    assert(hmos_.size() > 0);
+    HighsSimplexInterface interface(hmos_[0]);
+
+    return_status = interface.change_col_bounds(num_set_entries, set, lower, upper);
+  }
+  if (return_status == HighsStatus::Error ||
+      return_status == HighsStatus::NotSet) return false;
+  return true;
+}
+
+bool Highs::changeColsBounds(const int *mask, const double *lower, const double *upper) {
+  HighsStatus return_status = HighsStatus::NotSet;
+  if (!simplex_has_run_) {
+    for (int i = 0; i < this->lp_.numCol_; i++) {
+      if (mask[i]) {
+	this->lp_.colLower_[i] = lower[i];
+	this->lp_.colUpper_[i] = upper[i];
+      }
+    }
+
+  } else {
+    assert(hmos_.size() > 0);
+    HighsSimplexInterface interface(hmos_[0]);
+
+    return_status = interface.change_col_bounds(mask, lower, upper);
+  }
+  if (return_status == HighsStatus::Error ||
+      return_status == HighsStatus::NotSet) return false;
+  return true;
+}
+
+bool Highs::changeRowBounds(const int row,
+			    const double lower, const double upper) {
+  return changeRowsBounds(1, &row, &lower, &upper);
+}
+
+bool Highs::changeRowsBounds(const int num_set_entries,
+			     const int *set, const double *lower, const double *upper) {
+  HighsStatus return_status = HighsStatus::NotSet;
+  if (!simplex_has_run_) {
+    for (int i = 0; i < num_set_entries; i++) {
+      this->lp_.rowLower_[set[i]] = lower[i];
+      this->lp_.rowUpper_[set[i]] = upper[i];
+    }
+
+  } else {
+    assert(hmos_.size() > 0);
+    HighsSimplexInterface interface(hmos_[0]);
+
+    return_status = interface.change_row_bounds(num_set_entries, set, lower, upper);
+  }
+  if (return_status == HighsStatus::Error ||
+      return_status == HighsStatus::NotSet) return false;
+  return true;
+}
+
+bool Highs::changeRowsBounds(const int *mask, const double *lower, const double *upper) {
+  HighsStatus return_status = HighsStatus::NotSet;
+  if (!simplex_has_run_) {
+    for (int i = 0; i < this->lp_.numRow_; i++) {
+      if (mask[i]) {
+	this->lp_.rowLower_[i] = lower[i];
+	this->lp_.rowUpper_[i] = upper[i];
+      }
+    }
+
+  } else {
+    assert(hmos_.size() > 0);
+    HighsSimplexInterface interface(hmos_[0]);
+
+    return_status = interface.change_row_bounds(mask, lower, upper);
+  }
+  if (return_status == HighsStatus::Error ||
+      return_status == HighsStatus::NotSet) return false;
+  return true;
+}
+
+bool Highs::getCols(const int from_col, const int to_col,
+		    int &num_col, double *costs, double *lower, double *upper,
+		    int &num_nz, int *start, int *index, double *value) {
+  HighsStatus return_status = HighsStatus::NotSet;
+  if (!simplex_has_run_) {
+    // TODO: modify local lp
+  } else {
+    assert(hmos_.size() > 0);
+    HighsSimplexInterface interface(hmos_[0]);
+
+    return_status = interface.getCols(from_col, to_col,
+				      num_col, costs, lower, upper,
+				      num_nz, start, index, value);
+  }
+  if (return_status == HighsStatus::Error ||
+      return_status == HighsStatus::NotSet) return false;
+  return true;
+}
+
+bool Highs::getCols(const int n, const int *set,
+		    int &num_col, double *costs, double *lower, double *upper,
+		    int &num_nz, int *start, int *index, double *value) {
+  HighsStatus return_status = HighsStatus::NotSet;
+  if (!simplex_has_run_) {
+    // TODO: modify local lp
+  } else {
+    assert(hmos_.size() > 0);
+    HighsSimplexInterface interface(hmos_[0]);
+
+    return_status = interface.getCols(n, set,
+				      num_col, costs, lower, upper,
+				      num_nz, start, index, value);
+  }
+  if (return_status == HighsStatus::Error ||
+      return_status == HighsStatus::NotSet) return false;
+  return true;
+}
+
+bool Highs::getCols(const int *col_mask,
+		    int &num_col, double *costs, double *lower, double *upper,
+		    int &num_nz, int *start, int *index, double *value) {
+  HighsStatus return_status = HighsStatus::NotSet;
+  if (!simplex_has_run_) {
+    // TODO: modify local lp
+  } else {
+    assert(hmos_.size() > 0);
+    HighsSimplexInterface interface(hmos_[0]);
+
+    return_status = interface.getCols(col_mask,
+		      num_col, costs, lower, upper,
+		      num_nz, start, index, value);
+  }
+  if (return_status == HighsStatus::Error ||
+      return_status == HighsStatus::NotSet) return false;
+  return true;
+}
+
+bool Highs::getRows(const int from_row, const int to_row,
+		    int &num_row, double *lower, double *upper,
+		    int &num_nz, int *start, int *index, double *value) {
+  HighsStatus return_status = HighsStatus::NotSet;
+  if (!simplex_has_run_) {
+    // TODO: modify local lp
+  } else {
+    assert(hmos_.size() > 0);
+    HighsSimplexInterface interface(hmos_[0]);
+
+    return_status = interface.getRows(from_row, to_row,
+		      num_row, lower, upper,
+		      num_nz, start, index, value);
+  }
+  if (return_status == HighsStatus::Error ||
+      return_status == HighsStatus::NotSet) return false;
+  return true;
+}
+
+bool Highs::getRows(const int num_set_entries, const int *set,
+		    int &num_row, double *lower, double *upper,
+		    int &num_nz, int *start, int *index, double *value) {
+  HighsStatus return_status = HighsStatus::NotSet;
+  if (!simplex_has_run_) {
+    // TODO: modify local lp
+  } else {
+    assert(hmos_.size() > 0);
+    HighsSimplexInterface interface(hmos_[0]);
+
+    return_status = interface.getRows(num_set_entries, set,
+		      num_row, lower, upper,
+		      num_nz, start, index, value);
+  }
+  if (return_status == HighsStatus::Error ||
+      return_status == HighsStatus::NotSet) return false;
+  return true;
+}
+
+bool Highs::getRows(const int *mask,
+		    int &num_row, double *lower, double *upper,
+		    int &num_nz, int *start, int *index, double *value) {
+  HighsStatus return_status = HighsStatus::NotSet;
+  if (!simplex_has_run_) {
+    // TODO: modify local lp
+  } else {
+    assert(hmos_.size() > 0);
+    HighsSimplexInterface interface(hmos_[0]);
+
+    return_status = interface.getRows(mask,
+		      num_row, lower, upper,
+		      num_nz, start, index, value);
+  }
+  if (return_status == HighsStatus::Error ||
+      return_status == HighsStatus::NotSet) return false;
+  return true;
+}
+
+bool Highs::deleteCols(const int from_col, const int to_col) {
+  HighsStatus return_status = HighsStatus::NotSet;
+  if (!simplex_has_run_) {
+    // TODO: modify local lp
+  } else {
+    assert(hmos_.size() > 0);
+    HighsSimplexInterface interface(hmos_[0]);
+    return_status = interface.delete_cols(from_col, to_col);
+  }
+  if (return_status == HighsStatus::Error ||
+      return_status == HighsStatus::NotSet) return false;
+  return true;
+}
+
+bool Highs::deleteCols(const int num_set_entries, const int *set) {
+  HighsStatus return_status = HighsStatus::NotSet;
+  if (!simplex_has_run_) {
+    // TODO: modify local lp
+  } else {
+    assert(hmos_.size() > 0);
+    HighsSimplexInterface interface(hmos_[0]);
+    return_status = interface.delete_cols(num_set_entries, set);
+  }
+  if (return_status == HighsStatus::Error ||
+      return_status == HighsStatus::NotSet) return false;
+  return true;
+}
+
+bool Highs::deleteCols(int *mask) {
+  HighsStatus return_status = HighsStatus::NotSet;
+  if (!simplex_has_run_) {
+    // TODO: modify local lp
+  } else {
+    assert(hmos_.size() > 0);
+    HighsSimplexInterface interface(hmos_[0]);
+    return_status = interface.delete_cols(mask);
+  }
+  if (return_status == HighsStatus::Error ||
+      return_status == HighsStatus::NotSet) return false;
+  return true;
+}
+
+bool Highs::deleteRows(const int from_row, const int to_row) {
+  HighsStatus return_status = HighsStatus::NotSet;
+  if (!simplex_has_run_) {
+    // TODO: modify local lp
+  } else {
+    assert(hmos_.size() > 0);
+    HighsSimplexInterface interface(hmos_[0]);
+    return_status = interface.delete_rows(from_row, to_row);
+  }
+  if (return_status == HighsStatus::Error ||
+      return_status == HighsStatus::NotSet) return false;
+  return true;
+}
+
+bool Highs::deleteRows(const int num_set_entries, const int *set) {
+  HighsStatus return_status = HighsStatus::NotSet;
+  if (!simplex_has_run_) {
+    // TODO: modify local lp
+  } else {
+    assert(hmos_.size() > 0);
+    HighsSimplexInterface interface(hmos_[0]);
+    return_status = interface.delete_rows(num_set_entries, set);
+  }
+  if (return_status == HighsStatus::Error ||
+      return_status == HighsStatus::NotSet) return false;
+  return true;
+}
+
+bool Highs::deleteRows(int *mask) {
+  HighsStatus return_status = HighsStatus::NotSet;
+  if (!simplex_has_run_) {
+    // TODO: modify local lp
+  } else {
+    assert(hmos_.size() > 0);
+    HighsSimplexInterface interface(hmos_[0]);
+    return_status = interface.delete_rows(mask);
+  }
+  if (return_status == HighsStatus::Error ||
+      return_status == HighsStatus::NotSet) return false;
+  return true;
+}
+
+bool Highs::writeMPS(const char* filename) {
+  return writeLpAsMPS(filename, lp_);
+}
+
+// Private methods
 HighsPresolveStatus Highs::runPresolve(PresolveInfo &info) {
   if (options_.presolve_option != PresolveOption::ON)
     return HighsPresolveStatus::NotReduced;
@@ -274,6 +734,7 @@
     }
 
   assert(checkLp(model.lp_) == HighsStatus::OK);
+  //  assert(assessLp(lp, options) == HighsStatus::OK);
   
   HighsStatus status = HighsStatus::Init;
 #ifndef IPX
@@ -412,590 +873,4 @@
   }
 
   return status;
-}
-
-bool Highs::addRow(const double lower_bound, const double upper_bound,
-                   const int num_new_nz, const int *columns,
-                   const double *values) {
-  int row_starts = 0;
-  return addRows(1, &lower_bound, &upper_bound, &row_starts, num_new_nz,
-                 columns, values);
-}
-
-bool Highs::addRows(const int num_new_rows, const double *lower_bounds,
-                    const double *upper_bounds, const int *row_starts,
-                    const int num_new_nz, const int *columns,
-                    const double *values) {
-  HighsStatus return_status = HighsStatus::NotSet;
-  // if simplex has not solved already
-  if (!simplex_has_run_) {
-    return_status = add_lp_rows(lp_, num_new_rows, lower_bounds, upper_bounds, num_new_nz,
-                row_starts, columns, values, options_);
-  } else {
-    assert(hmos_.size() > 0);
-    HighsSimplexInterface interface(hmos_[0]);
-
-    // todo: change to take int return value
-    return_status = interface.util_add_rows(num_new_rows, lower_bounds, upper_bounds,
-                            num_new_nz, row_starts, columns, values);
-  }
-  if (return_status == HighsStatus::Error ||
-      return_status == HighsStatus::NotSet) return false;
-  return true;
-}
-
-bool Highs::addCol(const double cost, const double lower_bound,
-                   const double upper_bound, const int num_new_nz,
-                   const int *rows, const double *values) {
-  int col_starts = 0;
-  return addCols(1, &cost, &lower_bound, &upper_bound, &col_starts, num_new_nz,
-                 rows, values);
-}
->>>>>>> 85befbcd
-
-const HighsSolution &Highs::getSolution() const { return solution_; }
-
-const HighsBasis_new &Highs::getBasis() const { return basis_; }
-
-double Highs::getObjectiveValue() const {
-  if (hmos_.size() > 0) {
-<<<<<<< HEAD
-=======
-    if (lp_.sense_ == OBJSENSE_MAXIMIZE)
-      return -hmos_[0].simplex_info_.dualObjectiveValue;
->>>>>>> 85befbcd
-    return hmos_[0].simplex_info_.dualObjectiveValue;
-  } else {
-    // todo: ipx case
-    // todo: error/warning message
-  }
-  return 0;
-}
-
-const int Highs::getIterationCount() const {
-  if (hmos_.size() == 0) return 0;
-  return hmos_[0].simplex_info_.iteration_count;
-}
-
-HighsStatus Highs::setSolution(const HighsSolution &solution) {
-  // Check if solution is valid.
-  assert(solution_.col_value.size() != 0 ||
-         solution_.col_value.size() != lp_.numCol_);
-  assert(solution.col_dual.size() == 0 ||
-         solution.col_dual.size() == lp_.numCol_);
-  assert(solution.row_dual.size() == 0 ||
-         solution.row_dual.size() == lp_.numRow_);
-
-  if (solution.col_value.size()) solution_.col_value = solution.col_value;
-  if (solution.col_dual.size()) solution_.col_dual = solution.col_dual;
-  if (solution.row_dual.size()) solution_.row_dual = solution.row_dual;
-
-  HighsStatus result_values = HighsStatus::NotSet;
-  HighsStatus result_duals = HighsStatus::NotSet;
-
-  if (solution.col_value.size() > 0)
-    result_values = calculateRowValues(lp_, solution_);
-  if (solution.row_dual.size() > 0)
-    result_duals = calculateColDuals(lp_, solution_);
-
-  if (result_values == HighsStatus::Error ||
-      result_duals == HighsStatus::Error);
-    return HighsStatus::Error;
-
-  return HighsStatus::OK;
-}
-
-HighsStatus Highs::setBasis(const HighsBasis_new& basis) {
-  basis_ = basis;
-  return HighsStatus::OK;
-}
-
-
-bool Highs::addRow(const double lower_bound, const double upper_bound,
-                   const int num_new_nz, const int *indices, const double *values) {
-  int starts = 0;
-  return addRows(1, &lower_bound, &upper_bound, 
-                 num_new_nz, &starts, indices, values);
-}
-
-bool Highs::addRows(const int num_new_row,
-		    const double *lower_bounds, const double *upper_bounds, 
-                    const int num_new_nz,
-		    const int *starts, const int *indices, const double *values) {
-  HighsStatus return_status = HighsStatus::NotSet;
-  // if simplex has not solved already
-  if (!simplex_has_run_) {
-    return_status = add_lp_rows(lp_, num_new_row, lower_bounds, upper_bounds,
-				num_new_nz, starts, indices, values, options_);
-  } else {
-    assert(hmos_.size() > 0);
-    HighsSimplexInterface interface(hmos_[0]);
-
-    // todo: change to take int return value
-    return_status = interface.util_add_rows(num_new_row, lower_bounds, upper_bounds,
-					    num_new_nz, starts, indices, values);
-  }
-  if (return_status == HighsStatus::Error ||
-      return_status == HighsStatus::NotSet) return false;
-  return true;
-}
-
-bool Highs::addCol(const double cost, const double lower_bound, const double upper_bound,
-		   const int num_new_nz, const int *indices, const double *values) {
-  int starts = 0;
-  return addCols(1, &cost, &lower_bound, &upper_bound, 
-                 num_new_nz, &starts, indices, values);
-}
-
-bool Highs::addCols(const int num_new_col, 
-                    const double *costs, const double *lower_bounds, const double *upper_bounds,
-                    const int num_new_nz,
-		    const int *starts, const int *indices, const double *values) {
-  HighsStatus return_status = HighsStatus::NotSet;
-  // if simplex has not solved already
-  if (!simplex_has_run_) {
-    return_status = add_lp_cols(lp_, num_new_col,
-				costs, lower_bounds, upper_bounds,
-				num_new_nz, starts, indices, values, options_);
-  } else
-  {
-    assert(hmos_.size() > 0);
-    HighsSimplexInterface interface(hmos_[0]);
-
-    // todo: change to take int return value
-    return_status = interface.util_add_cols(num_new_col,
-					    costs, lower_bounds, upper_bounds,
-					    num_new_nz, starts, indices, values);
-  }
-  if (return_status == HighsStatus::Error ||
-      return_status == HighsStatus::NotSet) return false;
-  return true;
-}
-
-bool Highs::changeObjectiveSense(const int sense) {
-  HighsStatus return_status = HighsStatus::NotSet;
-  if (!simplex_has_run_) {
-    this->lp_.sense_ = sense;
-  } else {
-    assert(hmos_.size() > 0);
-    HighsSimplexInterface interface(hmos_[0]);
-    return_status = interface.change_ObjSense(sense);
-  }
-  if (return_status == HighsStatus::Error ||
-      return_status == HighsStatus::NotSet) return false;
-  return true;
-}
-
-bool Highs::changeColCost(const int col, const double cost) {
-  return changeColsCost(1, &col, &cost);
-}
-
-bool Highs::changeColsCost(const int num_set_entries, const int* set, const double* cost) {
-  HighsStatus return_status = HighsStatus::NotSet;
-  if (!simplex_has_run_) {
-    for (int i=0; i<num_set_entries; i++) {
-      this->lp_.colCost_[set[i]] = cost[i];
-    }
-  } else {
-    assert(hmos_.size() > 0);
-    HighsSimplexInterface interface(hmos_[0]);
-
-    return_status = interface.change_costs(num_set_entries, set, cost);
-  }
-  if (return_status == HighsStatus::Error ||
-      return_status == HighsStatus::NotSet) return false;
-  return true;  
-}
-
-bool Highs::changeColsCost(const int* mask, const double* cost) {
-  HighsStatus return_status = HighsStatus::NotSet;
-  if (!simplex_has_run_) {
-    for (int i=0; i<this->lp_.numCol_; i++) {
-      if (mask[i]) this->lp_.colCost_[i] = cost[i];
-    }
-  } else {
-    assert(hmos_.size() > 0);
-    HighsSimplexInterface interface(hmos_[0]);
-
-    return_status = interface.change_costs(mask, cost);
-  }
-  if (return_status == HighsStatus::Error ||
-      return_status == HighsStatus::NotSet) return false;
-  return true;  
-}
-
-bool Highs::changeColBounds(const int col, const double lower, const double upper) {
-  return changeColsBounds(1, &col, &lower, &upper);
-}
-
-bool Highs::changeColsBounds(const int num_set_entries, const int *set, const double *lower, const double *upper) {
-  HighsStatus return_status = HighsStatus::NotSet;
-  if (!simplex_has_run_) {
-    for (int i = 0; i < num_set_entries; i++) {
-      this->lp_.colLower_[set[i]] = lower[i];
-      this->lp_.colUpper_[set[i]] = upper[i];
-    }
-
-  } else {
-    assert(hmos_.size() > 0);
-    HighsSimplexInterface interface(hmos_[0]);
-
-    return_status = interface.change_col_bounds(num_set_entries, set, lower, upper);
-  }
-  if (return_status == HighsStatus::Error ||
-      return_status == HighsStatus::NotSet) return false;
-  return true;
-}
-
-bool Highs::changeColsBounds(const int *mask, const double *lower, const double *upper) {
-  HighsStatus return_status = HighsStatus::NotSet;
-  if (!simplex_has_run_) {
-    for (int i = 0; i < this->lp_.numCol_; i++) {
-      if (mask[i]) {
-	this->lp_.colLower_[i] = lower[i];
-	this->lp_.colUpper_[i] = upper[i];
-      }
-    }
-
-  } else {
-    assert(hmos_.size() > 0);
-    HighsSimplexInterface interface(hmos_[0]);
-
-    return_status = interface.change_col_bounds(mask, lower, upper);
-  }
-  if (return_status == HighsStatus::Error ||
-      return_status == HighsStatus::NotSet) return false;
-  return true;
-}
-
-bool Highs::changeRowBounds(const int row,
-			    const double lower, const double upper) {
-  return changeRowsBounds(1, &row, &lower, &upper);
-}
-
-bool Highs::changeRowsBounds(const int num_set_entries,
-			     const int *set, const double *lower, const double *upper) {
-  HighsStatus return_status = HighsStatus::NotSet;
-  if (!simplex_has_run_) {
-    for (int i = 0; i < num_set_entries; i++) {
-      this->lp_.rowLower_[set[i]] = lower[i];
-      this->lp_.rowUpper_[set[i]] = upper[i];
-    }
-
-  } else {
-    assert(hmos_.size() > 0);
-    HighsSimplexInterface interface(hmos_[0]);
-
-    return_status = interface.change_row_bounds(num_set_entries, set, lower, upper);
-  }
-  if (return_status == HighsStatus::Error ||
-      return_status == HighsStatus::NotSet) return false;
-  return true;
-}
-
-bool Highs::changeRowsBounds(const int *mask, const double *lower, const double *upper) {
-  HighsStatus return_status = HighsStatus::NotSet;
-  if (!simplex_has_run_) {
-    for (int i = 0; i < this->lp_.numRow_; i++) {
-      if (mask[i]) {
-	this->lp_.rowLower_[i] = lower[i];
-	this->lp_.rowUpper_[i] = upper[i];
-      }
-    }
-
-  } else {
-    assert(hmos_.size() > 0);
-    HighsSimplexInterface interface(hmos_[0]);
-
-    return_status = interface.change_row_bounds(mask, lower, upper);
-  }
-  if (return_status == HighsStatus::Error ||
-      return_status == HighsStatus::NotSet) return false;
-  return true;
-}
-
-bool Highs::getCols(const int from_col, const int to_col,
-		    int &num_col, double *costs, double *lower, double *upper,
-		    int &num_nz, int *start, int *index, double *value) {
-  HighsStatus return_status = HighsStatus::NotSet;
-  if (!simplex_has_run_) {
-    // TODO: modify local lp
-  } else {
-    assert(hmos_.size() > 0);
-    HighsSimplexInterface interface(hmos_[0]);
-
-    return_status = interface.getCols(from_col, to_col,
-				      num_col, costs, lower, upper,
-				      num_nz, start, index, value);
-  }
-  if (return_status == HighsStatus::Error ||
-      return_status == HighsStatus::NotSet) return false;
-  return true;
-}
-
-bool Highs::getCols(const int n, const int *set,
-		    int &num_col, double *costs, double *lower, double *upper,
-		    int &num_nz, int *start, int *index, double *value) {
-  HighsStatus return_status = HighsStatus::NotSet;
-  if (!simplex_has_run_) {
-    // TODO: modify local lp
-  } else {
-    assert(hmos_.size() > 0);
-    HighsSimplexInterface interface(hmos_[0]);
-
-    return_status = interface.getCols(n, set,
-				      num_col, costs, lower, upper,
-				      num_nz, start, index, value);
-  }
-  if (return_status == HighsStatus::Error ||
-      return_status == HighsStatus::NotSet) return false;
-  return true;
-}
-
-bool Highs::getCols(const int *col_mask,
-		    int &num_col, double *costs, double *lower, double *upper,
-		    int &num_nz, int *start, int *index, double *value) {
-  HighsStatus return_status = HighsStatus::NotSet;
-  if (!simplex_has_run_) {
-    // TODO: modify local lp
-  } else {
-    assert(hmos_.size() > 0);
-    HighsSimplexInterface interface(hmos_[0]);
-
-    return_status = interface.getCols(col_mask,
-		      num_col, costs, lower, upper,
-		      num_nz, start, index, value);
-  }
-  if (return_status == HighsStatus::Error ||
-      return_status == HighsStatus::NotSet) return false;
-  return true;
-}
-
-bool Highs::getRows(const int from_row, const int to_row,
-		    int &num_row, double *lower, double *upper,
-		    int &num_nz, int *start, int *index, double *value) {
-  HighsStatus return_status = HighsStatus::NotSet;
-  if (!simplex_has_run_) {
-    // TODO: modify local lp
-  } else {
-    assert(hmos_.size() > 0);
-    HighsSimplexInterface interface(hmos_[0]);
-
-    return_status = interface.getRows(from_row, to_row,
-		      num_row, lower, upper,
-		      num_nz, start, index, value);
-  }
-  if (return_status == HighsStatus::Error ||
-      return_status == HighsStatus::NotSet) return false;
-  return true;
-}
-
-bool Highs::getRows(const int num_set_entries, const int *set,
-		    int &num_row, double *lower, double *upper,
-		    int &num_nz, int *start, int *index, double *value) {
-  HighsStatus return_status = HighsStatus::NotSet;
-  if (!simplex_has_run_) {
-    // TODO: modify local lp
-  } else {
-    assert(hmos_.size() > 0);
-    HighsSimplexInterface interface(hmos_[0]);
-
-    return_status = interface.getRows(num_set_entries, set,
-		      num_row, lower, upper,
-		      num_nz, start, index, value);
-  }
-  if (return_status == HighsStatus::Error ||
-      return_status == HighsStatus::NotSet) return false;
-  return true;
-}
-
-bool Highs::getRows(const int *mask,
-		    int &num_row, double *lower, double *upper,
-		    int &num_nz, int *start, int *index, double *value) {
-  HighsStatus return_status = HighsStatus::NotSet;
-  if (!simplex_has_run_) {
-    // TODO: modify local lp
-  } else {
-    assert(hmos_.size() > 0);
-    HighsSimplexInterface interface(hmos_[0]);
-
-    return_status = interface.getRows(mask,
-		      num_row, lower, upper,
-		      num_nz, start, index, value);
-  }
-  if (return_status == HighsStatus::Error ||
-      return_status == HighsStatus::NotSet) return false;
-  return true;
-}
-
-bool Highs::deleteCols(const int from_col, const int to_col) {
-  HighsStatus return_status = HighsStatus::NotSet;
-  if (!simplex_has_run_) {
-    // TODO: modify local lp
-  } else {
-    assert(hmos_.size() > 0);
-    HighsSimplexInterface interface(hmos_[0]);
-    return_status = interface.delete_cols(from_col, to_col);
-  }
-  if (return_status == HighsStatus::Error ||
-      return_status == HighsStatus::NotSet) return false;
-  return true;
-}
-
-bool Highs::deleteCols(const int num_set_entries, const int *set) {
-  HighsStatus return_status = HighsStatus::NotSet;
-  if (!simplex_has_run_) {
-    // TODO: modify local lp
-  } else {
-    assert(hmos_.size() > 0);
-    HighsSimplexInterface interface(hmos_[0]);
-    return_status = interface.delete_cols(num_set_entries, set);
-  }
-  if (return_status == HighsStatus::Error ||
-      return_status == HighsStatus::NotSet) return false;
-  return true;
-}
-
-bool Highs::deleteCols(int *mask) {
-  HighsStatus return_status = HighsStatus::NotSet;
-  if (!simplex_has_run_) {
-    // TODO: modify local lp
-  } else {
-    assert(hmos_.size() > 0);
-    HighsSimplexInterface interface(hmos_[0]);
-    return_status = interface.delete_cols(mask);
-  }
-  if (return_status == HighsStatus::Error ||
-      return_status == HighsStatus::NotSet) return false;
-  return true;
-}
-
-bool Highs::deleteRows(const int from_row, const int to_row) {
-  HighsStatus return_status = HighsStatus::NotSet;
-  if (!simplex_has_run_) {
-    // TODO: modify local lp
-  } else {
-    assert(hmos_.size() > 0);
-    HighsSimplexInterface interface(hmos_[0]);
-    return_status = interface.delete_rows(from_row, to_row);
-  }
-  if (return_status == HighsStatus::Error ||
-      return_status == HighsStatus::NotSet) return false;
-  return true;
-}
-
-bool Highs::deleteRows(const int num_set_entries, const int *set) {
-  HighsStatus return_status = HighsStatus::NotSet;
-  if (!simplex_has_run_) {
-    // TODO: modify local lp
-  } else {
-    assert(hmos_.size() > 0);
-    HighsSimplexInterface interface(hmos_[0]);
-    return_status = interface.delete_rows(num_set_entries, set);
-  }
-  if (return_status == HighsStatus::Error ||
-      return_status == HighsStatus::NotSet) return false;
-  return true;
-}
-
-bool Highs::deleteRows(int *mask) {
-  HighsStatus return_status = HighsStatus::NotSet;
-  if (!simplex_has_run_) {
-    // TODO: modify local lp
-  } else {
-    assert(hmos_.size() > 0);
-    HighsSimplexInterface interface(hmos_[0]);
-    return_status = interface.delete_rows(mask);
-  }
-  if (return_status == HighsStatus::Error ||
-      return_status == HighsStatus::NotSet) return false;
-  return true;
-}
-
-<<<<<<< HEAD
-// Private methods
-HighsPresolveStatus Highs::runPresolve(PresolveInfo &info) {
-  if (options_.presolve_option != PresolveOption::ON)
-    return HighsPresolveStatus::NotReduced;
-
-  if (info.lp_ == nullptr) return HighsPresolveStatus::NullError;
-
-  if (info.presolve_.size() == 0) return HighsPresolveStatus::NotReduced;
-
-  info.presolve_[0].load(*(info.lp_));
-
-  // Initialize a new presolve class instance for the LP given in presolve info
-  return info.presolve_[0].presolve();
-}
-
-HighsPostsolveStatus Highs::runPostsolve(PresolveInfo &info) {
-  if (info.presolve_.size() != 0) {
-    bool solution_ok =
-        isSolutionConsistent(info.getReducedProblem(), info.reduced_solution_);
-    if (!solution_ok)
-      return HighsPostsolveStatus::ReducedSolutionDimenionsError;
-
-    // todo: error handling + see todo in run()
-    info.presolve_[0].postsolve(info.reduced_solution_,
-                                info.recovered_solution_);
-
-    return HighsPostsolveStatus::SolutionRecovered;
-  } else {
-    return HighsPostsolveStatus::NoPostsolve;
-  }
-}
-
-// The method below runs simplex or ipx solver on the lp.
-HighsStatus Highs::runSolver(HighsModelObject &model) {
-  // trim bounds to get OSI unit test to pass: delete when checkLp
-  // disappears.
-  HighsLp& lp = model.lp_;
-  for (int i = 0; i < lp.numRow_; i++) {
-      if (lp.rowLower_[i] < -HIGHS_CONST_INF)
-        lp.rowLower_[i] = -HIGHS_CONST_INF;
-      if (lp.rowUpper_[i] > HIGHS_CONST_INF)
-        lp.rowUpper_[i] = HIGHS_CONST_INF;
-    }
-
-  for (int j = 0; j < lp.numCol_; j++) {
-      if (lp.colLower_[j] < -HIGHS_CONST_INF)
-        lp.colLower_[j] = -HIGHS_CONST_INF;
-      if (lp.colUpper_[j] > HIGHS_CONST_INF)
-        lp.colUpper_[j] = HIGHS_CONST_INF;
-    }
-
-  assert(checkLp(model.lp_) == HighsStatus::OK);
-  //  assert(assessLp(lp, options) == HighsStatus::OK);
-  
-  HighsStatus status = HighsStatus::Init;
-#ifndef IPX
-  // HiGHS
-  // todo: Without the presolve part, so will be
-  //     = solve_simplex(options, reduced_lp, reduced_solution)
-  status = runSimplexSolver(options_, model);
-  simplex_has_run_ = true;
-#else
-  // IPX
-  // todo:Check options for simplex-specific options
-  // use model.lp_, model.solution_
-  // status = runIpxSolver(options_, lp_, solution_);
-  // If ipx crossover did not find optimality set up simplex.
-
-#endif
-
-  if (status != HighsStatus::Optimal) return status;
-
-  // Check.
-  if (!isSolutionConsistent(model.lp_, model.solution_)) {
-    std::cout << "Error: Inconsistent solution returned from solver.\n";
-  }
-
-  // todo:
-  // assert(KktSatisfied(lp, solution));
-
-  return status;
-=======
-bool Highs::writeMPS(const char* filename) {
-  return writeLpAsMPS(filename, lp_);
->>>>>>> 85befbcd
 }