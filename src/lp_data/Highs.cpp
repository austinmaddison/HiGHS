--- conflicted
+++ resolved
@@ -226,25 +226,15 @@
   }
 
   HighsSetIO(options_);
-<<<<<<< HEAD
-=======
-
-  if (checkOptions(options_.records) != OptionStatus::OK)
-    return HighsStatus::Error;
->>>>>>> 74580a73
 #ifdef HiGHSDEV
   if (checkOptions(options_.records) != OptionStatus::OK) return HighsStatus::Error;
 #endif
-<<<<<<< HEAD
   // Report all the options to an options file
   //  reportOptionsToFile("Highs.set", options_.records);
   // Report all the options as HTML
   //  reportOptionsToFile("Highs.html", options_.records);
   // Possibly report options settings
-  //  reportOptions(stdout, options_.records);
-=======
   reportOptions(stdout, options_.records);  //, true);
->>>>>>> 74580a73
   HighsPrintMessage(ML_VERBOSE, "Solving %s", lp_.model_name_.c_str());
   if (options_.mip) return runBnb();
 
@@ -325,16 +315,6 @@
         //(int)presolve_status);fflush(stdout);
       case HighsPresolveStatus::Infeasible:
       case HighsPresolveStatus::Unbounded: {
-<<<<<<< HEAD
-	if (presolve_status == HighsPresolveStatus::Infeasible) {
-	  hmos_[original_hmo].model_status_ = HighsModelStatus::PRIMAL_INFEASIBLE;
-	} else {
-	  hmos_[original_hmo].model_status_ = HighsModelStatus::PRIMAL_UNBOUNDED;
-	}
-        HighsLogMessage(HighsMessageType::INFO,
-			"Problem status detected on presolve: %s",
-			utilHighsModelStatusToString(hmos_[original_hmo].model_status_).c_str());
-=======
         if (presolve_status == HighsPresolveStatus::Infeasible) {
           hmos_[original_hmo].model_status_ =
               HighsModelStatus::PRIMAL_INFEASIBLE;
@@ -346,7 +326,6 @@
             HighsMessageType::INFO, "Problem status detected on presolve: %s",
             highsModelStatusToString(hmos_[original_hmo].model_status_)
                 .c_str());
->>>>>>> 74580a73
 
         // Report this way for the moment. May modify after merge with
         // OSIinterface branch which has new way of setting up a
@@ -358,13 +337,9 @@
         double lp_solve_final_time = timer_.readRunHighsClock();
         std::stringstream message_not_opt;
         message_not_opt << std::endl;
-<<<<<<< HEAD
-        message_not_opt << "Run status : " << utilHighsModelStatusToString(hmos_[original_hmo].model_status_)
-=======
         message_not_opt << "Run status : "
                         << highsModelStatusToString(
                                hmos_[original_hmo].model_status_)
->>>>>>> 74580a73
                         << std::endl;
         message_not_opt << "Time       : " << std::fixed << std::setprecision(3)
                         << lp_solve_final_time - initial_time << std::endl;
@@ -380,12 +355,8 @@
         // case HighsPresolveStatus::Error
         HighsPrintMessage(ML_ALWAYS, "Presolve failed.");
         if (!run_highs_clock_already_running) timer_.stopRunHighsClock();
-<<<<<<< HEAD
 	hmos_[original_hmo].model_status_ = HighsModelStatus::PRESOLVE_ERROR;
 	model_status_ = hmos_[original_hmo].model_status_;
-=======
-        hmos_[original_hmo].model_status_ = HighsModelStatus::PRESOLVE_ERROR;
->>>>>>> 74580a73
         return HighsStatus::Error;
       }
     }
@@ -436,18 +407,11 @@
           // individual iterations are reported
           bool full_iteration_logging = false;
           if (full_iteration_logging) HighsSetMessagelevel(ML_ALWAYS);
-<<<<<<< HEAD
-	  hmos_[solved_hmo].lp_.lp_name_ = "Postsolve LP";
-          HighsStatus return_status = callRunSolver(hmos_[solved_hmo], iteration_count,
-				       "Solving the original LP from the solution after postsolve");
-	  postsolve_iteration_count = iteration_count;
-=======
           hmos_[solved_hmo].lp_.lp_name_ = "Postsolve LP";
           HighsStatus return_status = callRunSolver(
               hmos_[solved_hmo], iteration_count,
               "Solving the original LP from the solution after postsolve");
           postsolve_iteration_count = iteration_count;
->>>>>>> 74580a73
           solve_iteration_count += iteration_count;
           // Recover the options
           options = save_options;
@@ -499,13 +463,9 @@
   /*
   std::stringstream message;
   message << std::endl;
-<<<<<<< HEAD
-  message << "Run status : " << utilHighsModelStatusToString(hmos_[solved_hmo].model_status_) << std::endl;
-=======
   message << "Run status : "
           << highsModelStatusToString(hmos_[solved_hmo].model_status_)
           << std::endl;
->>>>>>> 74580a73
   message
       << "Iterations : "
       << solve_iteration_count  // hmos_[solved_hmo].simplex_info_.iteration_count
@@ -790,20 +750,10 @@
   underDevelopmentLogMessage("addRows");
   HighsStatus return_status = HighsStatus::Error;
   assert(hmos_.size() > 0);
-<<<<<<< HEAD
   HighsSimplexInterface interface(hmos_[0]);
   return_status = interface.addRows(num_new_row, lower_bounds, upper_bounds,
 				    num_new_nz, starts, indices, values);
   updateHighsSolutionBasis();
-=======
-  for (int row = 0; row < num_new_row; row++) {
-    printf("addRows: row %2d / %2d; [%11.4g, %11.4g]\n", row, num_new_row,
-           lower_bounds[row], upper_bounds[row]);
-  }
-  HighsSimplexInterface interface(hmos_[0]);
-  return_status = interface.addRows(num_new_row, lower_bounds, upper_bounds,
-                                    num_new_nz, starts, indices, values);
->>>>>>> 74580a73
   return return_status == HighsStatus::OK;
 }
 
@@ -823,15 +773,10 @@
   HighsStatus return_status = HighsStatus::Error;
   assert(hmos_.size() > 0);
   HighsSimplexInterface interface(hmos_[0]);
-<<<<<<< HEAD
-  return_status = interface.addCols(num_new_col, costs, lower_bounds, upper_bounds,
-				    num_new_nz, starts, indices, values);
-  updateHighsSolutionBasis();
-=======
   return_status =
       interface.addCols(num_new_col, costs, lower_bounds, upper_bounds,
                         num_new_nz, starts, indices, values);
->>>>>>> 74580a73
+  updateHighsSolutionBasis();
   return return_status == HighsStatus::OK;
 }
 
@@ -1243,13 +1188,8 @@
     message << std::endl;
     message << "Optimal solution found.";
     message << std::endl;
-<<<<<<< HEAD
-    message << "Run status : " << utilHighsModelStatusToString(hmos_[0].model_status_)
-            << std::endl;
-=======
     message << "Run status : "
             << highsModelStatusToString(hmos_[0].model_status_) << std::endl;
->>>>>>> 74580a73
     message << "Objective  : " << std::scientific << tree.getBestObjective()
             << std::endl;
     message << "Time       : " << std::fixed << std::setprecision(3)
