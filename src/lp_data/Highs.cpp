--- conflicted
+++ resolved
@@ -24,12 +24,9 @@
 #include "lp_data/HighsLpUtils.h"
 #include "lp_data/HighsStatus.h"
 #include "presolve/Presolve.h"
-<<<<<<< HEAD
 #include "presolve/FindFeasibility.h"
-=======
 #include "simplex/HApp.h"
 #include "simplex/HighsSimplexInterface.h"
->>>>>>> 8c828938
 
 // until add_row_.. functions are moved to HighsLpUtils.h
 #include "simplex/HSimplex.h"
@@ -48,24 +45,14 @@
 // Checks the options calls presolve and postsolve if needed. Solvers are called
 // with runSolver(..)
 HighsStatus Highs::run() {
-<<<<<<< HEAD
+  // For the moment runFeasibility as standalone.
   if (options_.find_feasibility)
     return runFeasibility(lp_, solution_);
 
-  HighsPrintMessage(HighsMessageType::INFO, "Solving %s", lp_.model_name_.c_str());
-  // Not solved before, so create an instance of HighsModelObject.
-  hmos_.push_back(HighsModelObject(lp_, options_, timer));
-
-  // Options for HighsPrintMessage and HighsPrintMessage
-  options_.logfile = stdout;//fopen("HiGHS.log", "w");
-  options_.output = stdout;
-  options_.messageLevel = ML_DEFAULT;
-=======
   // Return immediately if the LP has no columns
   if (!lp_.numCol_) return HighsStatus::LpEmpty;
 
   // todo: check options.
->>>>>>> 8c828938
   HighsSetIO(options_);
 
   HighsPrintMessage(ML_VERBOSE, "Solving %s", lp_.model_name_.c_str());
