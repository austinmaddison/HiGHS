--- conflicted
+++ resolved
@@ -3227,11 +3227,9 @@
                method_name.c_str());
 }
 
-<<<<<<< HEAD
 HighsStatus Highs::crossover(const HighsSolution& user_solution) {
   HighsStatus return_status = HighsStatus::kOk;
   HighsLogOptions& log_options = options_.log_options;
-#ifdef IPX_ON
   HighsLp& lp = model_.lp_;
   if (lp.isMip()) {
     highsLogUser(log_options, HighsLogType::kError,
@@ -3248,30 +3246,12 @@
     return_status = callCrossover(options_, model_.lp_, basis_, solution_,
                                   model_status_, info_);
     if (return_status == HighsStatus::kError) return return_status;
-    scaled_model_status_ = model_status_;
     // Get the objective and any KKT failures
     info_.objective_function_value =
         model_.lp_.objectiveValue(solution_.col_value);
     getLpKktFailures(options_, model_.lp_, solution_, basis_, info_);
   }
-#else
-  // No IPX available so end here at approximate solve.
-  highsLogUser(log_options, HighsLogType::kError,
-               "No IPX code available for crossover\n");
-  return_status = HighsStatus::kError;
-#endif
   return returnFromHighs(return_status);
-=======
-HighsStatus Highs::crossover(HighsSolution& solution) {
-  std::cout << "Loading crossover...\n";
-  HighsBasis basis;
-  bool x_status = callCrossover(model_.lp_, options_, solution, basis);
-  if (!x_status) return HighsStatus::kError;
-
-  setBasis(basis);
-
-  return HighsStatus::kOk;
->>>>>>> 0529b328
 }
 
 HighsStatus Highs::openLogFile(const std::string log_file) {
