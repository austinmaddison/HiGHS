--- conflicted
+++ resolved
@@ -1708,11 +1708,7 @@
   colUpperSource[col] = originRow;
   implColUpper[col] = newUpper;
 
-<<<<<<< HEAD
   // if the old and the new implied bound are not better than the upper bound,
-=======
-  // if the old and the new implied bound not better than the upper bound
->>>>>>> 19ce3083
   // nothing needs to be updated
   if (!newImpliedFree &&
       std::min(oldImplUpper, newUpper) >= model->col_upper_[col])
