--- conflicted
+++ resolved
@@ -393,7 +393,6 @@
   void setRelaxedImpliedBounds();
 
   static void debug(const HighsLp& lp, const HighsOptions& options);
-<<<<<<< HEAD
 
   void reportPresolveRulesAllowed(const bool report_allowed = true);
   std::string presolveReductionTypeToString(const HighsInt reduction_type);
@@ -406,9 +405,6 @@
                                   const HighsInt num_removed_row_ = -1);
   bool analysePresolveReductionLog(const bool report = false);
   bool analysePresolveRuleLog(const bool report = false);
-=======
-  void reportReductions(const HighsLogOptions& log_options);
->>>>>>> 740036ab
 };
 
 }  // namespace presolve
