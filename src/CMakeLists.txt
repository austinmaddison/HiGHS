# Define library.
# Outdated CMake approach: update in progress
if (NOT FAST_BUILD)
  set(IPX_ON ON)
endif()

if (IPX_ON)
set(basiclu_sources
    ipm/basiclu/src/basiclu_factorize.c
    ipm/basiclu/src/basiclu_solve_dense.c
    ipm/basiclu/src/lu_build_factors.c
    ipm/basiclu/src/lu_factorize_bump.c
    ipm/basiclu/src/lu_initialize.c
    ipm/basiclu/src/lu_markowitz.c
    ipm/basiclu/src/lu_setup_bump.c
    ipm/basiclu/src/lu_solve_sparse.c
    ipm/basiclu/src/basiclu_get_factors.c
    ipm/basiclu/src/basiclu_solve_for_update.c
    ipm/basiclu/src/lu_condest.c
    ipm/basiclu/src/lu_file.c
    ipm/basiclu/src/lu_internal.c
    ipm/basiclu/src/lu_matrix_norm.c
    ipm/basiclu/src/lu_singletons.c
    ipm/basiclu/src/lu_solve_symbolic.c
    ipm/basiclu/src/lu_update.c
    ipm/basiclu/src/basiclu_initialize.c
    ipm/basiclu/src/basiclu_solve_sparse.c
    ipm/basiclu/src/lu_pivot.c
    ipm/basiclu/src/lu_solve_dense.c
    ipm/basiclu/src/lu_solve_triangular.c
    ipm/basiclu/src/basiclu_object.c
    ipm/basiclu/src/basiclu_update.c
    ipm/basiclu/src/lu_dfs.c
    ipm/basiclu/src/lu_garbage_perm.c
    ipm/basiclu/src/lu_residual_test.c
    ipm/basiclu/src/lu_solve_for_update.c)

set(ipx_sources
    ipm/ipx/src/basiclu_kernel.cc
    ipm/ipx/src/basiclu_wrapper.cc
    ipm/ipx/src/basis.cc
    ipm/ipx/src/conjugate_residuals.cc
    ipm/ipx/src/control.cc
    ipm/ipx/src/crossover.cc
    ipm/ipx/src/diagonal_precond.cc
    ipm/ipx/src/forrest_tomlin.cc
    ipm/ipx/src/guess_basis.cc
    ipm/ipx/src/indexed_vector.cc
    ipm/ipx/src/info.cc
    ipm/ipx/src/ipm.cc
    ipm/ipx/src/ipx_c.cc
    ipm/ipx/src/iterate.cc
    ipm/ipx/src/kkt_solver.cc
    ipm/ipx/src/kkt_solver_basis.cc
    ipm/ipx/src/kkt_solver_diag.cc
    ipm/ipx/src/linear_operator.cc
    ipm/ipx/src/lp_solver.cc
    ipm/ipx/src/lu_factorization.cc
    ipm/ipx/src/lu_update.cc
    ipm/ipx/src/maxvolume.cc
    ipm/ipx/src/model.cc
    ipm/ipx/src/normal_matrix.cc
    ipm/ipx/src/sparse_matrix.cc
    ipm/ipx/src/sparse_utils.cc
    ipm/ipx/src/splitted_normal_matrix.cc
    ipm/ipx/src/starting_basis.cc
    ipm/ipx/src/symbolic_invert.cc
    ipm/ipx/src/timer.cc
    ipm/ipx/src/utils.cc)
endif()

# Outdated CMake approach: update in progress
if (NOT FAST_BUILD)
include_directories(ipm/ipx/src)
include_directories(ipm/ipx/include)
include_directories(ipm/basiclu/src)
include_directories(ipm/basiclu/include)

set(sources
    ../extern/filereaderlp/reader.cpp
    io/Filereader.cpp
    io/FilereaderLp.cpp
    io/FilereaderEms.cpp
    io/FilereaderMps.cpp
    io/HighsIO.cpp
    io/HMPSIO.cpp
    io/HMpsFF.cpp
    io/LoadOptions.cpp
    lp_data/Highs.cpp
    lp_data/HighsDebug.cpp
    lp_data/HighsInfo.cpp
    lp_data/HighsInfoDebug.cpp
    lp_data/HighsDeprecated.cpp
    lp_data/HighsInterface.cpp
    lp_data/HighsLp.cpp
    lp_data/HighsLpUtils.cpp
    lp_data/HighsModelUtils.cpp
    lp_data/HighsRanging.cpp
    lp_data/HighsSolution.cpp
    lp_data/HighsSolutionDebug.cpp
    lp_data/HighsSolve.cpp
    lp_data/HighsStatus.cpp
    lp_data/HighsOptions.cpp
    mip/HighsMipSolver.cpp
    mip/HighsMipSolverData.cpp
    mip/HighsDomain.cpp
    mip/HighsDynamicRowMatrix.cpp
    mip/HighsLpRelaxation.cpp
    mip/HighsSeparation.cpp
    mip/HighsSeparator.cpp
    mip/HighsTableauSeparator.cpp
    mip/HighsModkSeparator.cpp
    mip/HighsPathSeparator.cpp
    mip/HighsCutGeneration.cpp
    mip/HighsSearch.cpp
    mip/HighsCutPool.cpp
    mip/HighsCliqueTable.cpp
    mip/HighsGFkSolve.cpp
    mip/HighsTransformedLp.cpp
    mip/HighsLpAggregator.cpp
    mip/HighsDebugSol.cpp
    mip/HighsImplications.cpp
    mip/HighsPrimalHeuristics.cpp
    mip/HighsPseudocost.cpp
    mip/HighsRedcostFixing.cpp
    mip/HighsNodeQueue.cpp
<<<<<<< HEAD
    presolve/ICrash.cpp
=======
    model/HighsHessian.cpp
    model/HighsHessianUtils.cpp
    model/HighsModel.cpp
>>>>>>> 8558117b
    presolve/ICrashX.cpp
    presolve/ICrashUtil.cpp
    presolve/Presolve.cpp
    presolve/PresolveComponent.cpp
    presolve/PresolveAnalysis.cpp
    presolve/PresolveUtils.cpp
    presolve/HAggregator.cpp
    presolve/HighsLpPropagator.cpp
    presolve/HighsPostsolveStack.cpp
    presolve/HPreData.cpp
    presolve/HPresolve.cpp
    presolve/PresolveAnalysis.cpp
    presolve/PresolveComponent.cpp
    presolve/Presolve.cpp
    presolve/PresolveUtils.cpp
    qpsolver/basis.cpp
    qpsolver/solver.cpp
    qpsolver/ratiotest/ratiotest.cpp
    simplex/HCrash.cpp
    simplex/HEkk.cpp
    simplex/HEkkControl.cpp
    simplex/HEkkDebug.cpp
    simplex/HEkkPrimal.cpp
    simplex/HEkkDual.cpp
    simplex/HEkkDualRHS.cpp
    simplex/HEkkDualRow.cpp
    simplex/HEkkDualMulti.cpp
    simplex/HEkkInterface.cpp
    simplex/HFactor.cpp
    simplex/HFactorDebug.cpp
    simplex/HighsSimplexAnalysis.cpp
    simplex/HMatrix.cpp
    simplex/HSimplex.cpp
    simplex/HSimplexDebug.cpp
    simplex/HSimplexReport.cpp
    simplex/HVector.cpp
    test/DevKkt.cpp
    test/KktCh2.cpp
    util/HighsHash.cpp
    util/HighsLinearSumBounds.cpp
    util/HighsMatrixPic.cpp
    util/HighsSort.cpp
    util/HighsUtils.cpp
    util/HSet.cpp
    util/stringutil.cpp
    interfaces/highs_c_api.cpp)

set(headers
    ../extern/filereaderlp/builder.hpp
    ../extern/filereaderlp/model.hpp
    ../extern/filereaderlp/reader.hpp
    io/Filereader.h
    io/FilereaderLp.h
    io/FilereaderEms.h
    io/FilereaderMps.h
    io/HMpsFF.h
    io/HMPSIO.h
    io/HighsIO.h
    io/LoadOptions.h
    lp_data/HConst.h
    lp_data/HStruct.h
    lp_data/HighsAnalysis.h
    lp_data/HighsDebug.h
    lp_data/HighsInfo.h
    lp_data/HighsInfoDebug.h
    lp_data/HighsLp.h
    lp_data/HighsLpUtils.h
    lp_data/HighsModelUtils.h
    lp_data/HighsModelObject.h
    lp_data/HighsModelObjectUtils.h
    lp_data/HighsOptions.h
    lp_data/HighsRanging.h
    lp_data/HighsRuntimeOptions.h
    lp_data/HighsSolution.h
    lp_data/HighsSolutionDebug.h
    lp_data/HighsSolve.h
    lp_data/HighsStatus.h
    mip/HighsCliqueTable.h
    mip/HighsCutGeneration.h
    mip/HighsCutPool.h
    mip/HighsDebugSol.h
    mip/HighsDomainChange.h
    mip/HighsDomain.h
    mip/HighsDynamicRowMatrix.h
    mip/HighsGFkSolve.h
    mip/HighsImplications.h
    mip/HighsLpAggregator.h
    mip/HighsLpRelaxation.h
    mip/HighsMipSolverData.h
    mip/HighsMipSolver.h
    mip/HighsModkSeparator.h
    mip/HighsNodeQueue.h
    mip/HighsPathSeparator.h
    mip/HighsPrimalHeuristics.h
    mip/HighsPseudocost.h
    mip/HighsRedcostFixing.h
    mip/HighsSearch.h
    mip/HighsSeparation.h
    mip/HighsSeparator.h
    mip/HighsSparseVectorSum.h
    mip/HighsTableauSeparator.h
    mip/HighsTransformedLp.h
    model/HighsHessian.h
    model/HighsHessianUtils.h
    model/HighsModel.h
    qpsolver/solver.hpp
    qpsolver/vector.hpp
    simplex/HApp.h
    simplex/FactorTimer.h
    simplex/HCrash.h
    simplex/HEkk.h
    simplex/HEkkDebug.h
    simplex/HEkkPrimal.h
    simplex/HEkkDual.h
    simplex/HEkkDualRow.h
    simplex/HEkkDualRHS.h
    simplex/HFactor.h
    simplex/HFactorDebug.h
    simplex/HighsSimplexAnalysis.h
    simplex/HMatrix.h
    simplex/HSimplex.h
    simplex/HSimplexReport.h
    simplex/HSimplexDebug.h
    simplex/SimplexConst.h
    simplex/SimplexStruct.h
    presolve/ICrash.h
    presolve/ICrashUtil.h
    simplex/SimplexTimer.h
    simplex/HVector.h
    presolve/ICrashX.h
    presolve/HAggregator.h
    presolve/HighsLpPropagator.h
    presolve/HighsPostsolveStack.h
    presolve/HPreData.h
    presolve/HPresolve.h
    presolve/PresolveAnalysis.h
    presolve/PresolveComponent.h
    presolve/Presolve.h
    presolve/PresolveUtils.h
    test/DevKkt.h
    test/KktCh2.h
    util/HighsCDouble.h
    util/HighsComponent.h
    util/HighsDataStack.h
    util/HighsHash.h
    util/HighsInt.h
    util/HighsIntegers.h
    util/HighsLinearSumBounds.h
    util/HighsMatrixPic.h
    util/HighsMatrixSlice.h
    util/HighsRandom.h
    util/HighsSort.h
    util/HighsSplay.h
    util/HighsTimer.h
    util/HighsUtils.h
    util/HSet.h
    util/stringutil.h
    Highs.h
    interfaces/highs_c_api.h
)

if (GAMS_FOUND)
    set(sources ${sources} interfaces/GAMS.cpp)
    set(sources ${sources} "${GAMS_ROOT}/apifiles/C/api/gmomcc.c")
    set(sources ${sources} "${GAMS_ROOT}/apifiles/C/api/gevmcc.c")
    include_directories(${GAMS_ROOT}/apifiles/C/api)
endif()

if (IPX_ON)
    set(headers ${headers} ipm/IpxWrapper.h ${basiclu_headers}
        ${ipx_headers})
    set(sources ${sources} ipm/IpxWrapper.cpp)
    add_library(libbasiclu ${basiclu_sources})
    add_library(libipx ${ipx_sources})
    if(HIGHSINT64)
    target_compile_definitions(libbasiclu PRIVATE -DHIGHSINT64)
    endif()
    target_link_libraries(libipx libbasiclu)
else ()
    set(headers ${headers} ipm/IpxWrapperEmpty.h)
endif()

add_library(libhighs ${sources})

if (IPX_ON)
    target_link_libraries(libhighs libipx)
endif()

if(${BUILD_SHARED_LIBS})
    # put version information into shared library file
    set_target_properties(libhighs PROPERTIES
        VERSION 
        ${HIGHS_VERSION_MAJOR}.${HIGHS_VERSION_MINOR}.${HIGHS_VERSION_PATCH}
        SOVERSION ${HIGHS_VERSION_MAJOR}.${HIGHS_VERSION_MINOR})
else()
    # create static highs library with pic
    set_target_properties(libhighs PROPERTIES
        POSITION_INDEPENDENT_CODE on)
endif()

# on UNIX system the 'lib' prefix is automatically added
set_target_properties(libhighs PROPERTIES
    OUTPUT_NAME "highs"
    MACOSX_RPATH "${CMAKE_INSTALL_PREFIX}/lib")

if (IPX_ON)
    set_target_properties(libipx PROPERTIES
        OUTPUT_NAME "ipx"
        MACOSX_RPATH "${CMAKE_INSTALL_PREFIX}/lib")
    set_target_properties(libbasiclu PROPERTIES
        OUTPUT_NAME "basiclu"
        MACOSX_RPATH "${CMAKE_INSTALL_PREFIX}/lib")
endif()

include(CheckLanguage)
check_language("Fortran")
if(FORTRAN_FOUND)
    set(fortransources interfaces/highs_fortran_api.f90)
    set(CMAKE_Fortran_MODULE_DIRECTORY ${HIGHS_BINARY_DIR}/modules)
    add_library(FortranHighs interfaces/highs_fortran_api.f90)
    target_link_libraries(FortranHighs PUBLIC libhighs)
    install(TARGETS FortranHighs
        LIBRARY DESTINATION lib
        ARCHIVE DESTINATION lib
        INCLUDES DESTINATION include
        MODULES DESTINATION modules)
    set_target_properties(FortranHighs PROPERTIES INSTALL_RPATH
        "${CMAKE_INSTALL_PREFIX}/lib")
endif(FORTRAN_FOUND)

check_language("CSharp")
if(CSHARP_FOUND)
    message(STATUS "CSharp supported")
    set(csharpsources
    interfaces/highs_csharp_api.cs)
    add_library(HighsCsharp interfaces/highs_csharp_api.cs)
    target_compile_options(HighsCsharp PUBLIC "/unsafe")
    add_executable(csharpexample ../examples/call_highs_from_csharp.cs)
    target_compile_options(csharpexample PUBLIC "/unsafe")
    target_link_libraries(csharpexample PUBLIC HighsCsharp)
else()
    message(STATUS "No CSharp support")
endif()

if (OSI_FOUND)
    add_library(OsiHighs interfaces/OsiHiGHSSolverInterface.cpp)
    set(headers ${headers} interfaces/OsiHiGHSSolverInterface.hpp)

    target_include_directories(OsiHighs PUBLIC ${OSI_INCLUDE_DIRS})
    target_link_libraries(OsiHighs PUBLIC libhighs ${OSI_LIBRARIES})
    target_compile_options(OsiHighs PUBLIC ${OSI_CFLAGS_OTHER})

    if(${BUILD_SHARED_LIBS})
        set_target_properties(OsiHighs PROPERTIES
           VERSION 
           ${HIGHS_VERSION_MAJOR}.${HIGHS_VERSION_MINOR}.${HIGHS_VERSION_PATCH}
           SOVERSION ${HIGHS_VERSION_MAJOR}.${HIGHS_VERSION_MINOR})
    else()
        set_target_properties(OsiHighs PROPERTIES POSITION_INDEPENDENT_CODE on)
    endif()

    install(TARGETS OsiHighs
        LIBRARY DESTINATION lib
        ARCHIVE DESTINATION lib
        INCLUDES DESTINATION include)

    set_target_properties(OsiHighs PROPERTIES INSTALL_RPATH
        "${CMAKE_INSTALL_PREFIX}/lib")

    #configure and install the pkg-config file
    configure_file(${HIGHS_SOURCE_DIR}/osi-highs.pc.in
        "${PROJECT_BINARY_DIR}${CMAKE_FILES_DIRECTORY}/osi-highs.pc" @ONLY)
    install(FILES "${PROJECT_BINARY_DIR}${CMAKE_FILES_DIRECTORY}/osi-highs.pc"
        DESTINATION lib/pkg-config)
endif()


# set the install rpath to the installed destination
set_target_properties(highs PROPERTIES INSTALL_RPATH
    "${CMAKE_INSTALL_PREFIX}/lib")

# install the header files of highs
foreach ( file ${headers} )
    get_filename_component( dir ${file} DIRECTORY )
    install( FILES ${file} DESTINATION include/${dir} )
endforeach()
install(FILES ${HIGHS_BINARY_DIR}/HConfig.h DESTINATION include)

if (IPX_ON)
    if (UNIX)
    target_compile_options(libhighs PRIVATE "-Wno-defaulted-function-deleted")
    target_compile_options(libhighs PRIVATE "-Wno-return-type-c-linkage")
    target_compile_options(libhighs PRIVATE "-Wno-return-type" "-Wno-switch")

    target_compile_options(libhighs PRIVATE "-Wno-unused-variable")
    target_compile_options(libhighs PRIVATE "-Wno-unused-const-variable")
    target_compile_options(libhighs PRIVATE "-Wno-sign-compare")
    target_compile_options(libhighs PRIVATE "-Wno-logical-op-parentheses")

    target_compile_options(libipx PRIVATE "-Wno-defaulted-function-deleted")
    target_compile_options(libipx PRIVATE "-Wno-return-type-c-linkage")
    target_compile_options(libipx PRIVATE "-Wno-return-type" "-Wno-switch")

    target_compile_options(libipx PRIVATE "-Wno-unused-variable")
    target_compile_options(libipx PRIVATE "-Wno-sign-compare")
    target_compile_options(libipx PRIVATE "-Wno-logical-op-parentheses")
    endif()

    install(TARGETS libhighs libipx libbasiclu EXPORT highs-targets
            LIBRARY DESTINATION lib
            ARCHIVE DESTINATION lib
            INCLUDES DESTINATION include)

    # Add library targets to the build-tree export set
    export(TARGETS libhighs libipx libbasiclu
    FILE "${HIGHS_BINARY_DIR}/highs-targets.cmake")
else()
    install(TARGETS libhighs EXPORT highs-targets
            LIBRARY DESTINATION lib
            ARCHIVE DESTINATION lib
            INCLUDES DESTINATION include)

    # Add library targets to the build-tree export set
    export(TARGETS libhighs 
    FILE "${HIGHS_BINARY_DIR}/highs-targets.cmake")
endif()


# Configure the config file for the build tree:
# Either list all the src/* directories here, or put explicit paths in all the
# include statements.
# M reckons that the latter is more transparent, and I'm inclined to agree.
set(CONF_INCLUDE_DIRS "${HIGHS_SOURCE_DIR}/src" "${HIGHS_BINARY_DIR}")
configure_file(${HIGHS_SOURCE_DIR}/highs-config.cmake.in
    "${HIGHS_BINARY_DIR}/highs-config.cmake" @ONLY)

# Configure the config file for the install
set(CONF_INCLUDE_DIRS "\${CMAKE_CURRENT_LIST_DIR}/../../../include")
configure_file(${HIGHS_SOURCE_DIR}/highs-config.cmake.in
    "${HIGHS_BINARY_DIR}${CMAKE_FILES_DIRECTORY}/highs-config.cmake" @ONLY)

# Configure the pkg-config file for the install
configure_file(${HIGHS_SOURCE_DIR}/highs.pc.in
    "${HIGHS_BINARY_DIR}${CMAKE_FILES_DIRECTORY}/highs.pc" @ONLY)

# Install the targets of the highs export group, the config file so that other
# cmake-projects can link easily against highs, and the pkg-config flie so that
# other projects can easily build against highs
install(EXPORT highs-targets FILE highs-targets.cmake DESTINATION 
    lib/cmake/highs)
install(FILES "${HIGHS_BINARY_DIR}${CMAKE_FILES_DIRECTORY}/highs-config.cmake" 
    DESTINATION lib/cmake/highs)
install(FILES "${HIGHS_BINARY_DIR}${CMAKE_FILES_DIRECTORY}/highs.pc" 
    DESTINATION lib/pkg-config)

else() 

# FAST_BUILD is set to on.
# At the moment used only for gradually updating the CMake targets build and
# install / export.
# Define library in modern CMake using target_*()
# No interfaces (apart from c); No ipx; New (short) ctest instances.
add_library(libhighs)

target_compile_options(libhighs PRIVATE "-O3" "-DNDEBUG")
if (NOT ${BUILD_SHARED_LIBS})
    target_compile_options(libhighs PRIVATE "-fPIC" )
endif()

target_sources(libhighs PRIVATE 
    ../extern/filereaderlp/reader.cpp
    io/Filereader.cpp
    io/FilereaderLp.cpp
    io/FilereaderEms.cpp
    io/FilereaderMps.cpp
    io/HighsIO.cpp
    io/HMPSIO.cpp
    io/HMpsFF.cpp
    io/LoadOptions.cpp
    lp_data/Highs.cpp
    lp_data/HighsDebug.cpp
    lp_data/HighsDeprecated.cpp
    lp_data/HighsInfo.cpp
    lp_data/HighsInfoDebug.cpp
    lp_data/HighsInterface.cpp
    lp_data/HighsLp.cpp
    lp_data/HighsLpUtils.cpp
    lp_data/HighsModelUtils.cpp
    lp_data/HighsRanging.cpp
    lp_data/HighsSolution.cpp
    lp_data/HighsSolutionDebug.cpp
    lp_data/HighsSolve.cpp
    lp_data/HighsStatus.cpp
    lp_data/HighsOptions.cpp
    presolve/ICrash.cpp
    presolve/ICrashX.cpp
    presolve/ICrashUtil.cpp
    presolve/Presolve.cpp
    presolve/PresolveComponent.cpp
    presolve/PresolveAnalysis.cpp
    presolve/PresolveUtils.cpp
    presolve/HPreData.cpp
    mip/HighsMipSolver.cpp
    mip/HighsMipSolverData.cpp
    mip/HighsDomain.cpp
    mip/HighsDynamicRowMatrix.cpp
    mip/HighsLpRelaxation.cpp
    mip/HighsSeparation.cpp
    mip/HighsSeparator.cpp
    mip/HighsTableauSeparator.cpp
    mip/HighsModkSeparator.cpp
    mip/HighsPathSeparator.cpp
    mip/HighsCutGeneration.cpp
    mip/HighsSearch.cpp
    mip/HighsCutPool.cpp
    mip/HighsCliqueTable.cpp
    mip/HighsGFkSolve.cpp
    mip/HighsTransformedLp.cpp
    mip/HighsLpAggregator.cpp
    mip/HighsDebugSol.cpp
    mip/HighsImplications.cpp
    mip/HighsPrimalHeuristics.cpp
    mip/HighsPseudocost.cpp
    mip/HighsNodeQueue.cpp
    mip/HighsRedcostFixing.cpp
    model/HighsHessian.cpp
    model/HighsHessianUtils.cpp
    model/HighsModel.cpp
    presolve/ICrashX.cpp
    presolve/HAggregator.cpp
    presolve/HighsLpPropagator.cpp
    presolve/HighsPostsolveStack.cpp
    presolve/HPreData.cpp
    presolve/HPresolve.cpp
    presolve/PresolveAnalysis.cpp
    presolve/PresolveComponent.cpp
    presolve/Presolve.cpp
    presolve/PresolveUtils.cpp
    qpsolver/basis.cpp
    qpsolver/solver.cpp
    qpsolver/ratiotest/ratiotest.cpp
    simplex/HCrash.cpp
    simplex/HEkk.cpp
    simplex/HEkkControl.cpp
    simplex/HEkkDebug.cpp
    simplex/HEkkPrimal.cpp
    simplex/HEkkDual.cpp
    simplex/HEkkDualRHS.cpp
    simplex/HEkkDualRow.cpp
    simplex/HEkkDualMulti.cpp
    simplex/HEkkInterface.cpp
    simplex/HFactor.cpp
    simplex/HFactorDebug.cpp
    simplex/HighsSimplexAnalysis.cpp
    simplex/HMatrix.cpp
    simplex/HSimplex.cpp
    simplex/HSimplexDebug.cpp
    simplex/HSimplexReport.cpp
    simplex/HVector.cpp
    test/KktCh2.cpp
    test/DevKkt.cpp
    util/HighsHash.cpp
    util/HighsLinearSumBounds.cpp
    util/HighsMatrixPic.cpp
    util/HighsSort.cpp
    util/HighsUtils.cpp
    util/HSet.cpp
    util/stringutil.cpp
    interfaces/highs_c_api.cpp)

target_include_directories(libhighs PUBLIC . ipm/ io/ lp_data/ mip/ model/ simplex/
                           presolve/ util/ test/ interfaces/ ../extern/)
target_include_directories(libhighs PUBLIC ${HIGHS_BINARY_DIR})

# on UNIX system the 'lib' prefix is automatically added
set_target_properties(libhighs PROPERTIES
    OUTPUT_NAME "highs"
    MACOSX_RPATH "${CMAKE_INSTALL_PREFIX}/lib")

if (UNIX)
    set_target_properties(libhighs PROPERTIES
        LIBRARY_OUTPUT_DIRECTORY "${HIGHS_BINARY_DIR}/lib")
endif()

set(headers_fast_build_
    ../extern/filereaderlp/builder.hpp
    ../extern/filereaderlp/model.hpp
    ../extern/filereaderlp/reader.hpp
    io/Filereader.h
    io/FilereaderLp.h
    io/FilereaderEms.h
    io/FilereaderMps.h
    io/HMpsFF.h
    io/HMPSIO.h
    io/HighsIO.h
    io/LoadOptions.h
    lp_data/HConst.h
    lp_data/HStruct.h
    lp_data/HighsAnalysis.h
    lp_data/HighsDebug.h
    lp_data/HighsInfo.h
    lp_data/HighsInfoDebug.h
    lp_data/HighsLp.h
    lp_data/HighsLpUtils.h
    lp_data/HighsModelUtils.h
    lp_data/HighsModelObject.h
    lp_data/HighsModelObjectUtils.h
    lp_data/HighsOptions.h
    lp_data/HighsRanging.h
    lp_data/HighsRuntimeOptions.h
    lp_data/HighsSolution.h
    lp_data/HighsSolutionDebug.h
    lp_data/HighsSolve.h
    lp_data/HighsStatus.h
    mip/HighsCliqueTable.h
    mip/HighsCutGeneration.h
    mip/HighsCutPool.h
    mip/HighsDebugSol.h
    mip/HighsDomainChange.h
    mip/HighsDomain.h
    mip/HighsDynamicRowMatrix.h
    mip/HighsGFkSolve.h
    mip/HighsImplications.h
    mip/HighsLpAggregator.h
    mip/HighsLpRelaxation.h
    mip/HighsMipSolverData.h
    mip/HighsMipSolver.h
    mip/HighsModkSeparator.h
    mip/HighsNodeQueue.h
    mip/HighsPathSeparator.h
    mip/HighsPrimalHeuristics.h
    mip/HighsPseudocost.h
    mip/HighsRedcostFixing.h
    mip/HighsSearch.h
    mip/HighsSeparation.h
    mip/HighsSeparator.h
    mip/HighsSparseVectorSum.h
    mip/HighsTableauSeparator.h
    mip/HighsTransformedLp.h
    model/HighsHessian.h
    model/HighsHessianUtils.h
    simplex/HApp.h
    simplex/FactorTimer.h
    simplex/HCrash.h
    simplex/HEkk.h
    simplex/HEkkDebug.h
    simplex/HEkkDual.h
    simplex/HEkkDualRHS.h
    simplex/HEkkDualRow.h
    simplex/HEkkPrimal.h
    simplex/HFactor.h
    simplex/HFactorDebug.h
    simplex/HighsSimplexAnalysis.h
    simplex/HMatrix.h
    simplex/HSimplex.h
    simplex/HSimplexReport.h
    simplex/HSimplexDebug.h
    simplex/SimplexConst.h
    simplex/SimplexStruct.h
    simplex/SimplexTimer.h
    simplex/HVector.h
    presolve/ICrashX.h
    presolve/HAggregator.h
    presolve/HighsLpPropagator.h
    presolve/HighsPostsolveStack.h
    presolve/HPreData.h
    presolve/HPresolve.h
    presolve/PresolveAnalysis.h
    presolve/PresolveComponent.h
    presolve/Presolve.h
    presolve/PresolveUtils.h
    test/DevKkt.h
    test/KktCh2.h
    util/HighsCDouble.h
    util/HighsComponent.h
    util/HighsDataStack.h
    util/HighsHash.h
    util/HighsInt.h
    util/HighsIntegers.h
    util/HighsLinearSumBounds.h
    util/HighsMatrixPic.h
    util/HighsMatrixSlice.h
    util/HighsRandom.h
    util/HighsSort.h
    util/HighsSplay.h
    util/HighsTimer.h
    util/HighsUtils.h
    util/HSet.h
    util/stringutil.h
    Highs.h
    interfaces/highs_c_api.h
)

if(IPX_ON)
    set(headers_fast_build_ ${headers_fast_build_} ipm/IpxWrapper.h ${basiclu_headers}
        ${ipx_headers})
else()
    set(headers_fast_build_ ${headers_fast_build_} ipm/IpxWrapperEmpty.h )
endif()

#set_target_properties(libhighs PROPERTIES PUBLIC_HEADER "src/Highs.h;src/lp_data/HighsLp.h;src/lp_data/HighsModelObject.h")

# set the install rpath to the installed destination
set_target_properties(libhighs PROPERTIES INSTALL_RPATH
    "${CMAKE_INSTALL_PREFIX}/lib")

# install the header files of highs
foreach ( file ${headers_fast_build_} )
    get_filename_component( dir ${file} DIRECTORY )
    install( FILES ${file} DESTINATION include/${dir} )
endforeach()
install(FILES ${HIGHS_BINARY_DIR}/HConfig.h DESTINATION include)


# target_compile_options(libhighs PRIVATE "-Wall")
# target_compile_options(libhighs PRIVATE "-Wunused")

target_include_directories(libhighs PUBLIC ipm/ipx/src
    ipm/ipx/include ipm/basiclu/src ipm/basiclu/include)

if (IPX_ON)
    target_sources(libhighs PRIVATE ${basiclu_sources} ${ipx_sources} ipm/IpxWrapper.cpp)

    if (UNIX)
        target_compile_options(libhighs PRIVATE "-Wno-defaulted-function-deleted")
        target_compile_options(libhighs PRIVATE "-Wno-return-type-c-linkage")
        target_compile_options(libhighs PRIVATE "-Wno-return-type" "-Wno-switch")
        target_compile_options(libhighs PRIVATE "-Wno-defaulted-function-deleted")
    endif()

endif()

    set_target_properties(libhighs PROPERTIES INSTALL_RPATH
        "${CMAKE_INSTALL_PREFIX}/lib")

endif()<|MERGE_RESOLUTION|>--- conflicted
+++ resolved
@@ -124,13 +124,10 @@
     mip/HighsPseudocost.cpp
     mip/HighsRedcostFixing.cpp
     mip/HighsNodeQueue.cpp
-<<<<<<< HEAD
     presolve/ICrash.cpp
-=======
     model/HighsHessian.cpp
     model/HighsHessianUtils.cpp
     model/HighsModel.cpp
->>>>>>> 8558117b
     presolve/ICrashX.cpp
     presolve/ICrashUtil.cpp
     presolve/Presolve.cpp
