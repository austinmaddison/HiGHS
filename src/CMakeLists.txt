# Define library.

set(sources
    io/FilereaderLp.cpp
    io/FilereaderMps.cpp
    io/HighsIO.cpp
    io/HinOut.cpp
    io/HMPSIO.cpp
    io/HToyIO.cpp
    lp_data/HighsLp.cpp
    lp_data/HighsModelBuilder.cpp
<<<<<<< HEAD
    lp_data/HighsUtils.cpp
    presolve/HPresolve.cpp
=======
    presolve/Presolve.cpp
>>>>>>> d18bc747
    presolve/HPreData.cpp
    simplex/HAPI.cpp
    simplex/HCrash.cpp
    simplex/HDual.cpp
    simplex/HDualRHS.cpp
    simplex/HDualRow.cpp
    simplex/HDualMulti.cpp
    simplex/HFactor.cpp
    simplex/HMatrix.cpp
    simplex/HModel.cpp
    simplex/HPrimal.cpp
    simplex/HRanging.cpp
    simplex/HSort.cpp
    simplex/HTester.cpp
    simplex/HVector.cpp
    test/KktCheck.cpp
    test/KktChStep.cpp
)

set(headers
    HiGHSRun.h
    io/Filereader.h
    io/FilereaderLp.h
    io/FilereaderMps.h
    io/HinOut.h
    io/HMpsFF.h
    io/HMPSIO.h
    io/HToyIO_C.h
    io/HToyIO.h
    io/HighsIO.h
    io/LoadProblem.h
    lp_data/HConst.h
    lp_data/HighsLp.h
    lp_data/HighsModelBuilder.h
<<<<<<< HEAD
    lp_data/HighsUtils.h
    presolve/HPresolve.h
    presolve/HPreData.h
=======
    lp_data/HighsModelObject.h
    simplex/HApp.h
>>>>>>> d18bc747
    simplex/HConst.h
    simplex/HCrash.h
    simplex/HDual.h
    simplex/HDualRow.h
    simplex/HDualRHS.h
    simplex/HFactor.h
    simplex/HMatrix.h
    simplex/HModel.h
    simplex/HPrimal.h
    simplex/HRanging.h
    simplex/HSimplex.h
    simplex/HSort.h
<<<<<<< HEAD
    simplex/HTester.h
=======
    presolve/Presolve.h
>>>>>>> d18bc747
    simplex/HTimer.h
    simplex/HTimerPre.h
    simplex/HVector.h
    test/KktCheck.h
    test/KktChStep.h
    HighsOptions.h
)


add_library(libhighs ${sources})

if (Boost_FOUND)
    target_link_libraries(libhighs ${Boost_LIBRARIES})
endif()

# put version information into shared library file
if(${BUILD_SHARED_LIBS})
    set_target_properties(libhighs PROPERTIES
        VERSION ${HIGHS_VERSION_MAJOR}.${HIGHS_VERSION_MINOR}.${HIGHS_VERSION_PATCH}
        SOVERSION ${HIGHS_VERSION_MAJOR}.${HIGHS_VERSION_MINOR})
# create static highs library with pic
else()
    set_target_properties(libhighs PROPERTIES
        POSITION_INDEPENDENT_CODE on)
endif()

# set the install rpath to the installed destination
set_target_properties(highs PROPERTIES INSTALL_RPATH "${CMAKE_INSTALL_PREFIX}/lib")

# on UNIX system the 'lib' prefix is automatically added
set_target_properties(libhighs PROPERTIES
    OUTPUT_NAME "highs"
    MACOSX_RPATH "${CMAKE_INSTALL_PREFIX}/lib")

# install the header files of highs
install(FILES ${headers} ${CMAKE_BINARY_DIR}/HConfig.h DESTINATION include)

# install the binary and the library to appropriate lcoations and add them to an export group
install(TARGETS libhighs EXPORT highs-targets
        LIBRARY DESTINATION lib
        ARCHIVE DESTINATION lib
        INCLUDES DESTINATION include)

# Add library targets to the build-tree export set
export(TARGETS libhighs
  FILE "${CMAKE_BINARY_DIR}/highs-targets.cmake")

#configure the config file for the build tree
set(CONF_INCLUDE_DIRS "${PROJECT_SOURCE_DIR}/src" "${CMAKE_BINARY_DIR}")
configure_file(${CMAKE_SOURCE_DIR}/highs-config.cmake.in
  "${CMAKE_BINARY_DIR}/highs-config.cmake" @ONLY)

#configure the config file for the install
set(CONF_INCLUDE_DIRS "\${CMAKE_CURRENT_LIST_DIR}/../../../include")
configure_file(${CMAKE_SOURCE_DIR}/highs-config.cmake.in
  "${PROJECT_BINARY_DIR}${CMAKE_FILES_DIRECTORY}/highs-config.cmake" @ONLY)

# install the targets of the highs export group and the config file so that other projects
# can link easily against highs
install(EXPORT highs-targets FILE highs-targets.cmake DESTINATION lib/cmake/highs)
install(FILES "${PROJECT_BINARY_DIR}${CMAKE_FILES_DIRECTORY}/highs-config.cmake" DESTINATION lib/cmake/highs)<|MERGE_RESOLUTION|>--- conflicted
+++ resolved
@@ -9,12 +9,8 @@
     io/HToyIO.cpp
     lp_data/HighsLp.cpp
     lp_data/HighsModelBuilder.cpp
-<<<<<<< HEAD
     lp_data/HighsUtils.cpp
-    presolve/HPresolve.cpp
-=======
     presolve/Presolve.cpp
->>>>>>> d18bc747
     presolve/HPreData.cpp
     simplex/HAPI.cpp
     simplex/HCrash.cpp
@@ -49,14 +45,9 @@
     lp_data/HConst.h
     lp_data/HighsLp.h
     lp_data/HighsModelBuilder.h
-<<<<<<< HEAD
     lp_data/HighsUtils.h
-    presolve/HPresolve.h
-    presolve/HPreData.h
-=======
     lp_data/HighsModelObject.h
     simplex/HApp.h
->>>>>>> d18bc747
     simplex/HConst.h
     simplex/HCrash.h
     simplex/HDual.h
@@ -69,11 +60,8 @@
     simplex/HRanging.h
     simplex/HSimplex.h
     simplex/HSort.h
-<<<<<<< HEAD
-    simplex/HTester.h
-=======
+#    simplex/HTester.h
     presolve/Presolve.h
->>>>>>> d18bc747
     simplex/HTimer.h
     simplex/HTimerPre.h
     simplex/HVector.h
