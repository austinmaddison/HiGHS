/* * * * * * * * * * * * * * * * * * * * * * * * * * * * * * * * * * * * */
/*                                                                       */
/*    This file is part of the HiGHS linear optimization suite           */
/*                                                                       */
/*    Written and engineered 2008-2021 at the University of Edinburgh    */
/*                                                                       */
/*    Available as open-source under the MIT License                     */
/*                                                                       */
/*    Authors: Julian Hall, Ivet Galabova, Qi Huangfu, Leona Gottwald    */
/*    and Michael Feldmeier                                              */
/*                                                                       */
/* * * * * * * * * * * * * * * * * * * * * * * * * * * * * * * * * * * * */
#include "mip/HighsCutGeneration.h"

#include "mip/HighsMipSolverData.h"
#include "mip/HighsTransformedLp.h"
#include "util/HighsIntegers.h"

HighsCutGeneration::HighsCutGeneration(const HighsLpRelaxation& lpRelaxation,
                                       HighsCutPool& cutpool)
    : lpRelaxation(lpRelaxation),
      cutpool(cutpool),
      feastol(lpRelaxation.getMipSolver().mipdata_->feastol),
      epsilon(lpRelaxation.getMipSolver().mipdata_->epsilon) {}

bool HighsCutGeneration::determineCover(bool lpSol) {
  if (rhs <= 10 * feastol) return false;

  cover.clear();
  cover.reserve(rowlen);

  for (HighsInt j = 0; j != rowlen; ++j) {
    if (!lpRelaxation.isColIntegral(inds[j])) continue;

    if (solval[j] <= feastol) continue;

    cover.push_back(j);
  }

  HighsInt maxCoverSize = cover.size();
  HighsInt coversize = 0;
  coverweight = 0.0;
  if (lpSol) {
    // take all variables that sit at their upper bound always into the cover
    coversize = std::partition(cover.begin(), cover.end(),
                               [&](HighsInt j) {
                                 return solval[j] >= upper[j] - feastol;
                               }) -
                cover.begin();

    for (HighsInt i = 0; i != coversize; ++i) {
      HighsInt j = cover[i];

      assert(solval[j] >= upper[j] - feastol);

      coverweight += vals[j] * upper[j];
    }
  }

  // sort the remaining variables by the contribution to the rows activity in
  // the current solution
  std::sort(
      cover.begin() + coversize, cover.begin() + maxCoverSize,
      [&](HighsInt i, HighsInt j) {
        double contributionA = solval[i] * vals[i];
        double contributionB = solval[j] * vals[j];

        // for equal contributions take the larger coefficients first
        // because this makes some of the lifting functions more likely to
        // generate a facet
        if (std::abs(contributionA - contributionB) <= feastol) {
          // if the value is equal too, choose a random tiebreaker based
          // on hashing the column index and the current number of pool
          // cuts
          if (std::abs(vals[i] - vals[j]) <= feastol)
            return HighsHashHelpers::hash(std::make_pair(
                       uint32_t(inds[i]), uint32_t(cutpool.getNumCuts()))) >
                   HighsHashHelpers::hash(std::make_pair(
                       uint32_t(inds[j]), uint32_t(cutpool.getNumCuts())));
          return vals[i] > vals[j];
        }

        return contributionA > contributionB;
      });

  const double minlambda =
      std::max(10 * feastol, feastol * std::abs(double(rhs)));

  for (; coversize != maxCoverSize; ++coversize) {
    double lambda = double(coverweight - rhs);
    if (lambda > minlambda) break;

    HighsInt j = cover[coversize];
    coverweight += vals[j] * upper[j];
  }
  if (coversize == 0) return false;

  coverweight.renormalize();
  lambda = coverweight - rhs;

  if (lambda <= minlambda) return false;

  cover.resize(coversize);
  assert(lambda > feastol);

  return true;
}

void HighsCutGeneration::separateLiftedKnapsackCover() {
  const double feastol = lpRelaxation.getMipSolver().mipdata_->feastol;

  const HighsInt coversize = cover.size();

  std::vector<double> S;
  S.resize(coversize);
  std::vector<int8_t> coverflag;
  coverflag.resize(rowlen);
  std::sort(cover.begin(), cover.end(),
            [&](HighsInt a, HighsInt b) { return vals[a] > vals[b]; });

  HighsCDouble abartmp = vals[cover[0]];
  HighsCDouble sigma = lambda;
  for (HighsInt i = 1; i != coversize; ++i) {
    HighsCDouble delta = abartmp - vals[cover[i]];
    HighsCDouble kdelta = double(i) * delta;
    if (double(kdelta) < double(sigma)) {
      abartmp = vals[cover[i]];
      sigma -= kdelta;
    } else {
      abartmp -= sigma * (1.0 / i);
      sigma = 0.0;
      break;
    }
  }

  if (double(sigma) > 0) abartmp = HighsCDouble(rhs) / double(coversize);

  double abar = double(abartmp);

  HighsCDouble sum = 0.0;
  HighsInt cplussize = 0;
  for (HighsInt i = 0; i != coversize; ++i) {
    sum += std::min(abar, vals[cover[i]]);
    S[i] = double(sum);

    if (vals[cover[i]] > abar + feastol) {
      ++cplussize;
      coverflag[cover[i]] = 1;
    } else
      coverflag[cover[i]] = -1;
  }
  assert(std::abs(double(sum - rhs) / double(rhs)) <= 1e-14);
  bool halfintegral = false;

  /* define the lifting function */
  auto g = [&](double z) {
    double hfrac = z / abar;
    double coef = 0.0;

    HighsInt h = std::floor(hfrac + 0.5);
    if (h != 0 && std::abs(hfrac - h) * std::max(1.0, abar) <= epsilon &&
        h <= cplussize - 1) {
      halfintegral = true;
      coef = 0.5;
    }

    h = std::max(h - 1, HighsInt{0});
    for (; h < coversize; ++h) {
      if (z <= S[h] + feastol) break;
    }

    return coef + h;
  };

  rhs = coversize - 1;

  for (HighsInt i = 0; i != rowlen; ++i) {
    if (vals[i] == 0.0) continue;
    if (coverflag[i] == -1) {
      vals[i] = 1;
    } else {
      vals[i] = g(vals[i]);
    }
  }

  if (halfintegral) {
    rhs *= 2;
    for (HighsInt i = 0; i != rowlen; ++i) vals[i] *= 2;
  }

  // resulting cut is always integral
  integralSupport = true;
  integralCoefficients = true;
}

bool HighsCutGeneration::separateLiftedMixedBinaryCover() {
  HighsInt coversize = cover.size();
  std::vector<double> S;
  S.resize(coversize);
  std::vector<uint8_t> coverflag;
  coverflag.resize(rowlen);

  if (coversize == 0) return false;

  for (HighsInt i = 0; i != coversize; ++i) coverflag[cover[i]] = 1;

  std::sort(cover.begin(), cover.end(),
            [&](HighsInt a, HighsInt b) { return vals[a] > vals[b]; });
  HighsCDouble sum = 0;

  HighsInt p = coversize;
  for (HighsInt i = 0; i != coversize; ++i) {
    if (vals[cover[i]] - lambda <= epsilon) {
      p = i;
      break;
    }
    sum += vals[cover[i]];
    S[i] = double(sum);
  }
  if (p == 0) return false;
  /* define the lifting function */
  auto phi = [&](double a) {
    for (HighsInt i = 0; i < p; ++i) {
      if (a <= S[i] - lambda) return double(i * lambda);

      if (a <= S[i]) return double((i + 1) * lambda + (HighsCDouble(a) - S[i]));
    }

    return double(p * lambda + (HighsCDouble(a) - S[p - 1]));
  };

  rhs = -lambda;

  integralCoefficients = false;
  integralSupport = true;
  for (HighsInt i = 0; i != rowlen; ++i) {
    if (!lpRelaxation.isColIntegral(inds[i])) {
      if (vals[i] < 0)
        integralSupport = false;
      else
        vals[i] = 0;
      continue;
    }

    if (coverflag[i]) {
      vals[i] = std::min(vals[i], double(lambda));
      rhs += vals[i];
    } else {
      vals[i] = phi(vals[i]);
    }
  }

  return true;
}

bool HighsCutGeneration::separateLiftedMixedIntegerCover() {
  HighsInt coversize = cover.size();

  HighsInt l = -1;

  std::vector<uint8_t> coverflag;
  coverflag.resize(rowlen);
  for (HighsInt i : cover) coverflag[i] = 1;

  auto comp = [&](HighsInt a, HighsInt b) { return vals[a] > vals[b]; };
  std::sort(cover.begin(), cover.end(), comp);

  std::vector<HighsCDouble> a;
  std::vector<HighsCDouble> u;
  std::vector<HighsCDouble> m;

  a.resize(coversize);
  u.resize(coversize + 1);
  m.resize(coversize + 1);

  HighsCDouble usum = 0.0;
  HighsCDouble msum = 0.0;
  // set up the partial sums of the upper bounds, and the contributions
  for (HighsInt c = 0; c != coversize; ++c) {
    HighsInt i = cover[c];

    u[c] = usum;
    m[c] = msum;
    a[c] = vals[i];
    double ub = upper[i];
    usum += ub;
    msum += ub * a[c];
  }

  u[coversize] = usum;
  m[coversize] = msum;

  // determine which variable in the cover we want to create the MIR inequality
  // from which we lift we try to select a variable to have the highest chance
  // of satisfying the facet conditions for the superadditive lifting function
  // gamma to be satisfied.
  HighsInt lpos = -1;
  HighsInt bestlCplusend = -1;
  double bestlVal = 0.0;
  bool bestlAtUpper = true;

  for (HighsInt i = 0; i != coversize; ++i) {
    HighsInt j = cover[i];
    double ub = upper[j];

    bool atUpper = solval[j] >= ub - feastol;
    if (atUpper && !bestlAtUpper) continue;

    double mju = ub * vals[j];
    HighsCDouble mu = mju - lambda;

    if (mu <= 10 * feastol) continue;
    if (std::abs(vals[j]) < 1000 * feastol) continue;

    double mudival = double(mu / vals[j]);
    if (std::abs(std::round(mudival) - mudival) <= feastol) continue;
    double eta = ceil(mudival);

    HighsCDouble ulminusetaplusone = HighsCDouble(ub) - eta + 1.0;
    HighsCDouble cplusthreshold = ulminusetaplusone * vals[j];

    HighsInt cplusend =
        std::upper_bound(cover.begin(), cover.end(), double(cplusthreshold),
                         [&](double cplusthreshold, HighsInt i) {
                           return cplusthreshold > vals[i];
                         }) -
        cover.begin();

    HighsCDouble mcplus = m[cplusend];
    if (i < cplusend) mcplus -= mju;

    double jlVal = double(mcplus + eta * vals[j]);

    if (jlVal > bestlVal || (!atUpper && bestlAtUpper)) {
      lpos = i;
      bestlCplusend = cplusend;
      bestlVal = jlVal;
      bestlAtUpper = atUpper;
    }
  }

  if (lpos == -1) return false;

  l = cover[lpos];
  HighsCDouble al = vals[l];
  double upperl = upper[l];
  HighsCDouble mlu = upperl * al;
  HighsCDouble mu = mlu - lambda;

  a.resize(bestlCplusend);
  cover.resize(bestlCplusend);
  u.resize(bestlCplusend + 1);
  m.resize(bestlCplusend + 1);

  if (lpos < bestlCplusend) {
    a.erase(a.begin() + lpos);
    cover.erase(cover.begin() + lpos);
    u.erase(u.begin() + lpos + 1);
    m.erase(m.begin() + lpos + 1);
    for (HighsInt i = lpos + 1; i < bestlCplusend; ++i) {
      u[i] -= upperl;
      m[i] -= mlu;
    }
  }

  HighsInt cplussize = a.size();

  assert(mu > 10 * feastol);

  double mudival = double(mu / al);
  double eta = ceil(mudival);
  HighsCDouble r = mu - floor(mudival) * HighsCDouble(al);
  // we multiply with r and it is important that it does not flip the sign
  // so we safe guard against tiny numerical errors here
  if (r < 0) r = 0;

  HighsCDouble ulminusetaplusone = HighsCDouble(upperl) - eta + 1.0;
  HighsCDouble cplusthreshold = ulminusetaplusone * al;

  HighsInt kmin = floor(eta - upperl - 0.5);

  auto phi_l = [&](double a) {
    assert(a < 0);

    int64_t k = std::min(int64_t(a / double(al)), int64_t(-1));

    for (; k >= kmin; --k) {
      if (a >= k * al + r) {
        assert(a < (k + 1) * al);
        return double(a - (k + 1) * r);
      }

      if (a >= k * al) {
        assert(a < k * al + r);
        return double(k * (al - r));
      }
    }

    assert(a <= -lambda + epsilon);
    return double(kmin * (al - r));
  };

  int64_t kmax = floor(upperl - eta + 0.5);

  auto gamma_l = [&](double z) {
    assert(z > 0);
    for (HighsInt i = 0; i < cplussize; ++i) {
      HighsInt upperi = upper[cover[i]];

      for (HighsInt h = 0; h <= upperi; ++h) {
        HighsCDouble mih = m[i] + h * a[i];
        HighsCDouble uih = u[i] + h;
        HighsCDouble mihplusdeltai = mih + a[i] - cplusthreshold;
        if (z <= mihplusdeltai) {
          assert(mih <= z);
          return double(uih * ulminusetaplusone * (al - r));
        }

        int64_t k = ((int64_t)(double)((z - mihplusdeltai) / al)) - 1;
        for (; k <= kmax; ++k) {
          if (z <= mihplusdeltai + k * al + r) {
            assert(mihplusdeltai + k * al <= z);
            return double((uih * ulminusetaplusone + k) * (al - r));
          }

          if (z <= mihplusdeltai + (k + 1) * al) {
            assert(mihplusdeltai + k * al + r <= z);
            return double((uih * ulminusetaplusone) * (al - r) + z - mih -
                          a[i] + cplusthreshold - (k + 1) * r);
          }
        }
      }
    }

    int64_t p = ((int64_t)(double)((z - m[cplussize]) / al)) - 1;
    for (;; ++p) {
      if (z <= m[cplussize] + p * al + r) {
        assert(m[cplussize] + p * al <= z);
        return double((u[cplussize] * ulminusetaplusone + p) * (al - r));
      }

      if (z <= m[cplussize] + (p + 1) * al) {
        assert(m[cplussize] + p * al + r <= z);
        return double((u[cplussize] * ulminusetaplusone) * (al - r) + z -
                      m[cplussize] - (p + 1) * r);
      }
    }
  };

  rhs = (HighsCDouble(upperl) - eta) * r - lambda;
  integralSupport = true;
  integralCoefficients = false;
  for (HighsInt i = 0; i != rowlen; ++i) {
    if (vals[i] == 0.0) continue;
    HighsInt col = inds[i];

    if (!lpRelaxation.isColIntegral(col)) {
      if (vals[i] < 0.0)
        integralSupport = false;
      else
        vals[i] = 0.0;
      continue;
    }

    if (coverflag[i]) {
      vals[i] = -phi_l(-vals[i]);
      rhs += vals[i] * upper[i];
    } else {
      vals[i] = gamma_l(vals[i]);
    }
  }

  return true;
}

bool HighsCutGeneration::cmirCutGenerationHeuristic() {
  std::vector<double> deltas;

  HighsCDouble continuouscontribution = 0.0;
  HighsCDouble continuoussqrnorm = 0.0;
  std::vector<HighsInt> integerinds;
  integerinds.reserve(rowlen);
  double maxabsdelta = 0.0;

  complementation.resize(rowlen);

  for (HighsInt i = 0; i != rowlen; ++i) {
    if (lpRelaxation.isColIntegral(inds[i])) {
      integerinds.push_back(i);

      if (upper[i] < 2 * solval[i]) {
        complementation[i] = 1 - complementation[i];
        rhs -= upper[i] * vals[i];
        vals[i] = -vals[i];
        solval[i] = upper[i] - solval[i];
      }

      if (solval[i] > feastol) {
        double delta = std::abs(vals[i]);
        if (delta <= 1e-4 || delta >= 1e4) continue;
        maxabsdelta = std::max(maxabsdelta, delta);
        deltas.push_back(delta);
      }
    } else {
      continuouscontribution += vals[i] * solval[i];
      continuoussqrnorm += vals[i] * vals[i];
    }
  }

  if (maxabsdelta + 1.0 > 1e-4 && maxabsdelta + 1.0 < 1e4)
    deltas.push_back(maxabsdelta + 1.0);
  deltas.push_back(1.0);

  if (deltas.empty()) return false;

  std::sort(deltas.begin(), deltas.end());
  double curdelta = deltas[0];
  for (size_t i = 1; i < deltas.size(); ++i) {
    if (deltas[i] - curdelta <= feastol)
      deltas[i] = 0.0;
    else
      curdelta = deltas[i];
  }

  deltas.erase(std::remove(deltas.begin(), deltas.end(), 0.0), deltas.end());
  double bestdelta = -1;
  double bestefficacy = 0.0;

  for (double delta : deltas) {
    HighsCDouble scale = 1.0 / HighsCDouble(delta);
    HighsCDouble scalrhs = rhs * scale;
    double downrhs = std::floor(double(scalrhs));

    HighsCDouble f0 = scalrhs - downrhs;
    if (f0 < 0.01 || f0 > 0.99) continue;
    HighsCDouble oneoveroneminusf0 = 1.0 / (1.0 - f0);
    if (double(oneoveroneminusf0) * double(scale) > 1e4) continue;

    HighsCDouble sqrnorm = scale * scale * continuoussqrnorm;
    HighsCDouble viol = continuouscontribution * oneoveroneminusf0 - scalrhs;

    for (HighsInt j : integerinds) {
      HighsCDouble scalaj = vals[j] * scale;
      double downaj = std::floor(double(scalaj));
      HighsCDouble fj = scalaj - downaj;
      double aj;
      if (fj > f0)
        aj = double(downaj + fj - f0);
      else
        aj = downaj;

      viol += aj * solval[j];
      sqrnorm += aj * aj;
    }

    double efficacy = double(viol / sqrt(sqrnorm));
    if (efficacy > bestefficacy) {
      bestdelta = delta;
      bestefficacy = efficacy;
    }
  }

  if (bestdelta == -1) return false;

  /* try if multiplying best delta by 2 4 or 8 gives a better efficacy */
  for (HighsInt k = 1; k <= 3; ++k) {
    double delta = bestdelta * (1 << k);
    if (delta <= 1e-4 || delta >= 1e4) continue;
    HighsCDouble scale = 1.0 / HighsCDouble(delta);
    HighsCDouble scalrhs = rhs * scale;
    double downrhs = std::floor(double(scalrhs));
    HighsCDouble f0 = scalrhs - downrhs;
    if (f0 < 0.01 || f0 > 0.99) continue;

    HighsCDouble oneoveroneminusf0 = 1.0 / (1.0 - f0);
    if (double(oneoveroneminusf0) * double(scale) > 1e4) continue;

    HighsCDouble sqrnorm = scale * scale * continuoussqrnorm;
    HighsCDouble viol = continuouscontribution * oneoveroneminusf0 - scalrhs;

    for (HighsInt j : integerinds) {
      HighsCDouble scalaj = vals[j] * scale;
      double downaj = std::floor(double(scalaj));
      HighsCDouble fj = scalaj - downaj;
      double aj;
      if (fj > f0)
        aj = double(downaj + fj - f0);
      else
        aj = downaj;

      viol += aj * solval[j];
      sqrnorm += aj * aj;
    }

    double efficacy = double(viol / sqrt(sqrnorm));
    if (efficacy > bestefficacy) {
      bestdelta = delta;
      bestefficacy = efficacy;
    }
  }

  if (bestdelta == -1) return false;

  // try to flip complementation of integers to increase efficacy

  for (HighsInt k : integerinds) {
    if (upper[k] == kHighsInf) continue;

    complementation[k] = 1 - complementation[k];
    solval[k] = upper[k] - solval[k];
    rhs -= upper[k] * vals[k];
    vals[k] = -vals[k];

    double delta = bestdelta;
    HighsCDouble scale = 1.0 / HighsCDouble(delta);
    HighsCDouble scalrhs = rhs * scale;
    double downrhs = std::floor(double(scalrhs));

    HighsCDouble f0 = scalrhs - downrhs;
    if (f0 < 0.01 || f0 > 0.99) {
      complementation[k] = 1 - complementation[k];
      solval[k] = upper[k] - solval[k];
      rhs -= upper[k] * vals[k];
      vals[k] = -vals[k];

      continue;
    }

    HighsCDouble oneoveroneminusf0 = 1.0 / (1.0 - f0);
    if (double(oneoveroneminusf0) * double(scale) > 1e4) {
      complementation[k] = 1 - complementation[k];
      solval[k] = upper[k] - solval[k];
      rhs -= upper[k] * vals[k];
      vals[k] = -vals[k];

      continue;
    }

    HighsCDouble sqrnorm = scale * scale * continuoussqrnorm;
    HighsCDouble viol = continuouscontribution * oneoveroneminusf0 - scalrhs;

    for (HighsInt j : integerinds) {
      HighsCDouble scalaj = vals[j] * scale;
      double downaj = std::floor(double(scalaj));
      HighsCDouble fj = scalaj - downaj;
      double aj;
      if (fj > f0)
        aj = double(downaj + fj - f0);
      else
        aj = downaj;

      viol += aj * solval[j];
      sqrnorm += aj * aj;
    }

    double efficacy = double(viol / sqrt(sqrnorm));
    if (efficacy > bestefficacy) {
      bestefficacy = efficacy;
    } else {
      complementation[k] = 1 - complementation[k];
      solval[k] = upper[k] - solval[k];
      rhs -= upper[k] * vals[k];
      vals[k] = -vals[k];
    }
  }

  HighsCDouble scale = 1.0 / HighsCDouble(bestdelta);
  HighsCDouble scalrhs = rhs * scale;
  double downrhs = std::floor(double(scalrhs));

  HighsCDouble f0 = scalrhs - downrhs;
  HighsCDouble oneoveroneminusf0 = 1.0 / (1.0 - f0);

  rhs = downrhs * bestdelta;
  integralSupport = true;
  integralCoefficients = false;
  for (HighsInt j = 0; j != rowlen; ++j) {
    if (vals[j] == 0.0) continue;
    if (!lpRelaxation.isColIntegral(inds[j])) {
      if (vals[j] > 0.0)
        vals[j] = 0.0;
      else {
        vals[j] = double(vals[j] * oneoveroneminusf0);
        integralSupport = false;
      }
    } else {
      HighsCDouble scalaj = scale * vals[j];
      double downaj = std::floor(double(scalaj));
      HighsCDouble fj = scalaj - downaj;
      HighsCDouble aj;
      if (fj > f0)
        aj = downaj + fj - f0;
      else
        aj = downaj;
      vals[j] = double(aj * bestdelta);
    }
  }

  return true;
}

bool HighsCutGeneration::postprocessCut() {
  HighsDomain& globaldomain = lpRelaxation.getMipSolver().mipdata_->domain;
  double maxAbsValue;
  if (integralSupport) {
    if (integralCoefficients) {
      // remove zeros in place
      for (HighsInt i = rowlen - 1; i >= 0; --i) {
        if (vals[i] == 0.0) {
          --rowlen;
          inds[i] = inds[rowlen];
          vals[i] = vals[rowlen];
        }
      }
      return true;
    }

    // if the support is integral, allow a maximal dynamism of 1e4
    maxAbsValue = 0.0;
    for (HighsInt i = 0; i != rowlen; ++i)
      maxAbsValue = std::max(std::abs(vals[i]), maxAbsValue);

    double minCoefficientValue = std::max(maxAbsValue * 100 * feastol, epsilon);

    for (HighsInt i = 0; i != rowlen; ++i) {
      if (vals[i] == 0) continue;
      if (std::abs(vals[i]) <= minCoefficientValue) {
        if (vals[i] < 0) {
<<<<<<< HEAD
          double ub = globaldomain.colUpper_[inds[i]];
          if (ub == HIGHS_CONST_INF)
=======
          double ub = upper[i];
          if (ub == kHighsInf)
>>>>>>> 08b87fb9
            return false;
          else
            rhs -= ub * vals[i];
        } else {
          double lb = globaldomain.colLower_[inds[i]];
          if (lb == -HIGHS_CONST_INF)
            return false;
          else
            rhs -= lb * vals[i];
        }

        vals[i] = 0.0;
      }
    }

    std::vector<double> nonzerovals;
    nonzerovals.reserve(rowlen);

    for (HighsInt i = 0; i != rowlen; ++i)
      if (vals[i] != 0) nonzerovals.push_back(vals[i]);

    double intscale =
        HighsIntegers::integralScale(nonzerovals, feastol, epsilon);

    bool scaleSmallestValToOne = true;

    if (intscale != 0.0 &&
        intscale * std::max(1.0, maxAbsValue) <= (double)(uint64_t{1} << 53)) {
      // A scale to make all value integral was found. The scale is only
      // rejected if it is in a range where not all integral values are
      // representable in double precision anymore. Otherwise we want to always
      // use the scale to adjust the coefficients and right hand side for
      // numerical safety reasons. If the resulting integral values are too
      // large, however, we scale the cut down by shifting the exponent.
      rhs.renormalize();
      rhs *= intscale;
      maxAbsValue = std::round(maxAbsValue * intscale);
      for (HighsInt i = 0; i != rowlen; ++i) {
        if (vals[i] == 0.0) continue;

        HighsCDouble scaleval = intscale * HighsCDouble(vals[i]);
        HighsCDouble intval = round(scaleval);
        double delta = double(scaleval - intval);

        vals[i] = (double)intval;

        // if the coefficient would be strengthened by rounding, we add the
        // upperbound constraint to make it exactly integral instead and
        // therefore weaken the right hand side
        if (delta < 0.0) {
<<<<<<< HEAD
          double ub = globaldomain.colUpper_[inds[i]];
          if (ub == HIGHS_CONST_INF) return false;
=======
          if (upper[i] == kHighsInf) return false;
>>>>>>> 08b87fb9

          rhs -= delta * ub;
        } else {
          double lb = globaldomain.colLower_[inds[i]];
          if (lb == -HIGHS_CONST_INF) return false;

          rhs -= delta * lb;
        }
      }

      // finally we can round down the right hand side. Therefore in most cases
      // small errors for which the upper bound constraints where used and the
      // right hand side was weakened, do not weaken the final cut.
      rhs = floor(rhs + epsilon);

      if (intscale * maxAbsValue * feastol <= 1.0) {
        scaleSmallestValToOne = false;
        integralCoefficients = true;
      }
    }

    if (scaleSmallestValToOne) {
      double minAbsValue = kHighsInf;
      for (HighsInt i = 0; i != rowlen; ++i) {
        if (vals[i] == 0.0) continue;
        minAbsValue = std::min(std::abs(vals[i]), minAbsValue);
      }

      int expshift;
      std::frexp(minAbsValue - epsilon, &expshift);
      expshift = -expshift;

      maxAbsValue = std::ldexp(maxAbsValue, expshift);

      rhs = std::ldexp((double)rhs, expshift);

      for (HighsInt i = 0; i != rowlen; ++i) {
        if (vals[i] == 0) continue;

        vals[i] = std::ldexp(vals[i], expshift);
      }
    }
  } else {
    maxAbsValue = 0.0;
    for (HighsInt i = 0; i != rowlen; ++i)
      maxAbsValue = std::max(std::abs(vals[i]), maxAbsValue);

    int expshift;
    std::frexp(maxAbsValue, &expshift);
    expshift = -expshift;

    double minCoefficientValue =
        std::ldexp(maxAbsValue * 100 * feastol, expshift);
    rhs = std::ldexp((double)rhs, expshift);

    // now remove small coefficients and determine the smallest absolute
    // coefficient of an integral variable
<<<<<<< HEAD
=======
    double minIntCoef = kHighsInf;
>>>>>>> 08b87fb9
    for (HighsInt i = 0; i != rowlen; ++i) {
      if (vals[i] == 0.0) continue;

      vals[i] = std::ldexp(vals[i], expshift);

      if (std::abs(vals[i]) <= minCoefficientValue) {
<<<<<<< HEAD
        if (vals[i] < 0) {
          double ub = globaldomain.colUpper_[inds[i]];
          if (ub == HIGHS_CONST_INF)
            return false;
          else
            rhs -= ub * vals[i];
        } else {
          double lb = globaldomain.colLower_[inds[i]];
          if (lb == -HIGHS_CONST_INF)
            return false;
          else
            rhs -= lb * vals[i];
        }
        vals[i] = 0.0;
=======
        if (vals[i] < 0.0) {
          if (upper[i] == kHighsInf) return false;
          rhs -= vals[i] * upper[i];
        } else
          vals[i] = 0.0;
>>>>>>> 08b87fb9
      }
    }
  }

  // remove zeros in place
  for (HighsInt i = rowlen - 1; i >= 0; --i) {
    if (vals[i] == 0.0) {
      --rowlen;
      inds[i] = inds[rowlen];
      vals[i] = vals[rowlen];
    }
  }

  return true;
}

bool HighsCutGeneration::preprocessBaseInequality(bool& hasUnboundedInts,
                                                  bool& hasGeneralInts,
                                                  bool& hasContinuous) {
  // preprocess the inequality before cut generation
  // 1. Determine the maximal activity to check for trivial redundancy and
  // tighten coefficients
  // 2. Check for presence of continuous variables and unbounded integers as not
  // all methods for cut generation are applicable in that case
  // 3. Remove coefficients that are below the feasibility tolerance to avoid
  // numerical troubles, use bound constraints to cancel them and
  // reject base inequalities where that is not possible due to unbounded
  // variables
  hasUnboundedInts = false;
  hasContinuous = false;
  hasGeneralInts = false;
  HighsInt numZeros = 0;

  double maxact = -feastol;
  double maxAbsVal = 0;
  for (HighsInt i = 0; i < rowlen; ++i)
    maxAbsVal = std::max(std::abs(vals[i]), maxAbsVal);

  int expshift = 0;
  std::frexp(maxAbsVal, &expshift);
  expshift = -expshift;
  rhs *= std::ldexp(1.0, expshift);
  for (HighsInt i = 0; i < rowlen; ++i) vals[i] = std::ldexp(vals[i], expshift);

  for (HighsInt i = 0; i != rowlen; ++i) {
    double checkVal = std::abs(vals[i]);
    if (inds[i] >= lpRelaxation.numCols()) {
      double maxContribution = checkVal * lpRelaxation.getMaxAbsRowVal(
                                              inds[i] - lpRelaxation.numCols());
      if (maxContribution > 1000 * feastol) checkVal = maxContribution;
    }

    if (checkVal <= 10 * feastol) {
      if (vals[i] < 0) {
        if (upper[i] == kHighsInf) return false;
        rhs -= vals[i] * upper[i];
      }

      ++numZeros;
      vals[i] = 0.0;
      continue;
    }

    if (!lpRelaxation.isColIntegral(inds[i])) {
      hasContinuous = true;

      if (vals[i] > 0) {
        if (upper[i] == kHighsInf)
          maxact = kHighsInf;
        else
          maxact += vals[i] * upper[i];
      }
    } else {
      if (upper[i] == kHighsInf) {
        hasUnboundedInts = true;
        hasGeneralInts = true;
        if (vals[i] > 0.0) maxact = kHighsInf;
        if (maxact == kHighsInf) break;
      } else if (upper[i] != 1.0) {
        hasGeneralInts = true;
      }

      if (vals[i] > 0) maxact += vals[i] * upper[i];
    }
  }

  HighsInt maxLen = 100 + 0.15 * (lpRelaxation.numCols());

  if (rowlen - numZeros > maxLen) {
    HighsInt numCancel = rowlen - numZeros - maxLen;
    std::vector<HighsInt> cancelNzs;

    for (HighsInt i = 0; i != rowlen; ++i) {
      double cancelSlack = vals[i] > 0 ? solval[i] : upper[i] - solval[i];
      if (cancelSlack <= feastol) cancelNzs.push_back(i);
    }

    if ((HighsInt)cancelNzs.size() < numCancel) return false;
    if ((HighsInt)cancelNzs.size() > numCancel)
      std::partial_sort(cancelNzs.begin(), cancelNzs.begin() + numCancel,
                        cancelNzs.end(), [&](HighsInt a, HighsInt b) {
                          return std::abs(vals[a]) < std::abs(vals[b]);
                        });

    for (HighsInt i = 0; i < numCancel; ++i) {
      HighsInt j = cancelNzs[i];

      if (vals[j] < 0) {
        rhs -= vals[j] * upper[j];
      } else
        maxact -= vals[j] * upper[j];

      vals[j] = 0.0;
    }

    numZeros += numCancel;
  }

  if (numZeros != 0) {
    // remove zeros in place
    if (complementation.empty()) {
      for (HighsInt i = rowlen - 1; i >= 0; --i) {
        if (vals[i] == 0.0) {
          --rowlen;
          inds[i] = inds[rowlen];
          vals[i] = vals[rowlen];
          upper[i] = upper[rowlen];
          solval[i] = solval[rowlen];
          if (--numZeros == 0) break;
        }
      }
    } else {
      for (HighsInt i = rowlen - 1; i >= 0; --i) {
        if (vals[i] == 0.0) {
          --rowlen;
          inds[i] = inds[rowlen];
          vals[i] = vals[rowlen];
          upper[i] = upper[rowlen];
          solval[i] = solval[rowlen];
          complementation[i] = complementation[rowlen];
          if (--numZeros == 0) break;
        }
      }
    }
  }

  return maxact > rhs;
}

#if 0
static void checkNumerics(const double* vals, HighsInt len, double rhs) {
  double maxAbsCoef = 0.0;
  double minAbsCoef = kHighsInf;
  HighsCDouble sqrnorm = 0;
  for (HighsInt i = 0; i < len; ++i) {
    sqrnorm += vals[i] * vals[i];
    maxAbsCoef = std::max(std::abs(vals[i]), maxAbsCoef);
    minAbsCoef = std::min(std::abs(vals[i]), minAbsCoef);
  }

  double norm = double(sqrt(sqrnorm));

  // printf("length: %" HIGHSINT_FORMAT
  //       ", minCoef: %g, maxCoef, %g, norm %g, rhs: %g, dynamism=%g\n",
  //       len, minAbsCoef, maxAbsCoef, norm, rhs, maxAbsCoef / minAbsCoef);
}
#endif

bool HighsCutGeneration::generateCut(HighsTransformedLp& transLp,
                                     std::vector<HighsInt>& inds_,
                                     std::vector<double>& vals_, double& rhs_) {
#if 0
  if (vals_.size() > 1) {
    std::vector<HighsInt> indsCheck_ = inds_;
    std::vector<double> valsCheck_ = vals_;
    double tmprhs_ = rhs_;
    bool intsPositive = true;
    if (!transLp.transform(valsCheck_, upper, solval, indsCheck_, tmprhs_,
                           intsPositive))
      return false;

    rowlen = indsCheck_.size();
    this->inds = indsCheck_.data();
    this->vals = valsCheck_.data();
    this->rhs = tmprhs_;
    complementation.clear();
    bool hasUnboundedInts = false;
    bool hasGeneralInts = false;
    bool hasContinuous = false;
    // printf("before preprocessing of base inequality:\n");
    checkNumerics(vals, rowlen, double(rhs));
    if (!preprocessBaseInequality(hasUnboundedInts, hasGeneralInts,
                                  hasContinuous))
      return false;
    // printf("after preprocessing of base inequality:\n");
    checkNumerics(vals, rowlen, double(rhs));

    tmprhs_ = (double)rhs;
    valsCheck_.resize(rowlen);
    indsCheck_.resize(rowlen);
    if (!transLp.untransform(valsCheck_, indsCheck_, tmprhs_)) return false;

    // printf("after untransform of base inequality:\n");
    checkNumerics(vals, rowlen, double(rhs));

    // finally check whether the cut is violated
    rowlen = indsCheck_.size();
    inds = indsCheck_.data();
    vals = valsCheck_.data();
    lpRelaxation.getMipSolver().mipdata_->debugSolution.checkCut(
        inds, vals, rowlen, tmprhs_);
  }
#endif

  bool intsPositive = true;
  if (!transLp.transform(vals_, upper, solval, inds_, rhs_, intsPositive))
    return false;

  rowlen = inds_.size();
  this->inds = inds_.data();
  this->vals = vals_.data();
  this->rhs = rhs_;
  complementation.clear();
  bool hasUnboundedInts = false;
  bool hasGeneralInts = false;
  bool hasContinuous = false;
  if (!preprocessBaseInequality(hasUnboundedInts, hasGeneralInts,
                                hasContinuous))
    return false;

  // it can happen that there is an unbounded integer variable during the
  // transform call so that the integers are not tranformed to positive values.
  // Now the call to preprocessBaseInequality may have removed the unbounded
  // integer, e.g. due to a small coefficient value, so that we can still use
  // the lifted inequalities instead of cmir. We need to make sure, however,
  // that the cut values are transformed to positive coefficients first, which
  // we do below.
  if (!hasUnboundedInts && !intsPositive) {
    complementation.resize(rowlen);

    for (HighsInt i = 0; i != rowlen; ++i) {
      if (vals[i] > 0 || !lpRelaxation.isColIntegral(inds[i])) continue;

      complementation[i] = 1 - complementation[i];
      rhs -= upper[i] * vals[i];
      vals[i] = -vals[i];
    }
  }

  if (hasUnboundedInts) {
    if (!cmirCutGenerationHeuristic()) return false;
  } else {
    // 1. Determine a cover, cover does not need to be minimal as neither of
    // the
    //    lifting functions have minimality of the cover as necessary facet
    //    condition
    if (!determineCover()) return false;

    // 2. use superadditive lifting function depending on structure of base
    //    inequality:
    //    We have 3 lifting functions available for pure binary knapsack sets,
    //    for mixed-binary knapsack sets and for mixed integer knapsack sets.
    if (!hasContinuous && !hasGeneralInts)
      separateLiftedKnapsackCover();
    else if (hasGeneralInts) {
      if (!separateLiftedMixedIntegerCover()) return false;
    } else {
      assert(hasContinuous);
      assert(!hasGeneralInts);
      if (!separateLiftedMixedBinaryCover()) return false;
    }
  }

  if (!complementation.empty()) {
    // remove the complementation if exists
    for (HighsInt i = 0; i != rowlen; ++i) {
      if (complementation[i]) {
        rhs -= upper[i] * vals[i];
        vals[i] = -vals[i];
      }
    }
  }

  // remove zeros in place
  for (HighsInt i = rowlen - 1; i >= 0; --i) {
    if (vals[i] == 0.0) {
      --rowlen;
      inds[i] = inds[rowlen];
      vals[i] = vals[rowlen];
    }
  }

  // transform the cut back into the original space, i.e. remove the bound
  // substitution and replace implicit slack variables
  rhs_ = (double)rhs;
  vals_.resize(rowlen);
  inds_.resize(rowlen);
  if (!transLp.untransform(vals_, inds_, rhs_)) return false;

  rowlen = inds_.size();
  inds = inds_.data();
  vals = vals_.data();
  rhs = rhs_;

  lpRelaxation.getMipSolver().mipdata_->debugSolution.checkCut(inds, vals,
                                                               rowlen, rhs_);
  // apply cut postprocessing including scaling and removal of small
  // coeffiicents
  if (!postprocessCut()) return false;
  rhs_ = (double)rhs;
  vals_.resize(rowlen);
  inds_.resize(rowlen);

  lpRelaxation.getMipSolver().mipdata_->debugSolution.checkCut(
      inds_.data(), vals_.data(), rowlen, rhs_);

  // finally determine the violation of the cut in the original space
  HighsCDouble violation = -rhs_;
  const auto& sol = lpRelaxation.getSolution().col_value;
  for (HighsInt i = 0; i != rowlen; ++i) violation += sol[inds[i]] * vals_[i];

  if (violation <= 10 * feastol) return false;

  lpRelaxation.getMipSolver().mipdata_->domain.tightenCoefficients(
      inds, vals, rowlen, rhs_);

  // if the cut is violated by a small factor above the feasibility
  // tolerance, add it to the cutpool
  HighsInt cutindex = cutpool.addCut(lpRelaxation.getMipSolver(), inds_.data(),
                                     vals_.data(), inds_.size(), rhs_,
                                     integralSupport && integralCoefficients);

  // only return true if cut was accepted by the cutpool, i.e. not a duplicate
  // of a cut already in the pool
  return cutindex != -1;
}

bool HighsCutGeneration::generateConflict(HighsDomain& localdomain,
                                          std::vector<HighsInt>& proofinds,
                                          std::vector<double>& proofvals,
                                          double& proofrhs) {
  this->inds = proofinds.data();
  this->vals = proofvals.data();
  this->rhs = proofrhs;
  rowlen = proofinds.size();

  lpRelaxation.getMipSolver().mipdata_->debugSolution.checkCut(
      inds, vals, rowlen, proofrhs);

  complementation.assign(rowlen, 0);

  upper.resize(rowlen);
  solval.resize(rowlen);

  HighsDomain& globaldomain = lpRelaxation.getMipSolver().mipdata_->domain;
  for (HighsInt i = 0; i != rowlen; ++i) {
    HighsInt col = inds[i];

    upper[i] = globaldomain.colUpper_[col] - globaldomain.colLower_[col];

    if (vals[i] < 0 && globaldomain.colUpper_[col] != kHighsInf) {
      rhs -= globaldomain.colUpper_[col] * vals[i];
      vals[i] = -vals[i];
      complementation[i] = 1;

      solval[i] = globaldomain.colUpper_[col] - localdomain.colUpper_[col];
    } else {
      rhs -= globaldomain.colLower_[col] * vals[i];
      complementation[i] = 0;
      solval[i] = localdomain.colLower_[col] - globaldomain.colLower_[col];
    }
  }

  bool hasUnboundedInts = false;
  bool hasGeneralInts = false;
  bool hasContinuous = false;

  if (!preprocessBaseInequality(hasUnboundedInts, hasGeneralInts,
                                hasContinuous))
    return false;

  if (hasUnboundedInts) {
    if (!cmirCutGenerationHeuristic()) return false;
  } else {
    // 1. Determine a cover, cover does not need to be minimal as neither of the
    //    lifting functions have minimality of the cover as necessary facet
    //    condition
    if (!determineCover(false)) return false;

    // 2. use superadditive lifting function depending on structure of base
    //    inequality:
    //    We have 3 lifting functions available for pure binary knapsack sets,
    //    for mixed-binary knapsack sets and for mixed integer knapsack sets.
    if (!hasContinuous && !hasGeneralInts)
      separateLiftedKnapsackCover();
    else if (hasGeneralInts) {
      if (!separateLiftedMixedIntegerCover()) return false;
    } else {
      assert(hasContinuous);
      assert(!hasGeneralInts);
      if (!separateLiftedMixedBinaryCover()) return false;
    }
  }

  // remove the complementation
  for (HighsInt i = 0; i != rowlen; ++i) {
    if (complementation[i]) {
      rhs -= globaldomain.colUpper_[inds[i]] * vals[i];
      vals[i] = -vals[i];
    } else
      rhs += globaldomain.colLower_[inds[i]] * vals[i];
  }

  // apply cut postprocessing including scaling and removal of small
  // coefficients
  if (!postprocessCut()) return false;

  proofvals.resize(rowlen);
  proofinds.resize(rowlen);
  proofrhs = (double)rhs;

  bool cutintegral = integralSupport && integralCoefficients;

  lpRelaxation.getMipSolver().mipdata_->domain.tightenCoefficients(
      proofinds.data(), proofvals.data(), rowlen, proofrhs);

  HighsInt cutindex =
      cutpool.addCut(lpRelaxation.getMipSolver(), proofinds.data(),
                     proofvals.data(), rowlen, proofrhs, cutintegral);

  // only return true if cut was accepted by the cutpool, i.e. not a duplicate
  // of a cut already in the pool
  return cutindex != -1;
}<|MERGE_RESOLUTION|>--- conflicted
+++ resolved
@@ -726,19 +726,14 @@
       if (vals[i] == 0) continue;
       if (std::abs(vals[i]) <= minCoefficientValue) {
         if (vals[i] < 0) {
-<<<<<<< HEAD
           double ub = globaldomain.colUpper_[inds[i]];
-          if (ub == HIGHS_CONST_INF)
-=======
-          double ub = upper[i];
           if (ub == kHighsInf)
->>>>>>> 08b87fb9
             return false;
           else
             rhs -= ub * vals[i];
         } else {
           double lb = globaldomain.colLower_[inds[i]];
-          if (lb == -HIGHS_CONST_INF)
+          if (lb == -kHighsInf)
             return false;
           else
             rhs -= lb * vals[i];
@@ -783,17 +778,13 @@
         // upperbound constraint to make it exactly integral instead and
         // therefore weaken the right hand side
         if (delta < 0.0) {
-<<<<<<< HEAD
           double ub = globaldomain.colUpper_[inds[i]];
-          if (ub == HIGHS_CONST_INF) return false;
-=======
-          if (upper[i] == kHighsInf) return false;
->>>>>>> 08b87fb9
+          if (ub == kHighsInf) return false;
 
           rhs -= delta * ub;
         } else {
           double lb = globaldomain.colLower_[inds[i]];
-          if (lb == -HIGHS_CONST_INF) return false;
+          if (lb == -kHighsInf) return false;
 
           rhs -= delta * lb;
         }
@@ -846,38 +837,26 @@
 
     // now remove small coefficients and determine the smallest absolute
     // coefficient of an integral variable
-<<<<<<< HEAD
-=======
-    double minIntCoef = kHighsInf;
->>>>>>> 08b87fb9
     for (HighsInt i = 0; i != rowlen; ++i) {
       if (vals[i] == 0.0) continue;
 
       vals[i] = std::ldexp(vals[i], expshift);
 
       if (std::abs(vals[i]) <= minCoefficientValue) {
-<<<<<<< HEAD
         if (vals[i] < 0) {
           double ub = globaldomain.colUpper_[inds[i]];
-          if (ub == HIGHS_CONST_INF)
+          if (ub == kHighsInf)
             return false;
           else
             rhs -= ub * vals[i];
         } else {
           double lb = globaldomain.colLower_[inds[i]];
-          if (lb == -HIGHS_CONST_INF)
+          if (lb == -kHighsInf)
             return false;
           else
             rhs -= lb * vals[i];
         }
         vals[i] = 0.0;
-=======
-        if (vals[i] < 0.0) {
-          if (upper[i] == kHighsInf) return false;
-          rhs -= vals[i] * upper[i];
-        } else
-          vals[i] = 0.0;
->>>>>>> 08b87fb9
       }
     }
   }
