/* * * * * * * * * * * * * * * * * * * * * * * * * * * * * * * * * * * * */
/*                                                                       */
/*    This file is part of the HiGHS linear optimization suite           */
/*                                                                       */
/*    Written and engineered 2008-2022 at the University of Edinburgh    */
/*                                                                       */
/*    Available as open-source under the MIT License                     */
/*                                                                       */
/*    Authors: Julian Hall, Ivet Galabova, Leona Gottwald and Michael    */
/*    Feldmeier                                                          */
/*                                                                       */
/* * * * * * * * * * * * * * * * * * * * * * * * * * * * * * * * * * * * */
#include "mip/HighsMipSolverData.h"

#include <random>

#include "lp_data/HighsLpUtils.h"
#include "mip/HighsPseudocost.h"
#include "mip/HighsRedcostFixing.h"
#include "pdqsort/pdqsort.h"
#include "presolve/HAggregator.h"
#include "presolve/HPresolve.h"
#include "util/HighsIntegers.h"

bool HighsMipSolverData::checkSolution(const std::vector<double>& solution) {
  for (HighsInt i = 0; i != mipsolver.model_->num_col_; ++i) {
    if (solution[i] < mipsolver.model_->col_lower_[i] - feastol) return false;
    if (solution[i] > mipsolver.model_->col_upper_[i] + feastol) return false;
    if (mipsolver.variableType(i) == HighsVarType::kInteger &&
        std::abs(solution[i] - std::floor(solution[i] + 0.5)) > feastol)
      return false;
  }

  for (HighsInt i = 0; i != mipsolver.model_->num_row_; ++i) {
    double rowactivity = 0.0;

    HighsInt start = ARstart_[i];
    HighsInt end = ARstart_[i + 1];

    for (HighsInt j = start; j != end; ++j)
      rowactivity += solution[ARindex_[j]] * ARvalue_[j];

    if (rowactivity > mipsolver.rowUpper(i) + feastol) return false;
    if (rowactivity < mipsolver.rowLower(i) - feastol) return false;
  }

  return true;
}

bool HighsMipSolverData::trySolution(const std::vector<double>& solution,
                                     char source) {
  if (int(solution.size()) != mipsolver.model_->num_col_) return false;

  HighsCDouble obj = 0;

  for (HighsInt i = 0; i != mipsolver.model_->num_col_; ++i) {
    if (solution[i] < mipsolver.model_->col_lower_[i] - feastol) return false;
    if (solution[i] > mipsolver.model_->col_upper_[i] + feastol) return false;
    if (mipsolver.variableType(i) == HighsVarType::kInteger &&
        std::abs(solution[i] - std::floor(solution[i] + 0.5)) > feastol)
      return false;

    obj += mipsolver.colCost(i) * solution[i];
  }

  for (HighsInt i = 0; i != mipsolver.model_->num_row_; ++i) {
    double rowactivity = 0.0;

    HighsInt start = ARstart_[i];
    HighsInt end = ARstart_[i + 1];

    for (HighsInt j = start; j != end; ++j)
      rowactivity += solution[ARindex_[j]] * ARvalue_[j];

    if (rowactivity > mipsolver.rowUpper(i) + feastol) return false;
    if (rowactivity < mipsolver.rowLower(i) - feastol) return false;
  }

  return addIncumbent(solution, double(obj), source);
}

double HighsMipSolverData::computeNewUpperLimit(double ub, double mip_abs_gap,
                                                double mip_rel_gap) const {
  double new_upper_limit;
  if (objintscale != 0.0) {
    new_upper_limit = (std::floor(objintscale * ub - 0.5) / objintscale);

    if (mip_rel_gap != 0.0)
      new_upper_limit = std::min(
          new_upper_limit,
          ub - std::ceil(mip_rel_gap * fabs(ub + mipsolver.model_->offset_) *
                             objintscale -
                         mipsolver.mipdata_->epsilon) /
                   objintscale);

    if (mip_abs_gap != 0.0)
      new_upper_limit = std::min(new_upper_limit,
                                 ub - std::ceil(mip_abs_gap * objintscale -
                                                mipsolver.mipdata_->epsilon) /
                                          objintscale);

    // add feasibility tolerance so that the next best integer feasible solution
    // is definitely included in the remaining search
    new_upper_limit += feastol;
  } else {
    new_upper_limit = ub - feastol;

    if (mip_rel_gap != 0.0)
      new_upper_limit =
          std::min(new_upper_limit,
                   ub - mip_rel_gap * fabs(ub + mipsolver.model_->offset_));

    if (mip_abs_gap != 0.0)
      new_upper_limit = std::min(new_upper_limit, ub - mip_abs_gap);
  }

  return new_upper_limit;
}

bool HighsMipSolverData::moreHeuristicsAllowed() {
  // in the beginning of the search and in sub-MIP heuristics we only allow
  // what is proportionally for the currently spent effort plus an initial
  // offset. This is because in a sub-MIP we usually do a truncated search and
  // therefore should not extrapolate the time we spent for heuristics as in
  // the other case. Moreover, since we estimate the total effort for
  // exploring the tree based on the weight of the already pruned nodes, the
  // estimated effort the is not expected to be a good prediction in the
  // beginning.
  if (mipsolver.submip) {
    return heuristic_lp_iterations < total_lp_iterations * heuristic_effort;
  } else if (pruned_treeweight < 1e-3 &&
             num_leaves - num_leaves_before_run < 10) {
    // in the main MIP solver allow an initial offset of 10000 heuristic LP
    // iterations
    if (heuristic_lp_iterations <
        total_lp_iterations * heuristic_effort + 10000)
      return true;
  } else if (heuristic_lp_iterations <
             100000 + ((total_lp_iterations - heuristic_lp_iterations -
                        sb_lp_iterations) >>
                       1)) {
    // compute the node LP iterations in the current run as only those should be
    // used when estimating the total required LP iterations to complete the
    // search
    int64_t heur_iters_curr_run =
        heuristic_lp_iterations - heuristic_lp_iterations_before_run;
    int64_t sb_iters_curr_run = sb_lp_iterations - sb_lp_iterations_before_run;
    int64_t node_iters_curr_run = total_lp_iterations -
                                  total_lp_iterations_before_run -
                                  heur_iters_curr_run - sb_iters_curr_run;
    // now estimate the total fraction of LP iterations that we have spent on
    // heuristics by assuming the node iterations of the current run will
    // grow proportional to the pruned weight of the current tree and the
    // iterations spent for anything else are just added as an offset
    double total_heuristic_effort_estim =
        heuristic_lp_iterations /
        ((total_lp_iterations - node_iters_curr_run) +
         node_iters_curr_run / std::max(0.01, double(pruned_treeweight)));
    // since heuristics help most in the beginning of the search, we want to
    // spent the time we have for heuristics in the first 80% of the tree
    // exploration. Additionally we want to spent the proportional effort
    // of heuristics that is allowed in the the first 30% of tree exploration as
    // fast as possible, which is why we have the max(0.3/0.8,...).
    // Hence, in the first 30% of the tree exploration we allow to spent all
    // effort available for heuristics in that part of the search as early as
    // possible, whereas after that we allow the part that is proportionally
    // adequate when we want to spent all available time in the first 80%.
    if (total_heuristic_effort_estim <
        std::max(0.3 / 0.8, std::min(double(pruned_treeweight), 0.8) / 0.8) *
            heuristic_effort) {
      // printf(
      //     "heuristic lp iterations: %ld, total_lp_iterations: %ld, "
      //     "total_heur_effort_estim = %.3f%%\n",
      //     heuristic_lp_iterations, total_lp_iterations,
      //     total_heuristic_effort_estim);
      return true;
    }
  }

  return false;
}

void HighsMipSolverData::removeFixedIndices() {
  integral_cols.erase(
      std::remove_if(integral_cols.begin(), integral_cols.end(),
                     [&](HighsInt col) { return domain.isFixed(col); }),
      integral_cols.end());
  integer_cols.erase(
      std::remove_if(integer_cols.begin(), integer_cols.end(),
                     [&](HighsInt col) { return domain.isFixed(col); }),
      integer_cols.end());
  implint_cols.erase(
      std::remove_if(implint_cols.begin(), implint_cols.end(),
                     [&](HighsInt col) { return domain.isFixed(col); }),
      implint_cols.end());
  continuous_cols.erase(
      std::remove_if(continuous_cols.begin(), continuous_cols.end(),
                     [&](HighsInt col) { return domain.isFixed(col); }),
      continuous_cols.end());
}

void HighsMipSolverData::init() {
  postSolveStack.initializeIndexMaps(mipsolver.model_->num_row_,
                                     mipsolver.model_->num_col_);
  mipsolver.orig_model_ = mipsolver.model_;
  if (mipsolver.clqtableinit)
    cliquetable.buildFrom(mipsolver.orig_model_, *mipsolver.clqtableinit);
  if (mipsolver.implicinit) implications.buildFrom(*mipsolver.implicinit);
  feastol = mipsolver.options_mip_->mip_feasibility_tolerance;
  epsilon = mipsolver.options_mip_->small_matrix_value;
  heuristic_effort = mipsolver.options_mip_->mip_heuristic_effort;
  detectSymmetries = mipsolver.options_mip_->mip_detect_symmetry;

  firstlpsolobj = -kHighsInf;
  rootlpsolobj = -kHighsInf;
  analyticCenterComputed = false;
  numRestarts = 0;
  numRestartsRoot = 0;
  numImprovingSols = 0;
  pruned_treeweight = 0;
  avgrootlpiters = 0;
  num_nodes = 0;
  num_nodes_before_run = 0;
  num_leaves = 0;
  num_leaves_before_run = 0;
  total_lp_iterations = 0;
  heuristic_lp_iterations = 0;
  sepa_lp_iterations = 0;
  sb_lp_iterations = 0;
  total_lp_iterations_before_run = 0;
  heuristic_lp_iterations_before_run = 0;
  sepa_lp_iterations_before_run = 0;
  sb_lp_iterations_before_run = 0;
  num_disp_lines = 0;
  numCliqueEntriesAfterPresolve = 0;
  numCliqueEntriesAfterFirstPresolve = 0;
  cliquesExtracted = false;
  rowMatrixSet = false;
  lower_bound = -kHighsInf;
  upper_bound = kHighsInf;
  upper_limit = mipsolver.options_mip_->objective_bound;
  optimality_limit = mipsolver.options_mip_->objective_bound;
  objintscale = 0.0;

  if (mipsolver.options_mip_->mip_report_level == 0)
    dispfreq = 0;
  else if (mipsolver.options_mip_->mip_report_level == 1)
    dispfreq = 2000;
  else
    dispfreq = 100;
}

void HighsMipSolverData::runPresolve() {
#ifdef HIGHS_DEBUGSOL
  bool debugSolActive = false;
  std::swap(debugSolution.debugSolActive, debugSolActive);
#endif

  mipsolver.timer_.start(mipsolver.timer_.presolve_clock);
  presolve::HPresolve presolve;
  presolve.setInput(mipsolver);
  mipsolver.modelstatus_ = presolve.run(postSolveStack);
  mipsolver.timer_.stop(mipsolver.timer_.presolve_clock);

#ifdef HIGHS_DEBUGSOL
  debugSolution.debugSolActive = debugSolActive;
  if (debugSolution.debugSolActive) debugSolution.registerDomain(domain);
  assert(!debugSolution.debugSolActive ||
         checkSolution(debugSolution.debugSolution));
#endif
}

void HighsMipSolverData::runSetup() {
  const HighsLp& model = *mipsolver.model_;

  last_disptime = -kHighsInf;

  // transform the objective limit to the current model
  upper_limit -= mipsolver.model_->offset_;
  optimality_limit -= mipsolver.model_->offset_;
  lower_bound -= mipsolver.model_->offset_;
  upper_bound -= mipsolver.model_->offset_;

  if (mipsolver.numCol() == 0) addIncumbent(std::vector<double>(), 0, 'P');

  redcostfixing = HighsRedcostFixing();
  pseudocost = HighsPseudocost(mipsolver);
  nodequeue.setNumCol(mipsolver.numCol());
  nodequeue.setOptimalityLimit(optimality_limit);

  continuous_cols.clear();
  integer_cols.clear();
  implint_cols.clear();
  integral_cols.clear();

  rowMatrixSet = false;
  if (!rowMatrixSet) {
    rowMatrixSet = true;
    highsSparseTranspose(model.num_row_, model.num_col_, model.a_matrix_.start_,
                         model.a_matrix_.index_, model.a_matrix_.value_,
                         ARstart_, ARindex_, ARvalue_);
    uplocks.resize(model.num_col_);
    downlocks.resize(model.num_col_);
    for (HighsInt i = 0; i != model.num_col_; ++i) {
      HighsInt start = model.a_matrix_.start_[i];
      HighsInt end = model.a_matrix_.start_[i + 1];
      for (HighsInt j = start; j != end; ++j) {
        HighsInt row = model.a_matrix_.index_[j];

        if (model.row_lower_[row] != -kHighsInf) {
          if (model.a_matrix_.value_[j] < 0)
            ++uplocks[i];
          else
            ++downlocks[i];
        }
        if (model.row_upper_[row] != kHighsInf) {
          if (model.a_matrix_.value_[j] < 0)
            ++downlocks[i];
          else
            ++uplocks[i];
        }
      }
    }
  }

  rowintegral.resize(mipsolver.model_->num_row_);

  // compute the maximal absolute coefficients to filter propagation
  maxAbsRowCoef.resize(mipsolver.model_->num_row_);
  for (HighsInt i = 0; i != mipsolver.model_->num_row_; ++i) {
    double maxabsval = 0.0;

    HighsInt start = ARstart_[i];
    HighsInt end = ARstart_[i + 1];
    bool integral = true;
    for (HighsInt j = start; j != end; ++j) {
      if (integral) {
        if (mipsolver.variableType(ARindex_[j]) == HighsVarType::kContinuous)
          integral = false;
        else {
          double intval = std::floor(ARvalue_[j] + 0.5);
          if (std::abs(ARvalue_[j] - intval) > epsilon) integral = false;
        }
      }

      maxabsval = std::max(maxabsval, std::abs(ARvalue_[j]));
    }

    if (integral) {
      if (presolvedModel.row_lower_[i] != -kHighsInf)
        presolvedModel.row_lower_[i] =
            std::ceil(presolvedModel.row_lower_[i] - feastol);

      if (presolvedModel.row_upper_[i] != kHighsInf)
        presolvedModel.row_upper_[i] =
            std::floor(presolvedModel.row_upper_[i] + feastol);
    }

    rowintegral[i] = integral;
    maxAbsRowCoef[i] = maxabsval;
  }

  // compute row activities and propagate all rows once
  domain.computeRowActivities();
  domain.propagate();
  if (domain.infeasible()) {
    mipsolver.modelstatus_ = HighsModelStatus::kInfeasible;
    lower_bound = kHighsInf;
    pruned_treeweight = 1.0;
    return;
  }

  if (model.num_col_ == 0) {
    mipsolver.modelstatus_ = HighsModelStatus::kOptimal;
    return;
  }

  if (checkLimits()) return;
  // extract cliques if they have not been extracted before

  for (HighsInt col : domain.getChangedCols())
    implications.cleanupVarbounds(col);
  domain.clearChangedCols();

  lp.getLpSolver().setOptionValue("presolve", "off");
  // lp.getLpSolver().setOptionValue("dual_simplex_cost_perturbation_multiplier",
  // 0.0); lp.getLpSolver().setOptionValue("parallel", "on");
  lp.getLpSolver().setOptionValue("simplex_initial_condition_check", false);

  checkObjIntegrality();
  rootlpsol.clear();
  firstlpsol.clear();
  HighsInt numBin = 0;

  for (HighsInt i = 0; i != mipsolver.numCol(); ++i) {
    switch (mipsolver.variableType(i)) {
      case HighsVarType::kContinuous:
        continuous_cols.push_back(i);
        break;
      case HighsVarType::kImplicitInteger:
        implint_cols.push_back(i);
        integral_cols.push_back(i);
        break;
      case HighsVarType::kInteger:
        integer_cols.push_back(i);
        integral_cols.push_back(i);
        numBin += ((mipsolver.model_->col_lower_[i] == 0.0) &
                   (mipsolver.model_->col_upper_[i] == 1.0));
    }
  }

  basisTransfer();

  numintegercols = integer_cols.size();
  detectSymmetries = detectSymmetries && numBin > 0;
  numCliqueEntriesAfterPresolve = cliquetable.getNumEntries();

  if (numRestarts == 0) {
    numCliqueEntriesAfterFirstPresolve = cliquetable.getNumEntries();
    highsLogUser(mipsolver.options_mip_->log_options, HighsLogType::kInfo,
                 // clang-format off
               "\nSolving MIP model with:\n"
               "   %" HIGHSINT_FORMAT " rows\n"
               "   %" HIGHSINT_FORMAT " cols (%" HIGHSINT_FORMAT" binary, %" HIGHSINT_FORMAT " integer, %" HIGHSINT_FORMAT" implied int., %" HIGHSINT_FORMAT " continuous)\n"
               "   %" HIGHSINT_FORMAT " nonzeros\n",
                 // clang-format on
                 mipsolver.numRow(), mipsolver.numCol(), numBin,
                 numintegercols - numBin, (HighsInt)implint_cols.size(),
                 (HighsInt)continuous_cols.size(), mipsolver.numNonzero());
  } else {
    highsLogUser(mipsolver.options_mip_->log_options, HighsLogType::kInfo,
                 "Model after restart has %" HIGHSINT_FORMAT
                 " rows, %" HIGHSINT_FORMAT " cols (%" HIGHSINT_FORMAT
                 " bin., %" HIGHSINT_FORMAT " int., %" HIGHSINT_FORMAT
                 " impl., %" HIGHSINT_FORMAT " cont.), and %" HIGHSINT_FORMAT
                 " nonzeros\n",
                 mipsolver.numRow(), mipsolver.numCol(), numBin,
                 numintegercols - numBin, (HighsInt)implint_cols.size(),
                 (HighsInt)continuous_cols.size(), mipsolver.numNonzero());
  }

  heuristics.setupIntCols();

#ifdef HIGHS_DEBUGSOL
  if (numRestarts == 0) {
    debugSolution.activate();
    assert(!debugSolution.debugSolActive ||
           checkSolution(debugSolution.debugSolution));
  }
#endif

  symmetries.clear();

  if (detectSymmetries) {
    if (numRestarts == 0)
      highsLogUser(mipsolver.options_mip_->log_options, HighsLogType::kInfo,
                   "\n");

    highsLogUser(mipsolver.options_mip_->log_options, HighsLogType::kInfo,
                 "(%4.1fs) Starting symmetry detection\n",
                 mipsolver.timer_.read(mipsolver.timer_.solve_clock));
    HighsSymmetryDetection symDetection;
    symDetection.loadModelAsGraph(mipsolver.mipdata_->presolvedModel,
                                  mipsolver.options_mip_->small_matrix_value);
    symDetection.run(symmetries);
    if (symmetries.numGenerators == 0) {
      detectSymmetries = false;
      highsLogUser(mipsolver.options_mip_->log_options, HighsLogType::kInfo,
                   "(%4.1fs) No symmetry present\n",
                   mipsolver.timer_.read(mipsolver.timer_.solve_clock));
    } else if (symmetries.orbitopes.size() == 0) {
      highsLogUser(mipsolver.options_mip_->log_options, HighsLogType::kInfo,
                   "(%4.1fs) Found %" HIGHSINT_FORMAT " generators\n",
                   mipsolver.timer_.read(mipsolver.timer_.solve_clock),
                   symmetries.numGenerators);

    } else {
      if (symmetries.numPerms != 0) {
        highsLogUser(mipsolver.options_mip_->log_options, HighsLogType::kInfo,
                     "(%4.1fs) Found %" HIGHSINT_FORMAT
                     " generators and %" HIGHSINT_FORMAT
                     " full orbitope(s) acting on %" HIGHSINT_FORMAT
                     " columns\n",
                     mipsolver.timer_.read(mipsolver.timer_.solve_clock),
                     symmetries.numPerms, (HighsInt)symmetries.orbitopes.size(),
                     (HighsInt)symmetries.columnToOrbitope.size());
      } else {
        highsLogUser(mipsolver.options_mip_->log_options, HighsLogType::kInfo,
                     "(%4.1fs) Found %" HIGHSINT_FORMAT
                     " full orbitope(s) acting on %" HIGHSINT_FORMAT
                     " columns\n",
                     mipsolver.timer_.read(mipsolver.timer_.solve_clock),
                     (HighsInt)symmetries.orbitopes.size(),
                     (HighsInt)symmetries.columnToOrbitope.size());
      }
      for (HighsOrbitopeMatrix& orbitope : symmetries.orbitopes)
        orbitope.determineOrbitopeType(cliquetable);

      if (!domain.getChangedCols().empty()) {
        domain.propagate();
        if (domain.infeasible()) {
          mipsolver.modelstatus_ = HighsModelStatus::kInfeasible;
          lower_bound = kHighsInf;
          pruned_treeweight = 1.0;
          return;
        }
        domain.clearChangedCols();
      }
    }
  }

  if (numRestarts != 0)
    highsLogUser(mipsolver.options_mip_->log_options, HighsLogType::kInfo,
                 "\n");
}

double HighsMipSolverData::transformNewIncumbent(
    const std::vector<double>& sol) {
  HighsSolution solution;
  solution.col_value = sol;
  calculateRowValues(*mipsolver.model_, solution);
  solution.value_valid = true;

  postSolveStack.undoPrimal(*mipsolver.options_mip_, solution);
  calculateRowValues(*mipsolver.orig_model_, solution);
  bool allow_try_again = true;
try_again:

  // compute the objective value in the original space
  double bound_violation_ = 0;
  double row_violation_ = 0;
  double integrality_violation_ = 0;

  HighsCDouble obj = mipsolver.orig_model_->offset_;
  assert((HighsInt)solution.col_value.size() ==
         mipsolver.orig_model_->num_col_);
  for (HighsInt i = 0; i != mipsolver.orig_model_->num_col_; ++i) {
    obj += mipsolver.orig_model_->col_cost_[i] * solution.col_value[i];

    bound_violation_ =
        std::max(bound_violation_,
                 mipsolver.orig_model_->col_lower_[i] - solution.col_value[i]);
    bound_violation_ =
        std::max(bound_violation_,
                 solution.col_value[i] - mipsolver.orig_model_->col_upper_[i]);

    if (mipsolver.orig_model_->integrality_[i] == HighsVarType::kInteger) {
      double intval = std::floor(solution.col_value[i] + 0.5);
      integrality_violation_ = std::max(
          std::abs(intval - solution.col_value[i]), integrality_violation_);
    }
  }

  for (HighsInt i = 0; i != mipsolver.orig_model_->num_row_; ++i) {
    row_violation_ =
        std::max(row_violation_,
                 mipsolver.orig_model_->row_lower_[i] - solution.row_value[i]);
    row_violation_ =
        std::max(row_violation_,
                 solution.row_value[i] - mipsolver.orig_model_->row_upper_[i]);
  }

  bool feasible =
      bound_violation_ <= mipsolver.options_mip_->mip_feasibility_tolerance &&
      integrality_violation_ <=
          mipsolver.options_mip_->mip_feasibility_tolerance &&
      row_violation_ <=
          mipsolver.options_mip_->mip_feasibility_tolerance + kHighsTiny;

  if (!feasible && allow_try_again) {
    // printf(
    //     "trying to repair sol that is violated by %.12g bounds, %.12g "
    //     "integrality, %.12g rows\n",
    //     bound_violation_, integrality_violation_, row_violation_);
    HighsLp fixedModel = *mipsolver.orig_model_;
    fixedModel.integrality_.clear();
    for (HighsInt i = 0; i != mipsolver.orig_model_->num_col_; ++i) {
      if (mipsolver.orig_model_->integrality_[i] == HighsVarType::kInteger) {
        double solval = std::round(solution.col_value[i]);
        fixedModel.col_lower_[i] = std::max(fixedModel.col_lower_[i], solval);
        fixedModel.col_upper_[i] = std::min(fixedModel.col_upper_[i], solval);
      }
    }
    Highs tmpSolver;
    tmpSolver.setOptionValue("output_flag", false);
    tmpSolver.setOptionValue("simplex_scale_strategy", 0);
    tmpSolver.setOptionValue("presolve", "off");
    tmpSolver.setOptionValue("primal_feasibility_tolerance",
                             mipsolver.options_mip_->mip_feasibility_tolerance);
    tmpSolver.passModel(std::move(fixedModel));
    tmpSolver.run();

    if (tmpSolver.getInfo().primal_solution_status == 2) {
      solution = tmpSolver.getSolution();
      allow_try_again = false;
      goto try_again;
    }
  }
  // store the solution as incumbent in the original space if there is no
  // solution or if it is feasible
  if (feasible) {
    // if (!allow_try_again)
    //   printf("repaired solution with value %g\n", double(obj));
    // store
    mipsolver.row_violation_ = row_violation_;
    mipsolver.bound_violation_ = bound_violation_;
    mipsolver.integrality_violation_ = integrality_violation_;
    mipsolver.solution_ = std::move(solution.col_value);
    mipsolver.solution_objective_ = double(obj);
  } else {
    bool currentFeasible =
        mipsolver.solution_objective_ != kHighsInf &&
        mipsolver.bound_violation_ <=
            mipsolver.options_mip_->mip_feasibility_tolerance &&
        mipsolver.integrality_violation_ <=
            mipsolver.options_mip_->mip_feasibility_tolerance &&
        mipsolver.row_violation_ <=
            mipsolver.options_mip_->mip_feasibility_tolerance + kHighsTiny;
    highsLogUser(
        mipsolver.options_mip_->log_options, HighsLogType::kWarning,
        "Untransformed solution with objective %g is violated by %.12g for the "
        "original model\n",
        double(obj),
        std::max({bound_violation_, integrality_violation_, row_violation_}));
    if (!currentFeasible) {
      // if the current incumbent is non existent or also not feasible we still
      // store the new one
      mipsolver.row_violation_ = row_violation_;
      mipsolver.bound_violation_ = bound_violation_;
      mipsolver.integrality_violation_ = integrality_violation_;
      mipsolver.solution_ = std::move(solution.col_value);
      mipsolver.solution_objective_ = double(obj);
    }

    // return infinity so that it is not used for bounding
    return kHighsInf;
  }

  // return the objective value in the transformed space
  if (mipsolver.orig_model_->sense_ == ObjSense::kMaximize)
    return -double(obj + mipsolver.model_->offset_);

  return double(obj - mipsolver.model_->offset_);
}

double HighsMipSolverData::percentageInactiveIntegers() const {
  return 100.0 * (1.0 - double(integer_cols.size() -
                               cliquetable.getSubstitutions().size()) /
                            numintegercols);
}

void HighsMipSolverData::performRestart() {
  HighsBasis root_basis;
  HighsPseudocostInitialization pscostinit(
      pseudocost, mipsolver.options_mip_->mip_pscost_minreliable,
      postSolveStack);

  mipsolver.pscostinit = &pscostinit;
  ++numRestarts;
  num_leaves_before_run = num_leaves;
  num_nodes_before_run = num_nodes;
  num_nodes_before_run = num_nodes;
  total_lp_iterations_before_run = total_lp_iterations;
  heuristic_lp_iterations_before_run = heuristic_lp_iterations;
  sepa_lp_iterations_before_run = sepa_lp_iterations;
  sb_lp_iterations_before_run = sb_lp_iterations;
  HighsInt numLpRows = lp.getLp().num_row_;
  HighsInt numModelRows = mipsolver.numRow();
  HighsInt numCuts = numLpRows - numModelRows;
  if (numCuts > 0) postSolveStack.appendCutsToModel(numCuts);
  auto integrality = std::move(presolvedModel.integrality_);
  double offset = presolvedModel.offset_;
  presolvedModel = lp.getLp();
  presolvedModel.offset_ = offset;
  presolvedModel.integrality_ = std::move(integrality);
  const HighsBasis& basis = lp.getLpSolver().getBasis();
  if (basis.valid) {
    // if we have a basis after solving the root LP, we expand it to the
    // original space so that it can be used for constructing a starting basis
    // for the presolved model after the restart
    root_basis.col_status.resize(postSolveStack.getOrigNumCol());
    root_basis.row_status.resize(postSolveStack.getOrigNumRow());
    root_basis.valid = true;

    for (HighsInt i = 0; i != mipsolver.model_->num_col_; ++i)
      root_basis.col_status[postSolveStack.getOrigColIndex(i)] =
          basis.col_status[i];

    for (HighsInt i = 0; i != mipsolver.model_->num_row_; ++i)
      root_basis.row_status[postSolveStack.getOrigRowIndex(i)] =
          basis.row_status[i];

    mipsolver.rootbasis = &root_basis;
  }

  // transform the objective upper bound into the original space, as it is
  // expected during presolve
  upper_limit += mipsolver.model_->offset_;
  optimality_limit += mipsolver.model_->offset_;
  upper_bound += mipsolver.model_->offset_;
  lower_bound += mipsolver.model_->offset_;

  // remove the current incumbent. Any incumbent is already transformed into the
  // original space and kept there
  incumbent.clear();
  pruned_treeweight = 0;
  nodequeue.clear();
  globalOrbits.reset();

  runPresolve();

  if (mipsolver.modelstatus_ != HighsModelStatus::kNotset) {
    if (mipsolver.solution_objective_ != kHighsInf &&
        mipsolver.modelstatus_ == HighsModelStatus::kInfeasible)
      mipsolver.modelstatus_ = HighsModelStatus::kOptimal;
    // transform the objective limit to the current model
    upper_limit -= mipsolver.model_->offset_;
    upper_bound -= mipsolver.model_->offset_;
    lower_bound = upper_bound;
    return;
  }
  runSetup();

  postSolveStack.removeCutsFromModel(numCuts);

  // HighsNodeQueue oldNodeQueue;
  // std::swap(nodequeue, oldNodeQueue);

  // remove the pointer into the stack-space of this function
  if (mipsolver.rootbasis == &root_basis) mipsolver.rootbasis = nullptr;
  mipsolver.pscostinit = nullptr;
}

void HighsMipSolverData::basisTransfer() {
  // if a root basis is given, construct a basis for the root LP from
  // in the reduced problem space after presolving
  if (mipsolver.rootbasis) {
    const HighsInt numRow = mipsolver.numRow() + cutpool.getNumCuts();
    const HighsInt numCol = mipsolver.numCol();
    firstrootbasis.col_status.assign(numCol, HighsBasisStatus::kNonbasic);
    firstrootbasis.row_status.assign(numRow, HighsBasisStatus::kNonbasic);
    firstrootbasis.valid = true;
    firstrootbasis.alien = true;

    for (HighsInt i = 0; i < numRow; ++i) {
      HighsBasisStatus status =
          mipsolver.rootbasis->row_status[postSolveStack.getOrigRowIndex(i)];
      firstrootbasis.row_status[i] = status;
    }

    for (HighsInt i = 0; i < numCol; ++i) {
      HighsBasisStatus status =
          mipsolver.rootbasis->col_status[postSolveStack.getOrigColIndex(i)];
      firstrootbasis.col_status[i] = status;
    }
  }
}

const std::vector<double>& HighsMipSolverData::getSolution() const {
  return incumbent;
}

bool HighsMipSolverData::addIncumbent(const std::vector<double>& sol,
                                      double solobj, char source) {
  if (solobj < upper_bound) {
    solobj = transformNewIncumbent(sol);
    if (solobj >= upper_bound) return false;
    upper_bound = solobj;
    incumbent = sol;
    double new_upper_limit = computeNewUpperLimit(solobj, 0.0, 0.0);

    if (new_upper_limit < upper_limit) {
      ++numImprovingSols;
      upper_limit = new_upper_limit;
      optimality_limit =
          computeNewUpperLimit(solobj, mipsolver.options_mip_->mip_abs_gap,
                               mipsolver.options_mip_->mip_rel_gap);
      nodequeue.setOptimalityLimit(optimality_limit);
      debugSolution.newIncumbentFound();
      redcostfixing.propagateRootRedcost(mipsolver);
      if (domain.infeasible()) {
        pruned_treeweight = 1.0;
        nodequeue.clear();
        return true;
      }
      cliquetable.extractObjCliques(mipsolver);
      if (domain.infeasible()) {
        pruned_treeweight = 1.0;
        nodequeue.clear();
        return true;
      }
      pruned_treeweight += nodequeue.performBounding(upper_limit);
      printDisplayLine(source);
    }
  } else if (incumbent.empty())
    incumbent = sol;

  return true;
}

static std::array<char, 16> convertToPrintString(int64_t val) {
  double l = std::log10(std::max(1.0, double(val)));
  std::array<char, 16> printString;
  switch (int(l)) {
    case 0:
    case 1:
    case 2:
    case 3:
    case 4:
    case 5:
      std::snprintf(printString.data(), 16, "%" PRId64, val);
      break;
    case 6:
    case 7:
    case 8:
      std::snprintf(printString.data(), 16, "%" PRId64 "k", val / 1000);
      break;
    default:
      std::snprintf(printString.data(), 16, "%" PRId64 "m", val / 1000000);
  }

  return printString;
}

static std::array<char, 16> convertToPrintString(double val,
                                                 const char* trailingStr = "") {
  std::array<char, 16> printString;
  double l = std::abs(val) == kHighsInf
                 ? 0.0
                 : std::log10(std::max(1e-6, std::abs(val)));
  switch (int(l)) {
    case 0:
    case 1:
    case 2:
    case 3:
      std::snprintf(printString.data(), 16, "%.10g%s", val, trailingStr);
      break;
    case 4:
      std::snprintf(printString.data(), 16, "%.11g%s", val, trailingStr);
      break;
    case 5:
      std::snprintf(printString.data(), 16, "%.12g%s", val, trailingStr);
      break;
    case 6:
    case 7:
    case 8:
    case 9:
    case 10:
      std::snprintf(printString.data(), 16, "%.13g%s", val, trailingStr);
      break;
    default:
      std::snprintf(printString.data(), 16, "%.9g%s", val, trailingStr);
  }

  return printString;
}

void HighsMipSolverData::printDisplayLine(char first) {
  double time = mipsolver.timer_.read(mipsolver.timer_.solve_clock);
  if (first == ' ' && time - last_disptime < 5.) return;

  last_disptime = time;

  double offset = mipsolver.model_->offset_;
  if (num_disp_lines % 20 == 0) {
    highsLogUser(
        mipsolver.options_mip_->log_options, HighsLogType::kInfo,
        // clang-format off
        "\n        Nodes      |    B&B Tree     |            Objective Bounds              |  Dynamic Constraints |       Work      \n"
          "     Proc. InQueue |  Leaves   Expl. | BestBound       BestSol              Gap |   Cuts   InLp Confl. | LpIters     Time\n\n"
        // clang-format on
    );

    //"   %7s | %10s | %10s | %10s | %10s | %-15s | %-15s | %7s | %7s "
    //"| %8s | %8s\n",
    //"time", "open nodes", "nodes", "leaves", "lpiters", "dual bound",
    //"primal bound", "cutpool", "confl.", "gap", "explored");
  }

  ++num_disp_lines;

  std::array<char, 16> print_nodes = convertToPrintString(num_nodes);
  std::array<char, 16> queue_nodes =
      convertToPrintString(nodequeue.numActiveNodes());
  std::array<char, 16> print_leaves =
      convertToPrintString(num_leaves - num_leaves_before_run);

  double explored = 100 * double(pruned_treeweight);

  double lb = lower_bound + offset;
  if (std::abs(lb) <= epsilon) lb = 0;
  double ub = kHighsInf;
  double gap = kHighsInf;

  std::array<char, 16> print_lp_iters =
      convertToPrintString(total_lp_iterations);
  if (upper_bound != kHighsInf) {
    ub = upper_bound + offset;

    if (std::abs(ub) <= epsilon) ub = 0;
    lb = std::min(ub, lb);
<<<<<<< HEAD
    std::array<char, 16> ub_string;
    if (mipsolver.options_mip_->objective_bound < ub) {
      ub = mipsolver.options_mip_->objective_bound;
      ub_string = convertToPrintString(ub, "*");
    } else
      ub_string = convertToPrintString(ub);
    gap = std::min(9999., 100 * (ub - lb) / std::max(1.0, std::abs(ub)));
=======

    if (ub == 0.0)
      gap = lb == 0.0 ? 0.0 : kHighsInf;
    else
      gap = 100. * (ub - lb) / fabs(ub);

    gap = std::min(gap, 9999.);
>>>>>>> 9ce1ac04

    std::array<char, 16> lb_string = convertToPrintString(lb);

    highsLogUser(
        mipsolver.options_mip_->log_options, HighsLogType::kInfo,
        // clang-format off
                 " %c %7s %7s   %7s %6.2f%%   %-15s %-15s %7.2f%%   %6" HIGHSINT_FORMAT " %6" HIGHSINT_FORMAT " %6" HIGHSINT_FORMAT "   %7s %7.1fs\n",
        // clang-format on
        first, print_nodes.data(), queue_nodes.data(), print_leaves.data(),
        explored, lb_string.data(), ub_string.data(), gap, cutpool.getNumCuts(),
        lp.numRows() - lp.getNumModelRows(), conflictPool.getNumConflicts(),
        print_lp_iters.data(), time);
  } else {
    std::array<char, 16> ub_string;
    if (mipsolver.options_mip_->objective_bound < ub) {
      ub = mipsolver.options_mip_->objective_bound;
      ub_string = convertToPrintString(ub, "*");
    } else
      ub_string = convertToPrintString(ub);

    std::array<char, 16> lb_string = convertToPrintString(lb);

    highsLogUser(
        mipsolver.options_mip_->log_options, HighsLogType::kInfo,
        // clang-format off
        " %c %7s %7s   %7s %6.2f%%   %-15s %-15s %8.2f   %6" HIGHSINT_FORMAT " %6" HIGHSINT_FORMAT " %6" HIGHSINT_FORMAT "   %7s %7.1fs\n",
        // clang-format on
        first, print_nodes.data(), queue_nodes.data(), print_leaves.data(),
        explored, lb_string.data(), ub_string.data(), gap, cutpool.getNumCuts(),
        lp.numRows() - lp.getNumModelRows(), conflictPool.getNumConflicts(),
        print_lp_iters.data(), time);
  }
}

bool HighsMipSolverData::rootSeparationRound(
    HighsSeparation& sepa, HighsInt& ncuts, HighsLpRelaxation::Status& status) {
  int64_t tmpLpIters = -lp.getNumLpIterations();
  ncuts = sepa.separationRound(domain, status);
  tmpLpIters += lp.getNumLpIterations();
  avgrootlpiters = lp.getAvgSolveIters();
  total_lp_iterations += tmpLpIters;
  sepa_lp_iterations += tmpLpIters;

  status = evaluateRootLp();
  if (status == HighsLpRelaxation::Status::kInfeasible) return true;

  const std::vector<double>& solvals = lp.getLpSolver().getSolution().col_value;

  if (mipsolver.submip || incumbent.empty()) {
    heuristics.randomizedRounding(solvals);
    heuristics.flushStatistics();
    status = evaluateRootLp();
    if (status == HighsLpRelaxation::Status::kInfeasible) return true;
  }

  return false;
}

HighsLpRelaxation::Status HighsMipSolverData::evaluateRootLp() {
  do {
    domain.propagate();

    if (globalOrbits && !domain.infeasible())
      globalOrbits->orbitalFixing(domain);

    if (domain.infeasible()) {
      lower_bound = std::min(kHighsInf, upper_bound);
      pruned_treeweight = 1.0;
      num_nodes += 1;
      num_leaves += 1;
      return HighsLpRelaxation::Status::kInfeasible;
    }

    bool lpBoundsChanged = false;
    if (!domain.getChangedCols().empty()) {
      lpBoundsChanged = true;
      removeFixedIndices();
      lp.flushDomain(domain);
    }

    bool lpWasSolved = false;
    HighsLpRelaxation::Status status;
    if (lpBoundsChanged ||
        lp.getLpSolver().getModelStatus(true) == HighsModelStatus::kNotset) {
      int64_t lpIters = -lp.getNumLpIterations();
      status = lp.resolveLp(&domain);
      lpIters += lp.getNumLpIterations();
      total_lp_iterations += lpIters;
      avgrootlpiters = lp.getAvgSolveIters();
      lpWasSolved = true;

      if (status == HighsLpRelaxation::Status::kUnbounded) {
        if (mipsolver.solution_.empty())
          mipsolver.modelstatus_ = HighsModelStatus::kUnboundedOrInfeasible;
        else
          mipsolver.modelstatus_ = HighsModelStatus::kUnbounded;

        pruned_treeweight = 1.0;
        num_nodes += 1;
        num_leaves += 1;
        return status;
      }

      if (status == HighsLpRelaxation::Status::kOptimal &&
          lp.getFractionalIntegers().empty() &&
          addIncumbent(lp.getLpSolver().getSolution().col_value,
                       lp.getObjective(), 'T')) {
        mipsolver.modelstatus_ = HighsModelStatus::kOptimal;
        lower_bound = upper_bound;
        pruned_treeweight = 1.0;
        num_nodes += 1;
        num_leaves += 1;
        return HighsLpRelaxation::Status::kInfeasible;
      }
    } else
      status = lp.getStatus();

    if (status == HighsLpRelaxation::Status::kInfeasible) {
      lower_bound = std::min(kHighsInf, upper_bound);
      pruned_treeweight = 1.0;
      num_nodes += 1;
      num_leaves += 1;
      return status;
    }

    if (lp.unscaledDualFeasible(lp.getStatus())) {
      lower_bound = std::max(lp.getObjective(), lower_bound);
      if (lpWasSolved) {
        redcostfixing.addRootRedcost(mipsolver,
                                     lp.getLpSolver().getSolution().col_dual,
                                     lp.getObjective());
        if (upper_limit != kHighsInf)
          redcostfixing.propagateRootRedcost(mipsolver);
      }
    }

    if (lower_bound > optimality_limit) {
      pruned_treeweight = 1.0;
      num_nodes += 1;
      num_leaves += 1;
      return HighsLpRelaxation::Status::kInfeasible;
    }

    if (domain.getChangedCols().empty()) return status;
  } while (true);
}

void HighsMipSolverData::evaluateRootNode() {
  HighsInt maxSepaRounds = mipsolver.submip ? 5 : kHighsIInf;
restart:
  // lp.getLpSolver().setOptionValue(
  //     "dual_simplex_cost_perturbation_multiplier", 10.0);
  lp.setIterationLimit();
  lp.loadModel();
  domain.clearChangedCols();
  lp.setObjectiveLimit(upper_limit);

  if (symmetries.numPerms != 0)
    globalOrbits = symmetries.computeStabilizerOrbits(domain);

  // add all cuts again after restart
  if (cutpool.getNumCuts() != 0) {
    highsLogDev(mipsolver.options_mip_->log_options, HighsLogType::kInfo,
                "\nAdding %" HIGHSINT_FORMAT
                " cuts to the LP after performing a restart\n",
                cutpool.getNumCuts());
    assert(numRestarts != 0);
    HighsCutSet cutset;
    cutpool.separateLpCutsAfterRestart(cutset);
#ifdef HIGHS_DEBUGSOL
    for (HighsInt i = 0; i < cutset.numCuts(); ++i) {
      debugSolution.checkCut(cutset.ARindex_.data() + cutset.ARstart_[i],
                             cutset.ARvalue_.data() + cutset.ARstart_[i],
                             cutset.ARstart_[i + 1] - cutset.ARstart_[i],
                             cutset.upper_[i]);
    }
#endif
    lp.addCuts(cutset);
    // solve the first root lp
    highsLogDev(mipsolver.options_mip_->log_options, HighsLogType::kInfo,
                "Solving root node LP relaxation\n");
  } else if (numRestarts == 0) {
    // solve the first root lp
    highsLogUser(mipsolver.options_mip_->log_options, HighsLogType::kInfo,
                 "\nSolving root node LP relaxation\n");
  }

  if (firstrootbasis.valid)
    lp.getLpSolver().setBasis(firstrootbasis,
                              "HighsMipSolverData::evaluateRootNode");
  else
    lp.getLpSolver().setOptionValue("presolve", "on");
  if (mipsolver.options_mip_->highs_debug_level)
    lp.getLpSolver().setOptionValue("output_flag",
                                    mipsolver.options_mip_->output_flag);
  //  lp.getLpSolver().setOptionValue("log_dev_level", kHighsLogDevLevelInfo);
  //  lp.getLpSolver().setOptionValue("log_file",
  //  mipsolver.options_mip_->log_file);
  HighsLpRelaxation::Status status = evaluateRootLp();
  if (numRestarts == 0) firstrootlpiters = total_lp_iterations;

  lp.getLpSolver().setOptionValue("output_flag", false);
  lp.getLpSolver().setOptionValue("presolve", "off");
  lp.setIterationLimit(std::max(10000, int(10 * avgrootlpiters)));
  lp.getLpSolver().setOptionValue("parallel", "off");

  if (status == HighsLpRelaxation::Status::kInfeasible ||
      status == HighsLpRelaxation::Status::kUnbounded)
    return;

  heuristics.randomizedRounding(firstlpsol);
  heuristics.flushStatistics();

  status = evaluateRootLp();
  if (status == HighsLpRelaxation::Status::kInfeasible) return;

  firstlpsol = lp.getSolution().col_value;
  firstlpsolobj = lp.getObjective();

  if (lp.getLpSolver().getBasis().valid && lp.numRows() == mipsolver.numRow())
    firstrootbasis = lp.getLpSolver().getBasis();
  else {
    // the root basis is later expected to be consistent for the model without
    // cuts so set it to the slack basis if the current basis already includes
    // cuts, e.g. due to a restart
    firstrootbasis.col_status.assign(mipsolver.numCol(),
                                     HighsBasisStatus::kNonbasic);
    firstrootbasis.row_status.assign(mipsolver.numRow(),
                                     HighsBasisStatus::kBasic);
    firstrootbasis.valid = true;
  }
  rootlpsolobj = firstlpsolobj;

  // begin separation
  std::vector<double> avgdirection;
  std::vector<double> curdirection;
  avgdirection.resize(mipsolver.numCol());
  curdirection.resize(mipsolver.numCol());

  HighsInt stall = 0;
  double smoothprogress = 0.0;
  HighsInt nseparounds = 0;
  HighsSeparation sepa(mipsolver);
  sepa.setLpRelaxation(&lp);

  while (lp.scaledOptimal(status) && !lp.getFractionalIntegers().empty() &&
         stall < 3) {
    printDisplayLine();

    if (checkLimits()) return;

    if (nseparounds == maxSepaRounds) break;

    removeFixedIndices();

    if (!mipsolver.submip &&
        mipsolver.options_mip_->presolve != kHighsOffString) {
      double fixingRate = percentageInactiveIntegers();
      if (fixingRate >= 10.0) {
        stall = -1;
        break;
      }
    }

    ++nseparounds;

    HighsInt ncuts;
    if (rootSeparationRound(sepa, ncuts, status)) return;
    if (nseparounds >= 5 && !mipsolver.submip && !analyticCenterComputed) {
      if (checkLimits()) return;
      analyticCenterComputed = true;
      heuristics.centralRounding();
      heuristics.flushStatistics();

      if (checkLimits()) return;
      status = evaluateRootLp();
      if (status == HighsLpRelaxation::Status::kInfeasible) return;
    }

    HighsCDouble sqrnorm = 0.0;
    const auto& solvals = lp.getSolution().col_value;

    for (HighsInt i = 0; i != mipsolver.numCol(); ++i) {
      curdirection[i] = firstlpsol[i] - solvals[i];

      // if (mip.integrality_[i] == 2 && lp.getObjective() > firstobj &&
      //    std::abs(curdirection[i]) > 1e-6)
      //  pseudocost.addObservation(i, -curdirection[i],
      //                            lp.getObjective() - firstobj);

      sqrnorm += curdirection[i] * curdirection[i];
    }
#if 1
    double scale = double(1.0 / sqrt(sqrnorm));
    sqrnorm = 0.0;
    HighsCDouble dotproduct = 0.0;
    for (HighsInt i = 0; i != mipsolver.numCol(); ++i) {
      avgdirection[i] =
          (scale * curdirection[i] - avgdirection[i]) / nseparounds;
      sqrnorm += avgdirection[i] * avgdirection[i];
      dotproduct += avgdirection[i] * curdirection[i];
    }
#endif

    double progress = double(dotproduct / sqrt(sqrnorm));

    if (nseparounds == 1) {
      smoothprogress = progress;
    } else {
      double alpha = 1.0 / 3.0;
      double nextprogress = (1.0 - alpha) * smoothprogress + alpha * progress;

      if (nextprogress < smoothprogress * 1.01 &&
          (lp.getObjective() - firstlpsolobj) <=
              (rootlpsolobj - firstlpsolobj) * 1.001)
        ++stall;
      else {
        stall = 0;
      }
      smoothprogress = nextprogress;
    }

    rootlpsolobj = lp.getObjective();
    lp.setIterationLimit(std::max(10000, int(10 * avgrootlpiters)));
    if (ncuts == 0) break;
  }

  lp.setIterationLimit();
  status = evaluateRootLp();
  if (status == HighsLpRelaxation::Status::kInfeasible) return;

  rootlpsol = lp.getLpSolver().getSolution().col_value;
  rootlpsolobj = lp.getObjective();
  lp.setIterationLimit(std::max(10000, int(10 * avgrootlpiters)));

  if (!analyticCenterComputed || upper_limit == kHighsInf) {
    if (checkLimits()) return;
    analyticCenterComputed = true;
    heuristics.centralRounding();
    heuristics.flushStatistics();

    // if there are new global bound changes we reevaluate the LP and do one
    // more separation round
    if (checkLimits()) return;
    bool separate = !domain.getChangedCols().empty();
    status = evaluateRootLp();
    if (status == HighsLpRelaxation::Status::kInfeasible) return;
    if (separate && lp.scaledOptimal(status)) {
      HighsInt ncuts;
      if (rootSeparationRound(sepa, ncuts, status)) return;
      ++nseparounds;
      printDisplayLine();
    }
  }

  printDisplayLine();
  if (checkLimits()) return;

  do {
    if (rootlpsol.empty()) break;
    if (upper_limit != kHighsInf && !moreHeuristicsAllowed()) break;

    double oldLimit = upper_limit;
    heuristics.rootReducedCost();
    heuristics.flushStatistics();

    if (checkLimits()) return;

    // if there are new global bound changes we reevaluate the LP and do one
    // more separation round
    bool separate = !domain.getChangedCols().empty();
    status = evaluateRootLp();
    if (status == HighsLpRelaxation::Status::kInfeasible) return;
    if (separate && lp.scaledOptimal(status)) {
      HighsInt ncuts;
      if (rootSeparationRound(sepa, ncuts, status)) return;

      ++nseparounds;
      printDisplayLine();
    }

    if (upper_limit != kHighsInf && !moreHeuristicsAllowed()) break;

    if (checkLimits()) return;
    heuristics.RENS(rootlpsol);
    heuristics.flushStatistics();

    if (checkLimits()) return;
    // if there are new global bound changes we reevaluate the LP and do one
    // more separation round
    separate = !domain.getChangedCols().empty();
    status = evaluateRootLp();
    if (status == HighsLpRelaxation::Status::kInfeasible) return;
    if (separate && lp.scaledOptimal(status)) {
      HighsInt ncuts;
      if (rootSeparationRound(sepa, ncuts, status)) return;

      ++nseparounds;

      printDisplayLine();
    }

    if (upper_limit != kHighsInf || mipsolver.submip) break;

    if (checkLimits()) return;
    heuristics.feasibilityPump();
    heuristics.flushStatistics();

    if (checkLimits()) return;
    status = evaluateRootLp();
    if (status == HighsLpRelaxation::Status::kInfeasible) return;
  } while (false);

  if (lower_bound > upper_limit) {
    mipsolver.modelstatus_ = HighsModelStatus::kOptimal;
    pruned_treeweight = 1.0;
    num_nodes += 1;
    num_leaves += 1;
    return;
  }

  // if there are new global bound changes we reevaluate the LP and do one
  // more separation round
  bool separate = !domain.getChangedCols().empty();
  status = evaluateRootLp();
  if (status == HighsLpRelaxation::Status::kInfeasible) return;
  if (separate && lp.scaledOptimal(status)) {
    HighsInt ncuts;
    if (rootSeparationRound(sepa, ncuts, status)) return;

    ++nseparounds;
    printDisplayLine();
  }

  removeFixedIndices();
  if (lp.getLpSolver().getBasis().valid) lp.removeObsoleteRows();
  rootlpsolobj = lp.getObjective();

  printDisplayLine();

  if (lower_bound <= upper_limit) {
    if (!mipsolver.submip &&
        mipsolver.options_mip_->presolve != kHighsOffString) {
      double fixingRate = percentageInactiveIntegers();
      if (fixingRate >= 2.5 + 7.5 * mipsolver.submip ||
          (!mipsolver.submip && fixingRate > 0 && numRestarts == 0)) {
        highsLogUser(mipsolver.options_mip_->log_options, HighsLogType::kInfo,
                     "\n%.1f%% inactive integer columns, restarting\n",
                     fixingRate);
        if (stall != -1) maxSepaRounds = std::min(maxSepaRounds, nseparounds);
        performRestart();
        ++numRestartsRoot;
        if (mipsolver.modelstatus_ == HighsModelStatus::kNotset) goto restart;

        return;
      }
    }
    // add the root node to the nodequeue to initialize the search
    nodequeue.emplaceNode(std::vector<HighsDomainChange>(),
                          std::vector<HighsInt>(), lower_bound,
                          lp.computeBestEstimate(pseudocost), 1);
  }
}

bool HighsMipSolverData::checkLimits(int64_t nodeOffset) const {
  const HighsOptions& options = *mipsolver.options_mip_;

  if (options.mip_max_nodes != kHighsIInf &&
      num_nodes + nodeOffset >= options.mip_max_nodes) {
    if (mipsolver.modelstatus_ == HighsModelStatus::kNotset) {
      highsLogDev(options.log_options, HighsLogType::kInfo,
                  "reached node limit\n");
      mipsolver.modelstatus_ = HighsModelStatus::kIterationLimit;
    }
    return true;
  }
  if (options.mip_max_leaves != kHighsIInf &&
      num_leaves >= options.mip_max_leaves) {
    if (mipsolver.modelstatus_ == HighsModelStatus::kNotset) {
      highsLogDev(options.log_options, HighsLogType::kInfo,
                  "reached leave node limit\n");
      mipsolver.modelstatus_ = HighsModelStatus::kIterationLimit;
    }
    return true;
  }
  if (mipsolver.timer_.read(mipsolver.timer_.solve_clock) >=
      options.time_limit) {
    if (mipsolver.modelstatus_ == HighsModelStatus::kNotset) {
      highsLogDev(options.log_options, HighsLogType::kInfo,
                  "reached time limit\n");
      mipsolver.modelstatus_ = HighsModelStatus::kTimeLimit;
    }
    return true;
  }

  return false;
}

void HighsMipSolverData::checkObjIntegrality() {
  objintscale = 600.0;

  for (HighsInt i = 0; i != mipsolver.numCol(); ++i) {
    if (mipsolver.colCost(i) == 0.0) continue;

    if (mipsolver.variableType(i) == HighsVarType::kContinuous) {
      objintscale = 0.0;
      break;
    }

    double cost = mipsolver.colCost(i);
    double intcost = std::floor(objintscale * cost + 0.5) / objintscale;
    if (std::abs(cost - intcost) > epsilon) {
      objintscale = 0.0;
      break;
    }
  }

  if (objintscale != 0.0) {
    int64_t currgcd = 0;
    for (HighsInt i = 0; i != mipsolver.numCol(); ++i) {
      if (mipsolver.colCost(i) == 0.0) continue;
      int64_t intval = std::floor(mipsolver.colCost(i) * objintscale + 0.5);
      if (currgcd == 0) {
        currgcd = intval < 0 ? -intval : intval;
        continue;
      }
      currgcd = HighsIntegers::gcd(intval, currgcd);
      if (currgcd == 1) break;
    }

    if (currgcd != 0) objintscale /= currgcd;

    if (numRestarts == 0)
      highsLogUser(mipsolver.options_mip_->log_options, HighsLogType::kInfo,
                   "Objective function is integral with scale %g\n",
                   objintscale);
  }
}

void HighsMipSolverData::setupDomainPropagation() {
  const HighsLp& model = *mipsolver.model_;
  highsSparseTranspose(model.num_row_, model.num_col_, model.a_matrix_.start_,
                       model.a_matrix_.index_, model.a_matrix_.value_, ARstart_,
                       ARindex_, ARvalue_);

  pseudocost = HighsPseudocost(mipsolver);

  // compute the maximal absolute coefficients to filter propagation
  maxAbsRowCoef.resize(mipsolver.model_->num_row_);
  for (HighsInt i = 0; i != mipsolver.model_->num_row_; ++i) {
    double maxabsval = 0.0;

    HighsInt start = ARstart_[i];
    HighsInt end = ARstart_[i + 1];
    for (HighsInt j = start; j != end; ++j)
      maxabsval = std::max(maxabsval, std::abs(ARvalue_[j]));

    maxAbsRowCoef[i] = maxabsval;
  }

  domain = HighsDomain(mipsolver);
  domain.computeRowActivities();
}<|MERGE_RESOLUTION|>--- conflicted
+++ resolved
@@ -899,23 +899,19 @@
 
     if (std::abs(ub) <= epsilon) ub = 0;
     lb = std::min(ub, lb);
-<<<<<<< HEAD
+    if (ub == 0.0)
+      gap = lb == 0.0 ? 0.0 : kHighsInf;
+    else
+      gap = 100. * (ub - lb) / fabs(ub);
+
+    gap = std::min(gap, 9999.);
+
     std::array<char, 16> ub_string;
     if (mipsolver.options_mip_->objective_bound < ub) {
       ub = mipsolver.options_mip_->objective_bound;
       ub_string = convertToPrintString(ub, "*");
     } else
       ub_string = convertToPrintString(ub);
-    gap = std::min(9999., 100 * (ub - lb) / std::max(1.0, std::abs(ub)));
-=======
-
-    if (ub == 0.0)
-      gap = lb == 0.0 ? 0.0 : kHighsInf;
-    else
-      gap = 100. * (ub - lb) / fabs(ub);
-
-    gap = std::min(gap, 9999.);
->>>>>>> 9ce1ac04
 
     std::array<char, 16> lb_string = convertToPrintString(lb);
 
