/* * * * * * * * * * * * * * * * * * * * * * * * * * * * * * * * * * * * */
/*                                                                       */
/*    This file is part of the HiGHS linear optimization suite           */
/*                                                                       */
/*    Written and engineered 2008-2021 at the University of Edinburgh    */
/*                                                                       */
/*    Available as open-source under the MIT License                     */
/*                                                                       */
/*    Authors: Julian Hall, Ivet Galabova, Qi Huangfu, Leona Gottwald    */
/*    and Michael Feldmeier                                              */
/*                                                                       */
/* * * * * * * * * * * * * * * * * * * * * * * * * * * * * * * * * * * * */
#include "mip/HighsSearch.h"

#include <numeric>

<<<<<<< HEAD
#include "mip/HighsCutGeneration.h"
=======
#include "lp_data/HConst.h"
#include "mip/HighsCutGeneration.h"
#include "mip/HighsDomainChange.h"
>>>>>>> ed66d31c
#include "mip/HighsMipSolverData.h"

HighsSearch::HighsSearch(HighsMipSolver& mipsolver,
                         const HighsPseudocost& pseudocost)
    : mipsolver(mipsolver),
      lp(nullptr),
      localdom(mipsolver.mipdata_->domain),
      pseudocost(pseudocost) {
  nnodes = 0;
  treeweight = 0.0;
  depthoffset = 0;
  lpiterations = 0;
  heurlpiterations = 0;
  sblpiterations = 0;
  upper_limit = kHighsInf;
  inheuristic = false;
  inbranching = false;
<<<<<<< HEAD
  childselrule = ChildSelectionRule::Disjunction;
=======
  childselrule = ChildSelectionRule::kDisjunction;
>>>>>>> ed66d31c
  this->localdom.setDomainChangeStack(std::vector<HighsDomainChange>());
}

double HighsSearch::checkSol(const std::vector<double>& sol,
                             bool& integerfeasible) const {
  HighsCDouble objval = 0.0;
  integerfeasible = true;
  for (HighsInt i = 0; i != mipsolver.numCol(); ++i) {
    objval += sol[i] * mipsolver.colCost(i);
    assert(std::isfinite(sol[i]));

    if (!integerfeasible || mipsolver.variableType(i) != HighsVarType::kInteger)
      continue;

    double intval = std::floor(sol[i] + 0.5);
    if (std::abs(sol[i] - intval) > mipsolver.mipdata_->feastol) {
      integerfeasible = false;
    }
  }

  return double(objval);
}

double HighsSearch::getCutoffBound() const {
  return std::min(mipsolver.mipdata_->upper_limit, upper_limit);
}

void HighsSearch::setRINSNeighbourhood(const std::vector<double>& basesol,
                                       const std::vector<double>& relaxsol) {
  for (HighsInt i = 0; i != mipsolver.numCol(); ++i) {
    if (mipsolver.variableType(i) != HighsVarType::kInteger) continue;
    if (localdom.colLower_[i] == localdom.colUpper_[i]) continue;

    double intval = std::floor(basesol[i] + 0.5);
    if (std::abs(relaxsol[i] - intval) < mipsolver.mipdata_->feastol) {
      if (localdom.colLower_[i] < intval)
<<<<<<< HEAD
        localdom.changeBound(HighsBoundType::Lower, i,
                             std::min(intval, localdom.colUpper_[i]),
                             HighsDomain::Reason::unspecified());
      if (localdom.colUpper_[i] > intval)
        localdom.changeBound(HighsBoundType::Upper, i,
=======
        localdom.changeBound(HighsBoundType::kLower, i,
                             std::min(intval, localdom.colUpper_[i]),
                             HighsDomain::Reason::unspecified());
      if (localdom.colUpper_[i] > intval)
        localdom.changeBound(HighsBoundType::kUpper, i,
>>>>>>> ed66d31c
                             std::max(intval, localdom.colLower_[i]),
                             HighsDomain::Reason::unspecified());
    }
  }
}

void HighsSearch::setRENSNeighbourhood(const std::vector<double>& lpsol) {
  for (HighsInt i = 0; i != mipsolver.numCol(); ++i) {
    if (mipsolver.variableType(i) != HighsVarType::kInteger) continue;
    if (localdom.colLower_[i] == localdom.colUpper_[i]) continue;

    double downval = std::floor(lpsol[i] + mipsolver.mipdata_->feastol);
    double upval = std::ceil(lpsol[i] - mipsolver.mipdata_->feastol);

    if (localdom.colLower_[i] < downval) {
<<<<<<< HEAD
      localdom.changeBound(HighsBoundType::Lower, i,
=======
      localdom.changeBound(HighsBoundType::kLower, i,
>>>>>>> ed66d31c
                           std::min(downval, localdom.colUpper_[i]),
                           HighsDomain::Reason::unspecified());
      if (localdom.infeasible()) return;
    }
    if (localdom.colUpper_[i] > upval) {
<<<<<<< HEAD
      localdom.changeBound(HighsBoundType::Upper, i,
=======
      localdom.changeBound(HighsBoundType::kUpper, i,
>>>>>>> ed66d31c
                           std::max(upval, localdom.colLower_[i]),
                           HighsDomain::Reason::unspecified());
      if (localdom.infeasible()) return;
    }
  }
}

<<<<<<< HEAD
void HighsSearch::createNewNode() { nodestack.emplace_back(); }

void HighsSearch::cutoffNode() { nodestack.back().opensubtrees = 0; }

void HighsSearch::setMinReliable(int minreliable) {
  pseudocost.setMinReliable(minreliable);
}

void HighsSearch::branchDownwards(int col, double newub, double branchpoint) {
  NodeData& currnode = nodestack.back();

  assert(currnode.opensubtrees == 2);
  assert(mipsolver.variableType(col) != HighsVarType::CONTINUOUS);
=======
void HighsSearch::createNewNode() {
  nodestack.emplace_back();
  nodestack.back().domgchgStackPos = localdom.getDomainChangeStack().size();
}

void HighsSearch::cutoffNode() { nodestack.back().opensubtrees = 0; }

void HighsSearch::setMinReliable(HighsInt minreliable) {
  pseudocost.setMinReliable(minreliable);
}

void HighsSearch::branchDownwards(HighsInt col, double newub,
                                  double branchpoint) {
  NodeData& currnode = nodestack.back();

  assert(currnode.opensubtrees == 2);
  assert(mipsolver.variableType(col) != HighsVarType::kContinuous);
>>>>>>> ed66d31c

  currnode.opensubtrees = 1;
  currnode.branching_point = branchpoint;
  currnode.branchingdecision.column = col;
  currnode.branchingdecision.boundval = newub;
<<<<<<< HEAD
  currnode.branchingdecision.boundtype = HighsBoundType::Upper;

  localdom.changeBound(currnode.branchingdecision);
  nodestack.emplace_back(currnode.lower_bound, currnode.estimate);
}

void HighsSearch::branchUpwards(int col, double newlb, double branchpoint) {
  NodeData& currnode = nodestack.back();

  assert(currnode.opensubtrees == 2);
  assert(mipsolver.variableType(col) != HighsVarType::CONTINUOUS);
=======
  currnode.branchingdecision.boundtype = HighsBoundType::kUpper;

  HighsInt domchgPos = localdom.getDomainChangeStack().size();
  localdom.changeBound(currnode.branchingdecision);
  nodestack.emplace_back(currnode.lower_bound, currnode.estimate);
  nodestack.back().domgchgStackPos = domchgPos;
}

void HighsSearch::branchUpwards(HighsInt col, double newlb,
                                double branchpoint) {
  NodeData& currnode = nodestack.back();

  assert(currnode.opensubtrees == 2);
  assert(mipsolver.variableType(col) != HighsVarType::kContinuous);
>>>>>>> ed66d31c

  currnode.opensubtrees = 1;
  currnode.branching_point = branchpoint;
  currnode.branchingdecision.column = col;
  currnode.branchingdecision.boundval = newlb;
<<<<<<< HEAD
  currnode.branchingdecision.boundtype = HighsBoundType::Lower;

  localdom.changeBound(currnode.branchingdecision);
  nodestack.emplace_back(currnode.lower_bound, currnode.estimate);
=======
  currnode.branchingdecision.boundtype = HighsBoundType::kLower;

  HighsInt domchgPos = localdom.getDomainChangeStack().size();
  localdom.changeBound(currnode.branchingdecision);
  nodestack.emplace_back(currnode.lower_bound, currnode.estimate);
  nodestack.back().domgchgStackPos = domchgPos;
>>>>>>> ed66d31c
}

void HighsSearch::addBoundExceedingConflict() {
  if (mipsolver.mipdata_->upper_limit != kHighsInf) {
    double rhs;
    if (lp->computeDualProof(mipsolver.mipdata_->domain,
                             mipsolver.mipdata_->upper_limit, inds, vals,
                             rhs)) {
      HighsCutGeneration cutGen(*lp, mipsolver.mipdata_->cutpool);
      mipsolver.mipdata_->debugSolution.checkCut(inds.data(), vals.data(),
                                                 inds.size(), rhs);
      cutGen.generateConflict(localdom, inds, vals, rhs);
    }
  }
}

void HighsSearch::addInfeasibleConflict() {
  double rhs;
  if (lp->computeDualInfProof(mipsolver.mipdata_->domain, inds, vals, rhs)) {
    // double minactlocal = 0.0;
    // double minactglobal = 0.0;
    // for (HighsInt i = 0; i < int(inds.size()); ++i) {
    //  if (vals[i] > 0.0) {
    //    minactlocal += localdom.colLower_[inds[i]] * vals[i];
    //    minactglobal += globaldom.colLower_[inds[i]] * vals[i];
    //  } else {
    //    minactlocal += localdom.colUpper_[inds[i]] * vals[i];
    //    minactglobal += globaldom.colUpper_[inds[i]] * vals[i];
    //  }
    //}
<<<<<<< HEAD
    // int oldnumcuts = cutpool.getNumCuts();
=======
    // HighsInt oldnumcuts = cutpool.getNumCuts();
>>>>>>> ed66d31c
    HighsCutGeneration cutGen(*lp, mipsolver.mipdata_->cutpool);
    mipsolver.mipdata_->debugSolution.checkCut(inds.data(), vals.data(),
                                               inds.size(), rhs);
    cutGen.generateConflict(localdom, inds, vals, rhs);

    // if (cutpool.getNumCuts() > oldnumcuts) {
    //  printf(
    //      "added cut from infeasibility proof with local min activity %g, "
    //      "global min activity %g, and rhs %g\n",
    //      minactlocal, minactglobal, rhs);
    //} else {
    //  printf(
    //      "no cut found for infeasibility proof with local min activity %g, "
    //      "global min "
    //      " activity %g, and rhs % g\n ",
    //      minactlocal, minactglobal, rhs);
    //}
    // HighsInt cutind = cutpool.addCut(inds.data(), vals.data(), inds.size(),
    // rhs); localdom.cutAdded(cutind);
  }
}

HighsInt HighsSearch::selectBranchingCandidate(int64_t maxSbIters) {
  assert(!lp->getFractionalIntegers().empty());

  static constexpr HighsInt basisstart_threshold = 20;
  std::vector<double> upscore;
  std::vector<double> downscore;
  std::vector<uint8_t> upscorereliable;
  std::vector<uint8_t> downscorereliable;

  HighsInt numfrac = lp->getFractionalIntegers().size();
  const auto& fracints = lp->getFractionalIntegers();

  upscore.resize(numfrac, kHighsInf);
  downscore.resize(numfrac, kHighsInf);

  upscorereliable.resize(numfrac, 0);
  downscorereliable.resize(numfrac, 0);

  // initialize up and down scores of variables that have a
  // reliable pseudocost so that they do not get evaluated
<<<<<<< HEAD
  for (int k = 0; k != numfrac; ++k) {
    int col = fracints[k].first;
=======
  for (HighsInt k = 0; k != numfrac; ++k) {
    HighsInt col = fracints[k].first;
>>>>>>> ed66d31c
    double fracval = fracints[k].second;

    assert(fracval > localdom.colLower_[col] + mipsolver.mipdata_->feastol);
    assert(fracval < localdom.colUpper_[col] - mipsolver.mipdata_->feastol);

    if (pseudocost.isReliable(col) || branchingVarReliableAtNode(col)) {
      upscore[k] = pseudocost.getPseudocostUp(col, fracval);
      downscore[k] = pseudocost.getPseudocostDown(col, fracval);
      upscorereliable[k] = true;
      downscorereliable[k] = true;
    }
  }

  std::vector<HighsInt> evalqueue;
  evalqueue.resize(numfrac);
  std::iota(evalqueue.begin(), evalqueue.end(), 0);

<<<<<<< HEAD
  auto numNodesUp = [&](int k) {
=======
  auto numNodesUp = [&](HighsInt k) {
>>>>>>> ed66d31c
    if (mipsolver.mipdata_->domain.isBinary(fracints[k].first))
      return mipsolver.mipdata_->nodequeue.numNodesUp(fracints[k].first);

    return mipsolver.mipdata_->nodequeue.numNodesUp(fracints[k].first,
                                                    fracints[k].second);
  };

<<<<<<< HEAD
  auto numNodesDown = [&](int k) {
=======
  auto numNodesDown = [&](HighsInt k) {
>>>>>>> ed66d31c
    if (mipsolver.mipdata_->domain.isBinary(fracints[k].first))
      return mipsolver.mipdata_->nodequeue.numNodesDown(fracints[k].first);

    return mipsolver.mipdata_->nodequeue.numNodesDown(fracints[k].first,
                                                      fracints[k].second);
  };

<<<<<<< HEAD
  auto selectBestScore = [&]() {
    int best = -1;
    double bestscore = -1.0;
    double bestnodes = -1.0;
    size_t bestnumnodes = 0;
    for (int k : evalqueue) {
=======
  double minScore = mipsolver.mipdata_->feastol;

  auto selectBestScore = [&](bool finalSelection) {
    HighsInt best = -1;
    double bestscore = -1.0;
    double bestnodes = -1.0;
    int64_t bestnumnodes = 0;

    double oldminscore = minScore;
    for (HighsInt k : evalqueue) {
>>>>>>> ed66d31c
      double score;

      if (upscore[k] <= oldminscore) upscorereliable[k] = 1;
      if (downscore[k] <= oldminscore) downscorereliable[k] = 1;

      double s = 1e-3 * std::min(upscorereliable[k] ? upscore[k] : 0,
                                 downscorereliable[k] ? downscore[k] : 0);
      minScore = std::max(s, minScore);

      if (upscore[k] <= oldminscore || downscore[k] <= oldminscore)
        score = pseudocost.getScore(fracints[k].first,
                                    std::min(upscore[k], oldminscore),
                                    std::min(downscore[k], oldminscore));
      else {
        score = upscore[k] == kHighsInf || downscore[k] == kHighsInf
                    ? finalSelection ? pseudocost.getScore(fracints[k].first,
                                                           fracints[k].second)
                                     : kHighsInf
                    : pseudocost.getScore(fracints[k].first, upscore[k],
                                          downscore[k]);
      }

<<<<<<< HEAD
      size_t upnodes = numNodesUp(k);
      size_t downnodes = numNodesDown(k);
      double nodes = 0;
      size_t numnodes = upnodes + downnodes;
=======
      int64_t upnodes = numNodesUp(k);
      int64_t downnodes = numNodesDown(k);
      double nodes = 0;
      int64_t numnodes = upnodes + downnodes;
>>>>>>> ed66d31c
      if (upnodes != 0 || downnodes != 0)
        nodes =
            (downnodes / (double)(numnodes)) * (upnodes / (double)(numnodes));
      if (score > bestscore ||
          (score > bestscore - mipsolver.mipdata_->feastol &&
           std::make_pair(nodes, numnodes) >
               std::make_pair(bestnodes, bestnumnodes))) {
        bestscore = score;
        best = k;
        bestnodes = nodes;
        bestnumnodes = numnodes;
      }
    }

    return best;
  };

  lp->storeBasis();
  auto basis = lp->getStoredBasis();

  while (true) {
    bool mustStop = getStrongBranchingLpIterations() >= maxSbIters ||
                    mipsolver.mipdata_->checkLimits();

    HighsInt candidate = selectBestScore(mustStop);

    if ((upscorereliable[candidate] && downscorereliable[candidate]) ||
        mustStop) {
      lp->setStoredBasis(std::move(basis));
      lp->recoverBasis();
      lp->run();
      return candidate;
    }

    lp->setObjectiveLimit(mipsolver.mipdata_->upper_limit);

    HighsInt col = fracints[candidate].first;
    double fracval = fracints[candidate].second;
    double upval = std::ceil(fracval);
    double downval = std::floor(fracval);

    if (!downscorereliable[candidate]) {
      // evaluate down branch
      int64_t inferences = -(int64_t)localdom.getDomainChangeStack().size() - 1;
      localdom.changeBound(HighsBoundType::kUpper, col, downval);
      localdom.propagate();
      inferences += localdom.getDomainChangeStack().size();
      if (localdom.infeasible()) {
        pseudocost.addCutoffObservation(col, false);
        localdom.backtrack();
        localdom.clearChangedCols();
<<<<<<< HEAD
        localdom.changeBound(HighsBoundType::Lower, col, upval,
=======
        localdom.changeBound(HighsBoundType::kLower, col, upval,
>>>>>>> ed66d31c
                             HighsDomain::Reason::unspecified());
        lp->setStoredBasis(std::move(basis));
        return -1;
      }

      pseudocost.addInferenceObservation(col, inferences, false);

      lp->flushDomain(localdom);

      int64_t numiters = lp->getNumLpIterations();
      HighsLpRelaxation::Status status = lp->run(false);
      numiters = lp->getNumLpIterations() - numiters;
      lpiterations += numiters;
      sblpiterations += numiters;

      if (lp->scaledOptimal(status)) {
        double delta = downval - fracval;
        bool integerfeasible;
        const std::vector<double>& sol =
            lp->getLpSolver().getSolution().col_value;
        double solobj = checkSol(sol, integerfeasible);

        double objdelta = std::max(solobj - lp->getObjective(), 0.0);

        downscore[candidate] = objdelta;
        downscorereliable[candidate] = 1;
        markBranchingVarDownReliableAtNode(col);
        pseudocost.addObservation(col, delta, objdelta);

        for (HighsInt k = 0; k != numfrac; ++k) {
          double otherfracval = fracints[k].second;
          double otherdownval = std::floor(fracints[k].second);
          double otherupval = std::ceil(fracints[k].second);
          if (sol[fracints[k].first] <=
              otherdownval + mipsolver.mipdata_->feastol) {
            if (objdelta <= minScore)
              pseudocost.addObservation(fracints[k].first,
                                        otherdownval - otherfracval, objdelta);
            downscore[k] = std::min(downscore[k], objdelta);
          } else if (sol[fracints[k].first] >=
                     otherupval - mipsolver.mipdata_->feastol) {
            if (objdelta <= minScore)
              pseudocost.addObservation(fracints[k].first,
                                        otherupval - otherfracval, objdelta);
            upscore[k] = std::min(upscore[k], objdelta);
          }
        }

        if (lp->unscaledPrimalFeasible(status) && integerfeasible) {
          double cutoffbnd = getCutoffBound();
          mipsolver.mipdata_->addIncumbent(
              lp->getLpSolver().getSolution().col_value, solobj,
              inheuristic ? 'H' : 'B');

          if (mipsolver.mipdata_->upper_limit < cutoffbnd)
            lp->setObjectiveLimit(mipsolver.mipdata_->upper_limit);
        }

        if (lp->unscaledDualFeasible(status)) {
          if (solobj > getCutoffBound()) {
            addBoundExceedingConflict();
            localdom.backtrack();
            lp->flushDomain(localdom);
<<<<<<< HEAD
            localdom.changeBound(HighsBoundType::Lower, col, upval,
=======
            localdom.changeBound(HighsBoundType::kLower, col, upval,
>>>>>>> ed66d31c
                                 HighsDomain::Reason::unspecified());
            lp->setStoredBasis(std::move(basis));
            if (numiters > basisstart_threshold) lp->recoverBasis();
            return -1;
          }
        } else if (solobj > getCutoffBound()) {
          addBoundExceedingConflict();
          localdom.propagate();
          bool infeas = localdom.infeasible();
          if (infeas) {
            localdom.backtrack();
            lp->flushDomain(localdom);
<<<<<<< HEAD
            localdom.changeBound(HighsBoundType::Lower, col, upval,
=======
            localdom.changeBound(HighsBoundType::kLower, col, upval,
>>>>>>> ed66d31c
                                 HighsDomain::Reason::unspecified());
            lp->setStoredBasis(std::move(basis));
            if (numiters > basisstart_threshold) lp->recoverBasis();
            return -1;
          }
        }
      } else if (status == HighsLpRelaxation::Status::kInfeasible) {
        addInfeasibleConflict();
        pseudocost.addCutoffObservation(col, false);
        localdom.backtrack();
        lp->flushDomain(localdom);
<<<<<<< HEAD
        localdom.changeBound(HighsBoundType::Lower, col, upval,
=======
        localdom.changeBound(HighsBoundType::kLower, col, upval,
>>>>>>> ed66d31c
                             HighsDomain::Reason::unspecified());
        lp->setStoredBasis(std::move(basis));
        if (numiters > basisstart_threshold) lp->recoverBasis();
        return -1;
      } else {
        // printf("todo2\n");
        // in case of an LP error we set the score of this variable to zero to
        // avoid choosing it as branching candidate if possible
        downscore[candidate] = 0.0;
        upscore[candidate] = 0.0;
        downscorereliable[candidate] = 1;
        upscorereliable[candidate] = 1;
        markBranchingVarUpReliableAtNode(col);
        markBranchingVarDownReliableAtNode(col);
      }

      localdom.backtrack();
      lp->flushDomain(localdom);
      if (numiters > basisstart_threshold) lp->recoverBasis();
    } else {
      // evaluate up branch
      int64_t inferences = -(int64_t)localdom.getDomainChangeStack().size() - 1;
      localdom.changeBound(HighsBoundType::kLower, col, upval);
      localdom.propagate();
      inferences += localdom.getDomainChangeStack().size();
      if (localdom.infeasible()) {
        pseudocost.addCutoffObservation(col, true);
        localdom.backtrack();
        localdom.clearChangedCols();
<<<<<<< HEAD
        localdom.changeBound(HighsBoundType::Upper, col, downval,
=======
        localdom.changeBound(HighsBoundType::kUpper, col, downval,
>>>>>>> ed66d31c
                             HighsDomain::Reason::unspecified());
        lp->setStoredBasis(std::move(basis));
        return -1;
      }

      pseudocost.addInferenceObservation(col, inferences, true);
      lp->flushDomain(localdom);

      int64_t numiters = lp->getNumLpIterations();
      HighsLpRelaxation::Status status = lp->run(false);
      numiters = lp->getNumLpIterations() - numiters;
      lpiterations += numiters;
      sblpiterations += numiters;

      if (lp->scaledOptimal(status)) {
        double delta = upval - fracval;
        bool integerfeasible;

        const std::vector<double>& sol =
            lp->getLpSolver().getSolution().col_value;
        double solobj = checkSol(sol, integerfeasible);

        double objdelta = std::max(solobj - lp->getObjective(), 0.0);
        if (objdelta < mipsolver.mipdata_->epsilon) objdelta = 0.0;

        upscore[candidate] = objdelta;
        upscorereliable[candidate] = 1;
        markBranchingVarUpReliableAtNode(col);
        pseudocost.addObservation(col, delta, objdelta);

        for (HighsInt k = 0; k != numfrac; ++k) {
          double otherfracval = fracints[k].second;
          double otherdownval = std::floor(fracints[k].second);
          double otherupval = std::ceil(fracints[k].second);
          if (sol[fracints[k].first] <=
              otherdownval + mipsolver.mipdata_->feastol) {
            if (objdelta <= minScore)
              pseudocost.addObservation(fracints[k].first,
                                        otherdownval - otherfracval, objdelta);
            downscore[k] = std::min(downscore[k], objdelta);

          } else if (sol[fracints[k].first] >=
                     otherupval - mipsolver.mipdata_->feastol) {
            if (objdelta <= minScore)
              pseudocost.addObservation(fracints[k].first,
                                        otherupval - otherfracval, objdelta);
            upscore[k] = std::min(upscore[k], objdelta);
          }
        }

        if (lp->unscaledPrimalFeasible(status) && integerfeasible) {
          double cutoffbnd = getCutoffBound();
          mipsolver.mipdata_->addIncumbent(
              lp->getLpSolver().getSolution().col_value, solobj,
              inheuristic ? 'H' : 'B');

          if (mipsolver.mipdata_->upper_limit < cutoffbnd)
            lp->setObjectiveLimit(mipsolver.mipdata_->upper_limit);
        }

        if (lp->unscaledDualFeasible(status)) {
          if (solobj > getCutoffBound()) {
            addBoundExceedingConflict();
            localdom.backtrack();
            lp->flushDomain(localdom);
<<<<<<< HEAD
            localdom.changeBound(HighsBoundType::Upper, col, downval,
=======
            localdom.changeBound(HighsBoundType::kUpper, col, downval,
>>>>>>> ed66d31c
                                 HighsDomain::Reason::unspecified());
            lp->setStoredBasis(std::move(basis));
            if (numiters > basisstart_threshold) lp->recoverBasis();
            return -1;
          }
        } else if (solobj > getCutoffBound()) {
          addBoundExceedingConflict();
          localdom.propagate();
          bool infeas = localdom.infeasible();
          if (infeas) {
            localdom.backtrack();
            lp->flushDomain(localdom);
<<<<<<< HEAD
            localdom.changeBound(HighsBoundType::Upper, col, downval,
=======
            localdom.changeBound(HighsBoundType::kUpper, col, downval,
>>>>>>> ed66d31c
                                 HighsDomain::Reason::unspecified());
            lp->setStoredBasis(std::move(basis));
            if (numiters > basisstart_threshold) lp->recoverBasis();
            return -1;
          }
        }
      } else if (status == HighsLpRelaxation::Status::kInfeasible) {
        addInfeasibleConflict();
        pseudocost.addCutoffObservation(col, true);
        localdom.backtrack();
        lp->flushDomain(localdom);
<<<<<<< HEAD
        localdom.changeBound(HighsBoundType::Upper, col, downval,
=======
        localdom.changeBound(HighsBoundType::kUpper, col, downval,
>>>>>>> ed66d31c
                             HighsDomain::Reason::unspecified());
        lp->setStoredBasis(std::move(basis));
        if (numiters > basisstart_threshold) lp->recoverBasis();
        return -1;
      } else {
        // printf("todo2\n");
        // in case of an LP error we set the score of this variable to zero to
        // avoid choosing it as branching candidate if possible
        downscore[candidate] = 0.0;
        upscore[candidate] = 0.0;
        downscorereliable[candidate] = 1;
        upscorereliable[candidate] = 1;
        markBranchingVarUpReliableAtNode(col);
        markBranchingVarDownReliableAtNode(col);
      }

      localdom.backtrack();
      lp->flushDomain(localdom);
      if (numiters > basisstart_threshold) lp->recoverBasis();
    }
  }
}

const HighsSearch::NodeData* HighsSearch::getParentNodeData() const {
  if (nodestack.size() <= 1) return nullptr;

  return &nodestack[nodestack.size() - 2];
}

void HighsSearch::currentNodeToQueue(HighsNodeQueue& nodequeue) {
  localdom.propagate();
  if (!localdom.infeasible()) {
    nodequeue.emplaceNode(localdom.getReducedDomainChangeStack(),
                          nodestack.back().lower_bound,
                          nodestack.back().lp_objective,
                          nodestack.back().estimate, getCurrentDepth());
  } else
    treeweight += std::pow(0.5, getCurrentDepth() - 1);
  nodestack.back().opensubtrees = 0;

  backtrack();
  lp->flushDomain(localdom);
}

void HighsSearch::openNodesToQueue(HighsNodeQueue& nodequeue) {
  if (nodestack.empty()) return;
  if (nodestack.back().opensubtrees == 0) backtrack();

  while (!nodestack.empty()) {
    localdom.propagate();
    if (!localdom.infeasible()) {
      nodequeue.emplaceNode(localdom.getReducedDomainChangeStack(),
                            nodestack.back().lower_bound,
                            nodestack.back().lp_objective,
                            nodestack.back().estimate, getCurrentDepth());
    } else {
      mipsolver.mipdata_->debugSolution.nodePruned(localdom);
      treeweight += std::pow(0.5, getCurrentDepth() - 1);
    }
    nodestack.back().opensubtrees = 0;

    backtrack();
  }

  lp->flushDomain(localdom);
}

void HighsSearch::flushStatistics() {
  mipsolver.mipdata_->num_nodes += nnodes;
  nnodes = 0;

  mipsolver.mipdata_->pruned_treeweight += treeweight;
  treeweight = 0;

  mipsolver.mipdata_->total_lp_iterations += lpiterations;
  lpiterations = 0;

  mipsolver.mipdata_->heuristic_lp_iterations += heurlpiterations;
  heurlpiterations = 0;

  mipsolver.mipdata_->sb_lp_iterations += sblpiterations;
  sblpiterations = 0;
}

int64_t HighsSearch::getHeuristicLpIterations() const {
  return heurlpiterations + mipsolver.mipdata_->heuristic_lp_iterations;
}

int64_t HighsSearch::getTotalLpIterations() const {
  return lpiterations + mipsolver.mipdata_->total_lp_iterations;
}

<<<<<<< HEAD
size_t HighsSearch::getLocalLpIterations() const { return lpiterations; }

size_t HighsSearch::getStrongBranchingLpIterations() const {
=======
int64_t HighsSearch::getLocalLpIterations() const { return lpiterations; }

int64_t HighsSearch::getStrongBranchingLpIterations() const {
>>>>>>> ed66d31c
  return sblpiterations + mipsolver.mipdata_->sb_lp_iterations;
}

void HighsSearch::resetLocalDomain() {
  this->lp->getLpSolver().changeColsBounds(
      0, mipsolver.numCol() - 1, mipsolver.mipdata_->domain.colLower_.data(),
      mipsolver.mipdata_->domain.colUpper_.data());
  localdom = mipsolver.mipdata_->domain;

#ifndef NDEBUG
  for (HighsInt i = 0; i != mipsolver.numCol(); ++i) {
    assert(lp->getLpSolver().getModel().colLower_[i] == localdom.colLower_[i] ||
           mipsolver.variableType(i) == HighsVarType::kContinuous);
    assert(lp->getLpSolver().getModel().colUpper_[i] == localdom.colUpper_[i] ||
           mipsolver.variableType(i) == HighsVarType::kContinuous);
  }
#endif
}

void HighsSearch::installNode(HighsNodeQueue::OpenNode&& node) {
  localdom.setDomainChangeStack(std::move(node.domchgstack));
  nodestack.emplace_back(node.lower_bound, node.estimate);
  depthoffset = node.depth - 1;
}

<<<<<<< HEAD
void HighsSearch::evaluateNode() {
  localdom.propagate();

  assert(!nodestack.empty());
  NodeData& currnode = nodestack.back();
=======
HighsSearch::NodeResult HighsSearch::evaluateNode() {
  assert(!nodestack.empty());
  NodeData& currnode = nodestack.back();
  const NodeData* parent = getParentNodeData();

  const auto& domchgstack = localdom.getDomainChangeStack();

  localdom.propagate();

  if (parent != nullptr) {
    int64_t inferences = domchgstack.size() - (currnode.domgchgStackPos + 1);
    pseudocost.addInferenceObservation(
        parent->branchingdecision.column, inferences,
        parent->branchingdecision.boundtype == HighsBoundType::kLower);
  }
>>>>>>> ed66d31c

  NodeResult result = NodeResult::kOpen;

  if (localdom.infeasible()) {
<<<<<<< HEAD
=======
    result = NodeResult::kDomainInfeasible;
>>>>>>> ed66d31c
    localdom.clearChangedCols();
    if (parent != nullptr && parent->lp_objective != -kHighsInf &&
        parent->branching_point != parent->branchingdecision.boundval) {
      HighsInt col = parent->branchingdecision.column;
      bool upbranch =
          parent->branchingdecision.boundtype == HighsBoundType::kLower;
      pseudocost.addCutoffObservation(col, upbranch);
    }
  } else {
    lp->flushDomain(localdom);
    lp->setObjectiveLimit(mipsolver.mipdata_->upper_limit);

#ifndef NDEBUG
    for (HighsInt i = 0; i != mipsolver.numCol(); ++i) {
      assert(lp->getLpSolver().getModel().colLower_[i] ==
                 localdom.colLower_[i] ||
             mipsolver.variableType(i) == HighsVarType::kContinuous);
      assert(lp->getLpSolver().getModel().colUpper_[i] ==
                 localdom.colUpper_[i] ||
             mipsolver.variableType(i) == HighsVarType::kContinuous);
    }
#endif
<<<<<<< HEAD
    size_t oldnumiters = lp->getNumLpIterations();
=======
    int64_t oldnumiters = lp->getNumLpIterations();
>>>>>>> ed66d31c
    HighsLpRelaxation::Status status = lp->resolveLp(&localdom);
    lpiterations += lp->getNumLpIterations() - oldnumiters;
    if (lp->scaledOptimal(status)) {
      lp->storeBasis();

      currnode.estimate = lp->computeBestEstimate(pseudocost);
      currnode.lp_objective = lp->getObjective();

<<<<<<< HEAD
      const NodeData* parent = getParentNodeData();
      if (parent != nullptr && parent->lp_objective != -HIGHS_CONST_INF &&
          parent->branching_point != parent->branchingdecision.boundval) {
        int col = parent->branchingdecision.column;
=======
      if (parent != nullptr && parent->lp_objective != -kHighsInf &&
          parent->branching_point != parent->branchingdecision.boundval) {
        HighsInt col = parent->branchingdecision.column;
>>>>>>> ed66d31c
        double delta =
            parent->branchingdecision.boundval - parent->branching_point;
        double objdelta =
            std::max(0.0, currnode.lp_objective - parent->lp_objective);

        pseudocost.addObservation(col, delta, objdelta);
      }

      if (lp->unscaledPrimalFeasible(status)) {
        if (lp->getFractionalIntegers().empty()) {
          result = NodeResult::kBoundExceeding;
          double cutoffbnd = getCutoffBound();
          mipsolver.mipdata_->addIncumbent(
              lp->getLpSolver().getSolution().col_value, lp->getObjective(),
              inheuristic ? 'H' : 'T');
          if (mipsolver.mipdata_->upper_limit < cutoffbnd)
            lp->setObjectiveLimit(mipsolver.mipdata_->upper_limit);
          addBoundExceedingConflict();
<<<<<<< HEAD
          prune = true;
        }
      }

      if (!prune) {
=======
        }
      }

      if (result == NodeResult::kOpen) {
>>>>>>> ed66d31c
        if (lp->unscaledDualFeasible(status)) {
          currnode.lower_bound =
              std::max(currnode.lp_objective, currnode.lower_bound);

          if (currnode.lower_bound > getCutoffBound()) {
<<<<<<< HEAD
            addBoundExceedingConflict();
            prune = true;
          } else if (mipsolver.mipdata_->upper_limit != HIGHS_CONST_INF) {
=======
            result = NodeResult::kBoundExceeding;
            addBoundExceedingConflict();
          } else if (mipsolver.mipdata_->upper_limit != kHighsInf) {
>>>>>>> ed66d31c
            HighsRedcostFixing::propagateRedCost(
                mipsolver, localdom, lp->getLpSolver().getSolution().col_dual,
                lp->getObjective());
            if (localdom.infeasible()) {
<<<<<<< HEAD
              addBoundExceedingConflict();
              localdom.clearChangedCols();
              prune = true;
            } else if (!localdom.getChangedCols().empty()) {
              evaluateNode();
              return;
=======
              result = NodeResult::kBoundExceeding;
              addBoundExceedingConflict();
              localdom.clearChangedCols();
            } else if (!localdom.getChangedCols().empty()) {
              return evaluateNode();
>>>>>>> ed66d31c
            }
          }
        } else if (lp->getObjective() > getCutoffBound()) {
          // the LP is not solved to dual feasibilty due to scaling/numerics
          // therefore we compute a conflict constraint as if the LP was bound
          // exceeding and propagate the local domain again. The lp relaxation
          // class will take care to consider the dual multipliers with an
          // increased zero tolerance due to the dual infeasibility when
<<<<<<< HEAD
          // computing the proof constraint.
          addBoundExceedingConflict();
          localdom.propagate();
          prune = localdom.infeasible();
        }
      }
    } else if (status == HighsLpRelaxation::Status::Infeasible) {
      addInfeasibleConflict();
      prune = true;
    }
  }

  if (prune) {
=======
          // computing the proof conBoundExceedingstraint.
          addBoundExceedingConflict();
          localdom.propagate();
          if (localdom.infeasible()) result = NodeResult::kBoundExceeding;
        }
      }
    } else if (status == HighsLpRelaxation::Status::kInfeasible) {
      result = NodeResult::kLpInfeasible;
      addInfeasibleConflict();
      if (parent != nullptr && parent->lp_objective != -kHighsInf &&
          parent->branching_point != parent->branchingdecision.boundval) {
        HighsInt col = parent->branchingdecision.column;
        bool upbranch =
            parent->branchingdecision.boundtype == HighsBoundType::kLower;
        pseudocost.addCutoffObservation(col, upbranch);
      }
    }
  }

  if (result != NodeResult::kOpen) {
>>>>>>> ed66d31c
    mipsolver.mipdata_->debugSolution.nodePruned(localdom);
    treeweight += std::pow(0.5, getCurrentDepth() - 1);
    currnode.opensubtrees = 0;
  }

  return result;
}

HighsSearch::NodeResult HighsSearch::branch() {
  assert(localdom.getChangedCols().empty());

  NodeData& currnode = nodestack.back();
  assert(currnode.opensubtrees == 2);
  currnode.branchingdecision.column = -1;
  inbranching = true;

  HighsInt minrel = pseudocost.getMinReliable();

  NodeResult result = NodeResult::kOpen;
  while (currnode.opensubtrees == 2 && lp->scaledOptimal(lp->getStatus()) &&
         !lp->getFractionalIntegers().empty()) {
    int64_t sbmaxiters = 0;
    if (minrel > 0) {
      int64_t sbiters = getStrongBranchingLpIterations();
      sbmaxiters =
          100000 + ((getTotalLpIterations() - getHeuristicLpIterations() -
                     getStrongBranchingLpIterations()) >>
                    1);
      if (sbiters > sbmaxiters) {
        pseudocost.setMinReliable(0);
      } else if (sbiters > sbmaxiters / 2) {
        double reductionratio =
            (sbiters - sbmaxiters / 2) / (double)(sbmaxiters - sbmaxiters / 2);

        HighsInt minrelreduced = int(minrel - reductionratio * (minrel - 1));
        pseudocost.setMinReliable(std::min(minrel, minrelreduced));
      }
    }

    HighsInt branchcand = selectBranchingCandidate(sbmaxiters);

    if (branchcand != -1) {
      auto branching = lp->getFractionalIntegers()[branchcand];
      currnode.branchingdecision.column = branching.first;
      currnode.branching_point = branching.second;

      HighsInt col = branching.first;
      switch (childselrule) {
        case ChildSelectionRule::kUp:
          currnode.branchingdecision.boundtype = HighsBoundType::kLower;
          currnode.branchingdecision.boundval =
              std::ceil(currnode.branching_point);
          break;
        case ChildSelectionRule::kDown:
          currnode.branchingdecision.boundtype = HighsBoundType::kUpper;
          currnode.branchingdecision.boundval =
              std::floor(currnode.branching_point);
          break;
        case ChildSelectionRule::kRootSol:
          if (currnode.branching_point >= mipsolver.mipdata_->rootlpsol[col]) {
            currnode.branchingdecision.boundtype = HighsBoundType::kLower;
            currnode.branchingdecision.boundval =
                std::ceil(currnode.branching_point);
          } else {
            currnode.branchingdecision.boundtype = HighsBoundType::kUpper;
            currnode.branchingdecision.boundval =
                std::floor(currnode.branching_point);
          }
          break;
        case ChildSelectionRule::kObj:
          if (mipsolver.colCost(col) >= 0) {
            currnode.branchingdecision.boundtype = HighsBoundType::kLower;
            currnode.branchingdecision.boundval =
                std::ceil(currnode.branching_point);
          } else {
            currnode.branchingdecision.boundtype = HighsBoundType::kUpper;
            currnode.branchingdecision.boundval =
                std::floor(currnode.branching_point);
          }
          break;
        case ChildSelectionRule::kRandom:
          if (random.bit()) {
            currnode.branchingdecision.boundtype = HighsBoundType::kLower;
            currnode.branchingdecision.boundval =
                std::ceil(currnode.branching_point);
          } else {
            currnode.branchingdecision.boundtype = HighsBoundType::kUpper;
            currnode.branchingdecision.boundval =
                std::floor(currnode.branching_point);
          }
          break;
        case ChildSelectionRule::kBestCost: {
          if (pseudocost.getPseudocostUp(col, currnode.branching_point) >
              pseudocost.getPseudocostDown(col, currnode.branching_point)) {
            currnode.branchingdecision.boundtype = HighsBoundType::kUpper;
            currnode.branchingdecision.boundval =
                std::floor(currnode.branching_point);
          } else {
            currnode.branchingdecision.boundtype = HighsBoundType::kLower;
            currnode.branchingdecision.boundval =
                std::ceil(currnode.branching_point);
          }
          break;
        }
        case ChildSelectionRule::kWorstCost:
          if (pseudocost.getPseudocostUp(col, currnode.branching_point) >=
              pseudocost.getPseudocostDown(col, currnode.branching_point)) {
            currnode.branchingdecision.boundtype = HighsBoundType::kLower;
            currnode.branchingdecision.boundval =
                std::ceil(currnode.branching_point);
          } else {
            currnode.branchingdecision.boundtype = HighsBoundType::kUpper;
            currnode.branchingdecision.boundval =
                std::floor(currnode.branching_point);
          }
          break;
        case ChildSelectionRule::kDisjunction: {
          int64_t numnodesup;
          int64_t numnodesdown;
          if (mipsolver.mipdata_->domain.isBinary(col)) {
            // this is faster for binary variables as the overload that gets a
            // value may be linear in the number of open nodes in the worst case
            // (if every node has tightened local bounds on this column)
            numnodesup = mipsolver.mipdata_->nodequeue.numNodesUp(col);
            numnodesdown = mipsolver.mipdata_->nodequeue.numNodesDown(col);
          } else {
            numnodesup = mipsolver.mipdata_->nodequeue.numNodesUp(
                col, currnode.branching_point);
            numnodesdown = mipsolver.mipdata_->nodequeue.numNodesDown(
                col, currnode.branching_point);
          }
          if (numnodesup > numnodesdown) {  // > -> neos*-inde sehr schnell
            currnode.branchingdecision.boundtype = HighsBoundType::kLower;
            currnode.branchingdecision.boundval =
                std::ceil(currnode.branching_point);
          } else if (numnodesdown > numnodesup) {
            currnode.branchingdecision.boundtype = HighsBoundType::kUpper;
            currnode.branchingdecision.boundval =
                std::floor(currnode.branching_point);
          } else {
            if (mipsolver.colCost(col) >= 0) {
              currnode.branchingdecision.boundtype = HighsBoundType::kLower;
              currnode.branchingdecision.boundval =
                  std::ceil(currnode.branching_point);
            } else {
              currnode.branchingdecision.boundtype = HighsBoundType::kUpper;
              currnode.branchingdecision.boundval =
                  std::floor(currnode.branching_point);
            }
          }
          break;
<<<<<<< HEAD
        case ChildSelectionRule::Disjunction: {
          size_t numnodesup;
          size_t numnodesdown;
          if (mipsolver.mipdata_->domain.isBinary(col)) {
            // this is faster for binary variables as the overload that gets a
            // value may be linear in the number of open nodes in the worst case
            // (if every node has tightened local bounds on this column)
            numnodesup = mipsolver.mipdata_->nodequeue.numNodesUp(col);
            numnodesdown = mipsolver.mipdata_->nodequeue.numNodesDown(col);
          } else {
            numnodesup = mipsolver.mipdata_->nodequeue.numNodesUp(
                col, currnode.branching_point);
            numnodesdown = mipsolver.mipdata_->nodequeue.numNodesDown(
                col, currnode.branching_point);
          }
          if (numnodesup > numnodesdown) {  // > -> neos*-inde sehr schnell
            currnode.branchingdecision.boundtype = HighsBoundType::Lower;
            currnode.branchingdecision.boundval =
                std::ceil(currnode.branching_point);
          } else if (numnodesdown > numnodesup) {
            currnode.branchingdecision.boundtype = HighsBoundType::Upper;
            currnode.branchingdecision.boundval =
                std::floor(currnode.branching_point);
          } else {
            if (mipsolver.colCost(col) >= 0) {
              currnode.branchingdecision.boundtype = HighsBoundType::Lower;
              currnode.branchingdecision.boundval =
                  std::ceil(currnode.branching_point);
            } else {
              currnode.branchingdecision.boundtype = HighsBoundType::Upper;
              currnode.branchingdecision.boundval =
                  std::floor(currnode.branching_point);
            }
          }
          break;
=======
>>>>>>> ed66d31c
        }
      }
      result = NodeResult::kBranched;
      break;
    }

    assert(!localdom.getChangedCols().empty());
    result = evaluateNode();
  }
  inbranching = false;
  pseudocost.setMinReliable(minrel);

  assert(currnode.opensubtrees == 2 || currnode.opensubtrees == 0);

  if (currnode.opensubtrees != 2) return result;

  if (currnode.branchingdecision.column == -1) {
    double bestscore = -1.0;
    // solution branching failed, so choose any integer variable to branch
    // on in case we have a different solution status could happen due to a
    // fail in the LP solution process
<<<<<<< HEAD
    pseudocost.setSeed(random.integer());

    for (int i : mipsolver.mipdata_->integral_cols) {
=======

    for (HighsInt i : mipsolver.mipdata_->integral_cols) {
>>>>>>> ed66d31c
      if (localdom.colUpper_[i] - localdom.colLower_[i] < 0.5) continue;

      double fracval;
      if (localdom.colLower_[i] != -kHighsInf)
        fracval = localdom.colLower_[i] + 0.5;
      else if (localdom.colUpper_[i] != kHighsInf)
        fracval = localdom.colUpper_[i] - 0.5;
      else
        fracval = 0.5;

      double score = pseudocost.getScore(i, fracval);
      assert(score >= 0.0);
      if (score > bestscore) {
        bestscore = score;
        double upval = std::ceil(fracval);
        currnode.branching_point = upval;
        currnode.branchingdecision.boundtype = HighsBoundType::kLower;
        currnode.branchingdecision.column = i;
        currnode.branchingdecision.boundval = upval;
      }
    }
  }

  if (currnode.branchingdecision.column == -1) {
    lp->setIterationLimit();

<<<<<<< HEAD
    lp->getLpSolver().clearSolver();
    lp->getLpSolver().setHighsOptionValue("presolve", "on");
    evaluateNode();

    if (currnode.opensubtrees == 0) {
      lp->getLpSolver().setHighsOptionValue("presolve", "off");
      return false;
    }

    lp->getLpSolver().clearSolver();
    lp->getLpSolver().setHighsOptionValue("simplex_strategy",
                                          SIMPLEX_STRATEGY_PRIMAL);
    evaluateNode();
    lp->getLpSolver().setHighsOptionValue("simplex_strategy",
                                          SIMPLEX_STRATEGY_DUAL);
    lp->getLpSolver().setHighsOptionValue("presolve", "off");

    if (currnode.opensubtrees == 0) return false;

    Highs ipm;
    ipm.passModel(lp->getLp());
    ipm.setHighsOptionValue("solver", "ipm");
    ipm.run();

    if (ipm.getBasis().valid_) {
      lp->getLpSolver().clearSolver();
      lp->getLpSolver().setBasis(ipm.getBasis());
      evaluateNode();
      if (currnode.opensubtrees != 0) {
        // printf(
        //    "WARNING: all integers colls are fixed, LP may be unstable,
        //    possibly " "pruning optimal solution, lp status: scaled=%d
        //    unscaled=%d\n", (int)lp->getLpSolver().getModelStatus(true),
        //    (int)lp->getLpSolver().getModelStatus(false));
        currnode.opensubtrees = 0;
=======
    // create a fresh LP only with model rows since all integer columns are
    // fixed, the cutting planes are not required and the LP could not be solved
    // so we want to make it as easy as possible
    HighsLpRelaxation lpCopy(mipsolver);
    lpCopy.loadModel();
    lpCopy.getLpSolver().changeColsBounds(0, mipsolver.numCol() - 1,
                                          localdom.colLower_.data(),
                                          localdom.colUpper_.data());
    // temporarily use the fresh LP for the HighsSearch class
    HighsLpRelaxation* tmpLp = &lpCopy;
    std::swap(tmpLp, lp);

    // reevaluate the node with LP presolve enabled
    lp->getLpSolver().setOptionValue("presolve", "on");
    result = evaluateNode();

    if (result == NodeResult::kOpen) {
      // LP still not solved, reevaluate with primal simplex
      lp->getLpSolver().clearSolver();
      lp->getLpSolver().setOptionValue("simplex_strategy",
                                       kSimplexStrategyPrimal);
      result = evaluateNode();
      lp->getLpSolver().setOptionValue("simplex_strategy",
                                       kSimplexStrategyDual);
      if (result == NodeResult::kOpen) {
        // LP still not solved, reevaluate with IPM instead of simplex
        lp->getLpSolver().clearSolver();
        lp->getLpSolver().setOptionValue("solver", "ipm");
        result = evaluateNode();

        if (result == NodeResult::kOpen) {
          highsLogUser(mipsolver.options_mip_->log_options,
                       HighsLogType::kWarning,
                       "Failed to solve node with all integer columns "
                       "fixed. Declaring node infeasible.\n");
          // LP still not solved, give up and declare as infeasible
          currnode.opensubtrees = 0;
          result = NodeResult::kLpInfeasible;
        }
>>>>>>> ed66d31c
      }
    }

    // restore old lp relaxation
    std::swap(tmpLp, lp);

    return result;
  }

  // finally open a new node with the branching decision added
  // and remember that we have one open subtree left
  HighsInt domchgPos = localdom.getDomainChangeStack().size();
  localdom.changeBound(currnode.branchingdecision);
  currnode.opensubtrees = 1;
  nodestack.emplace_back(currnode.lower_bound, currnode.estimate);
  nodestack.back().domgchgStackPos = domchgPos;

  return NodeResult::kBranched;
}

bool HighsSearch::backtrack() {
  if (nodestack.empty()) return false;
  assert(!nodestack.empty());
  assert(nodestack.back().opensubtrees == 0);

  while (nodestack.back().opensubtrees == 0) {
    nodestack.pop_back();

#ifndef NDEBUG
    HighsDomainChange branchchg =
#endif
        localdom.backtrack();
    if (nodestack.empty()) {
      lp->flushDomain(localdom);
      return false;
    }
    assert(branchchg.boundval == nodestack.back().branchingdecision.boundval);
    assert(branchchg.boundtype == nodestack.back().branchingdecision.boundtype);
    assert(branchchg.column == nodestack.back().branchingdecision.column);
  }

  NodeData& currnode = nodestack.back();

  assert(currnode.opensubtrees == 1);
  currnode.opensubtrees = 0;
  bool fallbackbranch =
      currnode.branchingdecision.boundval == currnode.branching_point;

  if (currnode.branchingdecision.boundtype == HighsBoundType::kLower) {
    currnode.branchingdecision.boundtype = HighsBoundType::kUpper;
    currnode.branchingdecision.boundval =
        std::floor(currnode.branchingdecision.boundval - 0.5);
  } else {
    currnode.branchingdecision.boundtype = HighsBoundType::kLower;
    currnode.branchingdecision.boundval =
        std::ceil(currnode.branchingdecision.boundval + 0.5);
  }

  if (fallbackbranch)
    currnode.branching_point = currnode.branchingdecision.boundval;

  HighsInt domchgPos = localdom.getDomainChangeStack().size();
  localdom.changeBound(currnode.branchingdecision);
  nodestack.emplace_back(currnode.lower_bound, currnode.estimate);
  lp->flushDomain(localdom);
  nodestack.back().domgchgStackPos = domchgPos;

  return true;
}

bool HighsSearch::backtrackUntilDepth(HighsInt targetDepth) {
  if (nodestack.empty()) return false;
  assert(!nodestack.empty());
  if (getCurrentDepth() >= targetDepth) nodestack.back().opensubtrees = 0;

  while (nodestack.back().opensubtrees == 0) {
    nodestack.pop_back();

#ifndef NDEBUG
    HighsDomainChange branchchg =
#endif
        localdom.backtrack();
    if (nodestack.empty()) {
      lp->flushDomain(localdom);
      return false;
    }
    assert(branchchg.boundval == nodestack.back().branchingdecision.boundval);
    assert(branchchg.boundtype == nodestack.back().branchingdecision.boundtype);
    assert(branchchg.column == nodestack.back().branchingdecision.column);

    if (getCurrentDepth() >= targetDepth) nodestack.back().opensubtrees = 0;
  }

  NodeData& currnode = nodestack.back();
  assert(currnode.opensubtrees == 1);
  currnode.opensubtrees = 0;
  bool fallbackbranch =
      currnode.branchingdecision.boundval == currnode.branching_point;

  if (currnode.branchingdecision.boundtype == HighsBoundType::kLower) {
    currnode.branchingdecision.boundtype = HighsBoundType::kUpper;
    currnode.branchingdecision.boundval =
        std::floor(currnode.branchingdecision.boundval - 0.5);
  } else {
    currnode.branchingdecision.boundtype = HighsBoundType::kLower;
    currnode.branchingdecision.boundval =
        std::ceil(currnode.branchingdecision.boundval + 0.5);
  }

  if (fallbackbranch)
    currnode.branching_point = currnode.branchingdecision.boundval;

  HighsInt domchgPos = localdom.getDomainChangeStack().size();
  localdom.changeBound(currnode.branchingdecision);
  nodestack.emplace_back(currnode.lower_bound, currnode.estimate);
  lp->flushDomain(localdom);
  nodestack.back().domgchgStackPos = domchgPos;

  return true;
}

HighsSearch::NodeResult HighsSearch::dive() {
  reliableatnode.clear();

  do {
    ++nnodes;
    NodeResult result = evaluateNode();

    if (mipsolver.mipdata_->checkLimits()) return result;

    if (result != NodeResult::kOpen) return result;

    result = branch();
    if (result != NodeResult::kBranched) return result;
  } while (true);
}

void HighsSearch::solveDepthFirst(int64_t maxbacktracks) {
  do {
    if (maxbacktracks == 0) break;

    dive();

    --maxbacktracks;

  } while (backtrack());
}<|MERGE_RESOLUTION|>--- conflicted
+++ resolved
@@ -14,13 +14,9 @@
 
 #include <numeric>
 
-<<<<<<< HEAD
-#include "mip/HighsCutGeneration.h"
-=======
 #include "lp_data/HConst.h"
 #include "mip/HighsCutGeneration.h"
 #include "mip/HighsDomainChange.h"
->>>>>>> ed66d31c
 #include "mip/HighsMipSolverData.h"
 
 HighsSearch::HighsSearch(HighsMipSolver& mipsolver,
@@ -38,11 +34,7 @@
   upper_limit = kHighsInf;
   inheuristic = false;
   inbranching = false;
-<<<<<<< HEAD
-  childselrule = ChildSelectionRule::Disjunction;
-=======
   childselrule = ChildSelectionRule::kDisjunction;
->>>>>>> ed66d31c
   this->localdom.setDomainChangeStack(std::vector<HighsDomainChange>());
 }
 
@@ -79,19 +71,11 @@
     double intval = std::floor(basesol[i] + 0.5);
     if (std::abs(relaxsol[i] - intval) < mipsolver.mipdata_->feastol) {
       if (localdom.colLower_[i] < intval)
-<<<<<<< HEAD
-        localdom.changeBound(HighsBoundType::Lower, i,
-                             std::min(intval, localdom.colUpper_[i]),
-                             HighsDomain::Reason::unspecified());
-      if (localdom.colUpper_[i] > intval)
-        localdom.changeBound(HighsBoundType::Upper, i,
-=======
         localdom.changeBound(HighsBoundType::kLower, i,
                              std::min(intval, localdom.colUpper_[i]),
                              HighsDomain::Reason::unspecified());
       if (localdom.colUpper_[i] > intval)
         localdom.changeBound(HighsBoundType::kUpper, i,
->>>>>>> ed66d31c
                              std::max(intval, localdom.colLower_[i]),
                              HighsDomain::Reason::unspecified());
     }
@@ -107,21 +91,13 @@
     double upval = std::ceil(lpsol[i] - mipsolver.mipdata_->feastol);
 
     if (localdom.colLower_[i] < downval) {
-<<<<<<< HEAD
-      localdom.changeBound(HighsBoundType::Lower, i,
-=======
       localdom.changeBound(HighsBoundType::kLower, i,
->>>>>>> ed66d31c
                            std::min(downval, localdom.colUpper_[i]),
                            HighsDomain::Reason::unspecified());
       if (localdom.infeasible()) return;
     }
     if (localdom.colUpper_[i] > upval) {
-<<<<<<< HEAD
-      localdom.changeBound(HighsBoundType::Upper, i,
-=======
       localdom.changeBound(HighsBoundType::kUpper, i,
->>>>>>> ed66d31c
                            std::max(upval, localdom.colLower_[i]),
                            HighsDomain::Reason::unspecified());
       if (localdom.infeasible()) return;
@@ -129,21 +105,6 @@
   }
 }
 
-<<<<<<< HEAD
-void HighsSearch::createNewNode() { nodestack.emplace_back(); }
-
-void HighsSearch::cutoffNode() { nodestack.back().opensubtrees = 0; }
-
-void HighsSearch::setMinReliable(int minreliable) {
-  pseudocost.setMinReliable(minreliable);
-}
-
-void HighsSearch::branchDownwards(int col, double newub, double branchpoint) {
-  NodeData& currnode = nodestack.back();
-
-  assert(currnode.opensubtrees == 2);
-  assert(mipsolver.variableType(col) != HighsVarType::CONTINUOUS);
-=======
 void HighsSearch::createNewNode() {
   nodestack.emplace_back();
   nodestack.back().domgchgStackPos = localdom.getDomainChangeStack().size();
@@ -161,25 +122,11 @@
 
   assert(currnode.opensubtrees == 2);
   assert(mipsolver.variableType(col) != HighsVarType::kContinuous);
->>>>>>> ed66d31c
 
   currnode.opensubtrees = 1;
   currnode.branching_point = branchpoint;
   currnode.branchingdecision.column = col;
   currnode.branchingdecision.boundval = newub;
-<<<<<<< HEAD
-  currnode.branchingdecision.boundtype = HighsBoundType::Upper;
-
-  localdom.changeBound(currnode.branchingdecision);
-  nodestack.emplace_back(currnode.lower_bound, currnode.estimate);
-}
-
-void HighsSearch::branchUpwards(int col, double newlb, double branchpoint) {
-  NodeData& currnode = nodestack.back();
-
-  assert(currnode.opensubtrees == 2);
-  assert(mipsolver.variableType(col) != HighsVarType::CONTINUOUS);
-=======
   currnode.branchingdecision.boundtype = HighsBoundType::kUpper;
 
   HighsInt domchgPos = localdom.getDomainChangeStack().size();
@@ -194,25 +141,17 @@
 
   assert(currnode.opensubtrees == 2);
   assert(mipsolver.variableType(col) != HighsVarType::kContinuous);
->>>>>>> ed66d31c
 
   currnode.opensubtrees = 1;
   currnode.branching_point = branchpoint;
   currnode.branchingdecision.column = col;
   currnode.branchingdecision.boundval = newlb;
-<<<<<<< HEAD
-  currnode.branchingdecision.boundtype = HighsBoundType::Lower;
-
-  localdom.changeBound(currnode.branchingdecision);
-  nodestack.emplace_back(currnode.lower_bound, currnode.estimate);
-=======
   currnode.branchingdecision.boundtype = HighsBoundType::kLower;
 
   HighsInt domchgPos = localdom.getDomainChangeStack().size();
   localdom.changeBound(currnode.branchingdecision);
   nodestack.emplace_back(currnode.lower_bound, currnode.estimate);
   nodestack.back().domgchgStackPos = domchgPos;
->>>>>>> ed66d31c
 }
 
 void HighsSearch::addBoundExceedingConflict() {
@@ -243,11 +182,7 @@
     //    minactglobal += globaldom.colUpper_[inds[i]] * vals[i];
     //  }
     //}
-<<<<<<< HEAD
-    // int oldnumcuts = cutpool.getNumCuts();
-=======
     // HighsInt oldnumcuts = cutpool.getNumCuts();
->>>>>>> ed66d31c
     HighsCutGeneration cutGen(*lp, mipsolver.mipdata_->cutpool);
     mipsolver.mipdata_->debugSolution.checkCut(inds.data(), vals.data(),
                                                inds.size(), rhs);
@@ -290,13 +225,8 @@
 
   // initialize up and down scores of variables that have a
   // reliable pseudocost so that they do not get evaluated
-<<<<<<< HEAD
-  for (int k = 0; k != numfrac; ++k) {
-    int col = fracints[k].first;
-=======
   for (HighsInt k = 0; k != numfrac; ++k) {
     HighsInt col = fracints[k].first;
->>>>>>> ed66d31c
     double fracval = fracints[k].second;
 
     assert(fracval > localdom.colLower_[col] + mipsolver.mipdata_->feastol);
@@ -314,11 +244,7 @@
   evalqueue.resize(numfrac);
   std::iota(evalqueue.begin(), evalqueue.end(), 0);
 
-<<<<<<< HEAD
-  auto numNodesUp = [&](int k) {
-=======
   auto numNodesUp = [&](HighsInt k) {
->>>>>>> ed66d31c
     if (mipsolver.mipdata_->domain.isBinary(fracints[k].first))
       return mipsolver.mipdata_->nodequeue.numNodesUp(fracints[k].first);
 
@@ -326,11 +252,7 @@
                                                     fracints[k].second);
   };
 
-<<<<<<< HEAD
-  auto numNodesDown = [&](int k) {
-=======
   auto numNodesDown = [&](HighsInt k) {
->>>>>>> ed66d31c
     if (mipsolver.mipdata_->domain.isBinary(fracints[k].first))
       return mipsolver.mipdata_->nodequeue.numNodesDown(fracints[k].first);
 
@@ -338,14 +260,6 @@
                                                       fracints[k].second);
   };
 
-<<<<<<< HEAD
-  auto selectBestScore = [&]() {
-    int best = -1;
-    double bestscore = -1.0;
-    double bestnodes = -1.0;
-    size_t bestnumnodes = 0;
-    for (int k : evalqueue) {
-=======
   double minScore = mipsolver.mipdata_->feastol;
 
   auto selectBestScore = [&](bool finalSelection) {
@@ -356,7 +270,6 @@
 
     double oldminscore = minScore;
     for (HighsInt k : evalqueue) {
->>>>>>> ed66d31c
       double score;
 
       if (upscore[k] <= oldminscore) upscorereliable[k] = 1;
@@ -379,17 +292,10 @@
                                           downscore[k]);
       }
 
-<<<<<<< HEAD
-      size_t upnodes = numNodesUp(k);
-      size_t downnodes = numNodesDown(k);
-      double nodes = 0;
-      size_t numnodes = upnodes + downnodes;
-=======
       int64_t upnodes = numNodesUp(k);
       int64_t downnodes = numNodesDown(k);
       double nodes = 0;
       int64_t numnodes = upnodes + downnodes;
->>>>>>> ed66d31c
       if (upnodes != 0 || downnodes != 0)
         nodes =
             (downnodes / (double)(numnodes)) * (upnodes / (double)(numnodes));
@@ -441,11 +347,7 @@
         pseudocost.addCutoffObservation(col, false);
         localdom.backtrack();
         localdom.clearChangedCols();
-<<<<<<< HEAD
-        localdom.changeBound(HighsBoundType::Lower, col, upval,
-=======
         localdom.changeBound(HighsBoundType::kLower, col, upval,
->>>>>>> ed66d31c
                              HighsDomain::Reason::unspecified());
         lp->setStoredBasis(std::move(basis));
         return -1;
@@ -509,11 +411,7 @@
             addBoundExceedingConflict();
             localdom.backtrack();
             lp->flushDomain(localdom);
-<<<<<<< HEAD
-            localdom.changeBound(HighsBoundType::Lower, col, upval,
-=======
             localdom.changeBound(HighsBoundType::kLower, col, upval,
->>>>>>> ed66d31c
                                  HighsDomain::Reason::unspecified());
             lp->setStoredBasis(std::move(basis));
             if (numiters > basisstart_threshold) lp->recoverBasis();
@@ -526,11 +424,7 @@
           if (infeas) {
             localdom.backtrack();
             lp->flushDomain(localdom);
-<<<<<<< HEAD
-            localdom.changeBound(HighsBoundType::Lower, col, upval,
-=======
             localdom.changeBound(HighsBoundType::kLower, col, upval,
->>>>>>> ed66d31c
                                  HighsDomain::Reason::unspecified());
             lp->setStoredBasis(std::move(basis));
             if (numiters > basisstart_threshold) lp->recoverBasis();
@@ -542,11 +436,7 @@
         pseudocost.addCutoffObservation(col, false);
         localdom.backtrack();
         lp->flushDomain(localdom);
-<<<<<<< HEAD
-        localdom.changeBound(HighsBoundType::Lower, col, upval,
-=======
         localdom.changeBound(HighsBoundType::kLower, col, upval,
->>>>>>> ed66d31c
                              HighsDomain::Reason::unspecified());
         lp->setStoredBasis(std::move(basis));
         if (numiters > basisstart_threshold) lp->recoverBasis();
@@ -576,11 +466,7 @@
         pseudocost.addCutoffObservation(col, true);
         localdom.backtrack();
         localdom.clearChangedCols();
-<<<<<<< HEAD
-        localdom.changeBound(HighsBoundType::Upper, col, downval,
-=======
         localdom.changeBound(HighsBoundType::kUpper, col, downval,
->>>>>>> ed66d31c
                              HighsDomain::Reason::unspecified());
         lp->setStoredBasis(std::move(basis));
         return -1;
@@ -646,11 +532,7 @@
             addBoundExceedingConflict();
             localdom.backtrack();
             lp->flushDomain(localdom);
-<<<<<<< HEAD
-            localdom.changeBound(HighsBoundType::Upper, col, downval,
-=======
             localdom.changeBound(HighsBoundType::kUpper, col, downval,
->>>>>>> ed66d31c
                                  HighsDomain::Reason::unspecified());
             lp->setStoredBasis(std::move(basis));
             if (numiters > basisstart_threshold) lp->recoverBasis();
@@ -663,11 +545,7 @@
           if (infeas) {
             localdom.backtrack();
             lp->flushDomain(localdom);
-<<<<<<< HEAD
-            localdom.changeBound(HighsBoundType::Upper, col, downval,
-=======
             localdom.changeBound(HighsBoundType::kUpper, col, downval,
->>>>>>> ed66d31c
                                  HighsDomain::Reason::unspecified());
             lp->setStoredBasis(std::move(basis));
             if (numiters > basisstart_threshold) lp->recoverBasis();
@@ -679,11 +557,7 @@
         pseudocost.addCutoffObservation(col, true);
         localdom.backtrack();
         lp->flushDomain(localdom);
-<<<<<<< HEAD
-        localdom.changeBound(HighsBoundType::Upper, col, downval,
-=======
         localdom.changeBound(HighsBoundType::kUpper, col, downval,
->>>>>>> ed66d31c
                              HighsDomain::Reason::unspecified());
         lp->setStoredBasis(std::move(basis));
         if (numiters > basisstart_threshold) lp->recoverBasis();
@@ -718,7 +592,6 @@
   if (!localdom.infeasible()) {
     nodequeue.emplaceNode(localdom.getReducedDomainChangeStack(),
                           nodestack.back().lower_bound,
-                          nodestack.back().lp_objective,
                           nodestack.back().estimate, getCurrentDepth());
   } else
     treeweight += std::pow(0.5, getCurrentDepth() - 1);
@@ -737,7 +610,6 @@
     if (!localdom.infeasible()) {
       nodequeue.emplaceNode(localdom.getReducedDomainChangeStack(),
                             nodestack.back().lower_bound,
-                            nodestack.back().lp_objective,
                             nodestack.back().estimate, getCurrentDepth());
     } else {
       mipsolver.mipdata_->debugSolution.nodePruned(localdom);
@@ -776,15 +648,9 @@
   return lpiterations + mipsolver.mipdata_->total_lp_iterations;
 }
 
-<<<<<<< HEAD
-size_t HighsSearch::getLocalLpIterations() const { return lpiterations; }
-
-size_t HighsSearch::getStrongBranchingLpIterations() const {
-=======
 int64_t HighsSearch::getLocalLpIterations() const { return lpiterations; }
 
 int64_t HighsSearch::getStrongBranchingLpIterations() const {
->>>>>>> ed66d31c
   return sblpiterations + mipsolver.mipdata_->sb_lp_iterations;
 }
 
@@ -810,13 +676,6 @@
   depthoffset = node.depth - 1;
 }
 
-<<<<<<< HEAD
-void HighsSearch::evaluateNode() {
-  localdom.propagate();
-
-  assert(!nodestack.empty());
-  NodeData& currnode = nodestack.back();
-=======
 HighsSearch::NodeResult HighsSearch::evaluateNode() {
   assert(!nodestack.empty());
   NodeData& currnode = nodestack.back();
@@ -832,15 +691,11 @@
         parent->branchingdecision.column, inferences,
         parent->branchingdecision.boundtype == HighsBoundType::kLower);
   }
->>>>>>> ed66d31c
 
   NodeResult result = NodeResult::kOpen;
 
   if (localdom.infeasible()) {
-<<<<<<< HEAD
-=======
     result = NodeResult::kDomainInfeasible;
->>>>>>> ed66d31c
     localdom.clearChangedCols();
     if (parent != nullptr && parent->lp_objective != -kHighsInf &&
         parent->branching_point != parent->branchingdecision.boundval) {
@@ -863,11 +718,7 @@
              mipsolver.variableType(i) == HighsVarType::kContinuous);
     }
 #endif
-<<<<<<< HEAD
-    size_t oldnumiters = lp->getNumLpIterations();
-=======
     int64_t oldnumiters = lp->getNumLpIterations();
->>>>>>> ed66d31c
     HighsLpRelaxation::Status status = lp->resolveLp(&localdom);
     lpiterations += lp->getNumLpIterations() - oldnumiters;
     if (lp->scaledOptimal(status)) {
@@ -876,16 +727,9 @@
       currnode.estimate = lp->computeBestEstimate(pseudocost);
       currnode.lp_objective = lp->getObjective();
 
-<<<<<<< HEAD
-      const NodeData* parent = getParentNodeData();
-      if (parent != nullptr && parent->lp_objective != -HIGHS_CONST_INF &&
-          parent->branching_point != parent->branchingdecision.boundval) {
-        int col = parent->branchingdecision.column;
-=======
       if (parent != nullptr && parent->lp_objective != -kHighsInf &&
           parent->branching_point != parent->branchingdecision.boundval) {
         HighsInt col = parent->branchingdecision.column;
->>>>>>> ed66d31c
         double delta =
             parent->branchingdecision.boundval - parent->branching_point;
         double objdelta =
@@ -904,50 +748,27 @@
           if (mipsolver.mipdata_->upper_limit < cutoffbnd)
             lp->setObjectiveLimit(mipsolver.mipdata_->upper_limit);
           addBoundExceedingConflict();
-<<<<<<< HEAD
-          prune = true;
         }
       }
 
-      if (!prune) {
-=======
-        }
-      }
-
       if (result == NodeResult::kOpen) {
->>>>>>> ed66d31c
         if (lp->unscaledDualFeasible(status)) {
           currnode.lower_bound =
               std::max(currnode.lp_objective, currnode.lower_bound);
 
           if (currnode.lower_bound > getCutoffBound()) {
-<<<<<<< HEAD
-            addBoundExceedingConflict();
-            prune = true;
-          } else if (mipsolver.mipdata_->upper_limit != HIGHS_CONST_INF) {
-=======
             result = NodeResult::kBoundExceeding;
             addBoundExceedingConflict();
           } else if (mipsolver.mipdata_->upper_limit != kHighsInf) {
->>>>>>> ed66d31c
             HighsRedcostFixing::propagateRedCost(
                 mipsolver, localdom, lp->getLpSolver().getSolution().col_dual,
                 lp->getObjective());
             if (localdom.infeasible()) {
-<<<<<<< HEAD
-              addBoundExceedingConflict();
-              localdom.clearChangedCols();
-              prune = true;
-            } else if (!localdom.getChangedCols().empty()) {
-              evaluateNode();
-              return;
-=======
               result = NodeResult::kBoundExceeding;
               addBoundExceedingConflict();
               localdom.clearChangedCols();
             } else if (!localdom.getChangedCols().empty()) {
               return evaluateNode();
->>>>>>> ed66d31c
             }
           }
         } else if (lp->getObjective() > getCutoffBound()) {
@@ -956,21 +777,6 @@
           // exceeding and propagate the local domain again. The lp relaxation
           // class will take care to consider the dual multipliers with an
           // increased zero tolerance due to the dual infeasibility when
-<<<<<<< HEAD
-          // computing the proof constraint.
-          addBoundExceedingConflict();
-          localdom.propagate();
-          prune = localdom.infeasible();
-        }
-      }
-    } else if (status == HighsLpRelaxation::Status::Infeasible) {
-      addInfeasibleConflict();
-      prune = true;
-    }
-  }
-
-  if (prune) {
-=======
           // computing the proof conBoundExceedingstraint.
           addBoundExceedingConflict();
           localdom.propagate();
@@ -991,7 +797,6 @@
   }
 
   if (result != NodeResult::kOpen) {
->>>>>>> ed66d31c
     mipsolver.mipdata_->debugSolution.nodePruned(localdom);
     treeweight += std::pow(0.5, getCurrentDepth() - 1);
     currnode.opensubtrees = 0;
@@ -1143,44 +948,6 @@
             }
           }
           break;
-<<<<<<< HEAD
-        case ChildSelectionRule::Disjunction: {
-          size_t numnodesup;
-          size_t numnodesdown;
-          if (mipsolver.mipdata_->domain.isBinary(col)) {
-            // this is faster for binary variables as the overload that gets a
-            // value may be linear in the number of open nodes in the worst case
-            // (if every node has tightened local bounds on this column)
-            numnodesup = mipsolver.mipdata_->nodequeue.numNodesUp(col);
-            numnodesdown = mipsolver.mipdata_->nodequeue.numNodesDown(col);
-          } else {
-            numnodesup = mipsolver.mipdata_->nodequeue.numNodesUp(
-                col, currnode.branching_point);
-            numnodesdown = mipsolver.mipdata_->nodequeue.numNodesDown(
-                col, currnode.branching_point);
-          }
-          if (numnodesup > numnodesdown) {  // > -> neos*-inde sehr schnell
-            currnode.branchingdecision.boundtype = HighsBoundType::Lower;
-            currnode.branchingdecision.boundval =
-                std::ceil(currnode.branching_point);
-          } else if (numnodesdown > numnodesup) {
-            currnode.branchingdecision.boundtype = HighsBoundType::Upper;
-            currnode.branchingdecision.boundval =
-                std::floor(currnode.branching_point);
-          } else {
-            if (mipsolver.colCost(col) >= 0) {
-              currnode.branchingdecision.boundtype = HighsBoundType::Lower;
-              currnode.branchingdecision.boundval =
-                  std::ceil(currnode.branching_point);
-            } else {
-              currnode.branchingdecision.boundtype = HighsBoundType::Upper;
-              currnode.branchingdecision.boundval =
-                  std::floor(currnode.branching_point);
-            }
-          }
-          break;
-=======
->>>>>>> ed66d31c
         }
       }
       result = NodeResult::kBranched;
@@ -1202,14 +969,8 @@
     // solution branching failed, so choose any integer variable to branch
     // on in case we have a different solution status could happen due to a
     // fail in the LP solution process
-<<<<<<< HEAD
-    pseudocost.setSeed(random.integer());
-
-    for (int i : mipsolver.mipdata_->integral_cols) {
-=======
 
     for (HighsInt i : mipsolver.mipdata_->integral_cols) {
->>>>>>> ed66d31c
       if (localdom.colUpper_[i] - localdom.colLower_[i] < 0.5) continue;
 
       double fracval;
@@ -1236,43 +997,6 @@
   if (currnode.branchingdecision.column == -1) {
     lp->setIterationLimit();
 
-<<<<<<< HEAD
-    lp->getLpSolver().clearSolver();
-    lp->getLpSolver().setHighsOptionValue("presolve", "on");
-    evaluateNode();
-
-    if (currnode.opensubtrees == 0) {
-      lp->getLpSolver().setHighsOptionValue("presolve", "off");
-      return false;
-    }
-
-    lp->getLpSolver().clearSolver();
-    lp->getLpSolver().setHighsOptionValue("simplex_strategy",
-                                          SIMPLEX_STRATEGY_PRIMAL);
-    evaluateNode();
-    lp->getLpSolver().setHighsOptionValue("simplex_strategy",
-                                          SIMPLEX_STRATEGY_DUAL);
-    lp->getLpSolver().setHighsOptionValue("presolve", "off");
-
-    if (currnode.opensubtrees == 0) return false;
-
-    Highs ipm;
-    ipm.passModel(lp->getLp());
-    ipm.setHighsOptionValue("solver", "ipm");
-    ipm.run();
-
-    if (ipm.getBasis().valid_) {
-      lp->getLpSolver().clearSolver();
-      lp->getLpSolver().setBasis(ipm.getBasis());
-      evaluateNode();
-      if (currnode.opensubtrees != 0) {
-        // printf(
-        //    "WARNING: all integers colls are fixed, LP may be unstable,
-        //    possibly " "pruning optimal solution, lp status: scaled=%d
-        //    unscaled=%d\n", (int)lp->getLpSolver().getModelStatus(true),
-        //    (int)lp->getLpSolver().getModelStatus(false));
-        currnode.opensubtrees = 0;
-=======
     // create a fresh LP only with model rows since all integer columns are
     // fixed, the cutting planes are not required and the LP could not be solved
     // so we want to make it as easy as possible
@@ -1312,7 +1036,6 @@
           currnode.opensubtrees = 0;
           result = NodeResult::kLpInfeasible;
         }
->>>>>>> ed66d31c
       }
     }
 
