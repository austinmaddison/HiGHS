/* * * * * * * * * * * * * * * * * * * * * * * * * * * * * * * * * * * * */
/*                                                                       */
/*    This file is part of the HiGHS linear optimization suite           */
/*                                                                       */
/*    Written and engineered 2008-2024 by Julian Hall, Ivet Galabova,    */
/*    Leona Gottwald and Michael Feldmeier                               */
/*                                                                       */
/*    Available as open-source under the MIT License                     */
/*                                                                       */
/* * * * * * * * * * * * * * * * * * * * * * * * * * * * * * * * * * * * */
#include "mip/HighsDomain.h"

#include <algorithm>
#include <cassert>
#include <numeric>
#include <queue>

#include "../extern/pdqsort/pdqsort.h"
#include "mip/HighsConflictPool.h"
#include "mip/HighsCutPool.h"
#include "mip/HighsMipSolverData.h"

static double activityContributionMin(double coef, const double& lb,
                                      const double& ub) {
  if (coef < 0) {
    if (ub == kHighsInf) return -kHighsInf;

    return coef * ub;
  } else {
    if (lb == -kHighsInf) return -kHighsInf;

    return coef * lb;
  }
}

static double activityContributionMax(double coef, const double& lb,
                                      const double& ub) {
  if (coef < 0) {
    if (lb == -kHighsInf) return kHighsInf;

    return coef * lb;
  } else {
    if (ub == kHighsInf) return kHighsInf;

    return coef * ub;
  }
}

<<<<<<< HEAD
static double computeDelta(double val, double oldbound, double newbound,
                           double inf, HighsInt& numinfs) {
  // if bounds are huge, HighsCDouble should be used when computing bound
  // differences. todo: qualify usage of HighsCDouble in this function.
  if (oldbound == inf) {
    --numinfs;
    return newbound * val;
  } else if (newbound == inf) {
    ++numinfs;
    return -oldbound * val;
  } else {
    return (newbound - oldbound) * val;
=======
static HighsCDouble computeDelta(double val, double oldbound, double newbound,
                                 double inf, HighsInt& numinfs) {
  if (oldbound == inf) {
    --numinfs;
    return static_cast<HighsCDouble>(newbound) * val;
  } else if (newbound == inf) {
    ++numinfs;
    return static_cast<HighsCDouble>(-oldbound) * val;
  } else {
    return (static_cast<HighsCDouble>(newbound) -
            static_cast<HighsCDouble>(oldbound)) *
           val;
>>>>>>> ddd37785
  }
}

static inline double boundRange(double upper_bound, double lower_bound,
                                double tolerance, HighsVarType var_type) {
  double range = upper_bound - lower_bound;
  return range - (var_type == HighsVarType::kContinuous
                      ? std::max(0.3 * range, 1000.0 * tolerance)
                      : tolerance);
}

HighsDomain::HighsDomain(HighsMipSolver& mipsolver) : mipsolver(&mipsolver) {
  col_lower_ = mipsolver.model_->col_lower_;
  col_upper_ = mipsolver.model_->col_upper_;
  colLowerPos_.assign(mipsolver.numCol(), -1);
  colUpperPos_.assign(mipsolver.numCol(), -1);
  changedcolsflags_.resize(mipsolver.numCol());
  changedcols_.reserve(mipsolver.numCol());
  infeasible_reason = Reason::unspecified();
  infeasible_ = false;
}

void HighsDomain::addCutpool(HighsCutPool& cutpool) {
  HighsInt cutpoolindex = cutpoolpropagation.size();
  cutpoolpropagation.emplace_back(cutpoolindex, this, cutpool);
}

void HighsDomain::addConflictPool(HighsConflictPool& conflictPool) {
  HighsInt conflictPoolIndex = conflictPoolPropagation.size();
  conflictPoolPropagation.emplace_back(conflictPoolIndex, this, conflictPool);
}

void HighsDomain::ConflictPoolPropagation::linkWatchedLiteral(
    HighsInt linkPos) {
  assert(watchedLiterals_[linkPos].domchg.column != -1);
  HighsInt& head =
      watchedLiterals_[linkPos].domchg.boundtype == HighsBoundType::kLower
          ? colLowerWatched_[watchedLiterals_[linkPos].domchg.column]
          : colUpperWatched_[watchedLiterals_[linkPos].domchg.column];

  watchedLiterals_[linkPos].prev = -1;
  watchedLiterals_[linkPos].next = head;
  if (head != -1) {
    watchedLiterals_[head].prev = linkPos;
    head = linkPos;
  }
}

void HighsDomain::ConflictPoolPropagation::unlinkWatchedLiteral(
    HighsInt linkPos) {
  if (watchedLiterals_[linkPos].domchg.column == -1) return;

  HighsInt& head =
      watchedLiterals_[linkPos].domchg.boundtype == HighsBoundType::kLower
          ? colLowerWatched_[watchedLiterals_[linkPos].domchg.column]
          : colUpperWatched_[watchedLiterals_[linkPos].domchg.column];
  watchedLiterals_[linkPos].domchg.column = -1;
  HighsInt prev = watchedLiterals_[linkPos].prev;
  HighsInt next = watchedLiterals_[linkPos].next;
  if (prev != -1)
    watchedLiterals_[prev].next = next;
  else
    head = next;

  if (next != -1) watchedLiterals_[next].prev = prev;
}

HighsDomain::ConflictPoolPropagation::ConflictPoolPropagation(
    HighsInt conflictpoolindex, HighsDomain* domain,
    HighsConflictPool& conflictpool_)
    : conflictpoolindex(conflictpoolindex),
      domain(domain),
      conflictpool_(&conflictpool_) {
  colLowerWatched_.resize(domain->mipsolver->numCol(), -1);
  colUpperWatched_.resize(domain->mipsolver->numCol(), -1);
  conflictpool_.addPropagationDomain(this);
}

HighsDomain::ConflictPoolPropagation::ConflictPoolPropagation(
    const ConflictPoolPropagation& other)
    : conflictpoolindex(other.conflictpoolindex),
      domain(other.domain),
      conflictpool_(other.conflictpool_),
      colLowerWatched_(other.colLowerWatched_),
      colUpperWatched_(other.colUpperWatched_),
      conflictFlag_(other.conflictFlag_),
      propagateConflictInds_(other.propagateConflictInds_),
      watchedLiterals_(other.watchedLiterals_) {
  conflictpool_->addPropagationDomain(this);
}

HighsDomain::ConflictPoolPropagation::~ConflictPoolPropagation() {
  conflictpool_->removePropagationDomain(this);
}

void HighsDomain::ConflictPoolPropagation::conflictDeleted(HighsInt conflict) {
  conflictFlag_[conflict] |= 8;
  unlinkWatchedLiteral(2 * conflict);
  unlinkWatchedLiteral(2 * conflict + 1);
}

void HighsDomain::ConflictPoolPropagation::conflictAdded(HighsInt conflict) {
  HighsInt start = conflictpool_->getConflictRanges()[conflict].first;
  HighsInt end = conflictpool_->getConflictRanges()[conflict].second;
  const std::vector<HighsDomainChange>& conflictEntries =
      conflictpool_->getConflictEntryVector();

  if (HighsInt(conflictFlag_.size()) <= conflict) {
    watchedLiterals_.resize(2 * conflict + 2);
    conflictFlag_.resize(conflict + 1);
  }

  HighsInt numWatched = 0;
  for (HighsInt i = start; i != end; ++i) {
    if (domain->isActive(conflictEntries[i])) continue;
    HighsInt watchPos = 2 * conflict + numWatched;
    watchedLiterals_[watchPos].domchg = conflictEntries[i];
    linkWatchedLiteral(watchPos);
    if (++numWatched == 2) break;
  }
  switch (numWatched) {
    case 0: {
      std::pair<HighsInt, HighsInt> latestActive[2];
      HighsInt numActive = 0;
      for (HighsInt i = start; i != end; ++i) {
        HighsInt pos = conflictEntries[i].boundtype == HighsBoundType::kLower
                           ? domain->colLowerPos_[conflictEntries[i].column]
                           : domain->colUpperPos_[conflictEntries[i].column];
        switch (numActive) {
          case 0:
            latestActive[0] = std::make_pair(pos, i);
            numActive = 1;
            break;
          case 1:
            latestActive[1] = std::make_pair(pos, i);
            numActive = 2;
            if (latestActive[0].first < latestActive[1].first)
              std::swap(latestActive[0], latestActive[1]);
            break;
          case 2:
            if (pos > latestActive[1].first) {
              latestActive[1] = std::make_pair(pos, i);
              if (latestActive[0].first < latestActive[1].first)
                std::swap(latestActive[0], latestActive[1]);
            }
        }
      }
      for (HighsInt i = 0; i < numActive; ++i) {
        HighsInt watchPos = 2 * conflict + i;
        watchedLiterals_[watchPos].domchg =
            conflictEntries[latestActive[i].second];
        linkWatchedLiteral(watchPos);
      }
      break;
    }
    case 1: {
      HighsInt latestActive = -1;
      HighsInt latestPos = -1;

      for (HighsInt i = start; i != end; ++i) {
        HighsInt pos = conflictEntries[i].boundtype == HighsBoundType::kLower
                           ? domain->colLowerPos_[conflictEntries[i].column]
                           : domain->colUpperPos_[conflictEntries[i].column];
        if (pos > latestPos) {
          latestActive = i;
          latestPos = pos;
        }
      }
      if (latestActive != -1) {
        HighsInt watchPos = 2 * conflict + 1;
        watchedLiterals_[watchPos].domchg = conflictEntries[latestActive];
        linkWatchedLiteral(watchPos);
      }
      break;
    }
    case 2:
      break;
  }

  conflictFlag_[conflict] = numWatched | (conflictFlag_[conflict] & 4);
  markPropagateConflict(conflict);
}

void HighsDomain::ConflictPoolPropagation::markPropagateConflict(
    HighsInt conflict) {
  if (conflictFlag_[conflict] < 2) {
    propagateConflictInds_.push_back(conflict);
    conflictFlag_[conflict] |= 4;
  }
}

void HighsDomain::ConflictPoolPropagation::updateActivityLbChange(
    HighsInt col, double oldbound, double newbound) {
  assert(!domain->infeasible_);

  for (HighsInt i = colLowerWatched_[col]; i != -1;
       i = watchedLiterals_[i].next) {
    HighsInt conflict = i >> 1;

    const HighsDomainChange& domchg = watchedLiterals_[i].domchg;
    uint8_t numInactiveDelta =
        (domchg.boundval > newbound) - (domchg.boundval > oldbound);
    if (numInactiveDelta != 0) {
      conflictFlag_[conflict] += numInactiveDelta;
      markPropagateConflict(conflict);
    }
  }
}

void HighsDomain::ConflictPoolPropagation::updateActivityUbChange(
    HighsInt col, double oldbound, double newbound) {
  assert(!domain->infeasible_);

  for (HighsInt i = colUpperWatched_[col]; i != -1;
       i = watchedLiterals_[i].next) {
    HighsInt conflict = i >> 1;

    const HighsDomainChange& domchg = watchedLiterals_[i].domchg;
    HighsInt numInactiveDelta =
        (domchg.boundval < newbound) - (domchg.boundval < oldbound);
    if (numInactiveDelta != 0) {
      conflictFlag_[conflict] += numInactiveDelta;
      markPropagateConflict(conflict);
    }
  }
}

void HighsDomain::ConflictPoolPropagation::propagateConflict(
    HighsInt conflict) {
  // remove propagate flag, but keep watched and deleted information
  conflictFlag_[conflict] &= (3 | 8);
  // if two inactive literals are watched or conflict has been deleted skip
  if (conflictFlag_[conflict] >= 2) return;

  if (domain->infeasible_) return;

  const std::vector<HighsDomainChange>& entries =
      conflictpool_->getConflictEntryVector();
  HighsInt start = conflictpool_->getConflictRanges()[conflict].first;
  if (start == -1) {
    unlinkWatchedLiteral(2 * conflict);
    unlinkWatchedLiteral(2 * conflict + 1);
    return;
  }
  HighsInt end = conflictpool_->getConflictRanges()[conflict].second;

  WatchedLiteral* watched = watchedLiterals_.data() + 2 * conflict;

  HighsInt inactive[2];
  HighsInt numInactive = 0;
  for (HighsInt i = start; i != end; ++i) {
    if (domain->isActive(entries[i])) continue;

    inactive[numInactive++] = i;
    if (numInactive == 2) break;
  }

  conflictFlag_[conflict] = numInactive;

  switch (numInactive) {
    case 0:
      assert(!domain->infeasible_);
      domain->mipsolver->mipdata_->debugSolution.nodePruned(*domain);
      domain->infeasible_ = true;
      domain->infeasible_reason = Reason::cut(
          domain->cutpoolpropagation.size() + conflictpoolindex, conflict);
      domain->infeasible_pos = domain->domchgstack_.size();
      conflictpool_->resetAge(conflict);
      // printf("conflict propagation found infeasibility\n");
      break;
    case 1: {
      HighsDomainChange domchg = domain->flip(entries[inactive[0]]);
      if (!domain->isActive(domchg)) {
        domain->changeBound(
            domain->flip(entries[inactive[0]]),
            Reason::cut(domain->cutpoolpropagation.size() + conflictpoolindex,
                        conflict));
        conflictpool_->resetAge(conflict);
      }
      // printf("conflict propagation found bound change\n");
      break;
    }
    case 2: {
      if (watched[0].domchg != entries[inactive[0]]) {
        unlinkWatchedLiteral(2 * conflict);
        watched[0].domchg = entries[inactive[0]];
        linkWatchedLiteral(2 * conflict);
      }

      if (watched[1].domchg != entries[inactive[1]]) {
        unlinkWatchedLiteral(2 * conflict + 1);
        watched[1].domchg = entries[inactive[1]];
        linkWatchedLiteral(2 * conflict + 1);
      }

      return;
    }
  }
}

HighsDomain::CutpoolPropagation::CutpoolPropagation(HighsInt cutpoolindex,
                                                    HighsDomain* domain,
                                                    HighsCutPool& cutpool_)
    : cutpoolindex(cutpoolindex), domain(domain), cutpool(&cutpool_) {
  cutpool->addPropagationDomain(this);
}

HighsDomain::CutpoolPropagation::CutpoolPropagation(
    const CutpoolPropagation& other)
    : cutpoolindex(other.cutpoolindex),
      domain(other.domain),
      cutpool(other.cutpool),
      activitycuts_(other.activitycuts_),
      activitycutsinf_(other.activitycutsinf_),
      propagatecutflags_(other.propagatecutflags_),
      propagatecutinds_(other.propagatecutinds_),
      capacityThreshold_(other.capacityThreshold_) {
  cutpool->addPropagationDomain(this);
}

HighsDomain::CutpoolPropagation::~CutpoolPropagation() {
  cutpool->removePropagationDomain(this);
}

void HighsDomain::CutpoolPropagation::recomputeCapacityThreshold(HighsInt cut) {
  HighsInt start = cutpool->getMatrix().getRowStart(cut);
  HighsInt end = cutpool->getMatrix().getRowEnd(cut);
  const HighsInt* arindex = cutpool->getMatrix().getARindex();
  const double* arvalue = cutpool->getMatrix().getARvalue();
  capacityThreshold_[cut] = -domain->feastol();
  for (HighsInt i = start; i < end; ++i) {
    if (domain->col_upper_[arindex[i]] == domain->col_lower_[arindex[i]])
      continue;

    double threshold =
        std::fabs(arvalue[i]) * boundRange(domain->col_upper_[arindex[i]],
                                           domain->col_lower_[arindex[i]],
                                           domain->feastol(),
                                           domain->variableType(arindex[i]));

    capacityThreshold_[cut] =
        std::max({capacityThreshold_[cut], threshold, domain->feastol()});
  }
}

void HighsDomain::CutpoolPropagation::cutAdded(HighsInt cut, bool propagate) {
  if (!propagate) {
    if (domain != &domain->mipsolver->mipdata_->domain) return;
    HighsInt start = cutpool->getMatrix().getRowStart(cut);
    HighsInt end = cutpool->getMatrix().getRowEnd(cut);
    const HighsInt* arindex = cutpool->getMatrix().getARindex();
    const double* arvalue = cutpool->getMatrix().getARvalue();

    if (HighsInt(activitycuts_.size()) <= cut) {
      activitycuts_.resize(cut + 1);
      activitycutsinf_.resize(cut + 1);
      propagatecutflags_.resize(cut + 1, 2);
      capacityThreshold_.resize(cut + 1);
    }

    propagatecutflags_[cut] &= ~uint8_t{2};
    domain->computeMinActivity(start, end, arindex, arvalue,
                               activitycutsinf_[cut], activitycuts_[cut]);
  } else {
    HighsInt start = cutpool->getMatrix().getRowStart(cut);
    HighsInt end = cutpool->getMatrix().getRowEnd(cut);
    const HighsInt* arindex = cutpool->getMatrix().getARindex();
    const double* arvalue = cutpool->getMatrix().getARvalue();

    if (HighsInt(activitycuts_.size()) <= cut) {
      activitycuts_.resize(cut + 1);
      activitycutsinf_.resize(cut + 1);
      propagatecutflags_.resize(cut + 1, 2);
      capacityThreshold_.resize(cut + 1);
    }

    propagatecutflags_[cut] &= ~uint8_t{2};
    domain->computeMinActivity(start, end, arindex, arvalue,
                               activitycutsinf_[cut], activitycuts_[cut]);

    recomputeCapacityThreshold(cut);
    markPropagateCut(cut);
  }
}

void HighsDomain::CutpoolPropagation::cutDeleted(
    HighsInt cut, bool deletedOnlyForPropagation) {
  if (deletedOnlyForPropagation &&
      domain == &domain->mipsolver->mipdata_->domain) {
    assert(domain->branchPos_.empty());
    return;
  }

  if (cut < (HighsInt)propagatecutflags_.size()) propagatecutflags_[cut] |= 2;
}

void HighsDomain::CutpoolPropagation::markPropagateCut(HighsInt cut) {
  if (!propagatecutflags_[cut] &&
      (activitycutsinf_[cut] == 1 ||
       (cutpool->getRhs()[cut] - double(activitycuts_[cut]) <=
        capacityThreshold_[cut]))) {
    propagatecutinds_.push_back(cut);
    propagatecutflags_[cut] |= 1;
  }
}

void HighsDomain::CutpoolPropagation::updateActivityLbChange(HighsInt col,
                                                             double oldbound,
                                                             double newbound) {
  assert(!domain->infeasible_);

  if (newbound < oldbound) {
    cutpool->getMatrix().forEachNegativeColumnEntry(
        col, [&](HighsInt row, double val) {
          domain->updateThresholdLbChange(col, newbound, val,
                                          capacityThreshold_[row]);
          return true;
        });
  }

  cutpool->getMatrix().forEachPositiveColumnEntry(
      col, [&](HighsInt row, double val) {
        assert(val > 0);
<<<<<<< HEAD
        double deltamin = computeDelta(val, oldbound, newbound, -kHighsInf,
                                       activitycutsinf_[row]);
=======
        HighsCDouble deltamin = computeDelta(val, oldbound, newbound,
                                             -kHighsInf, activitycutsinf_[row]);
>>>>>>> ddd37785
        activitycuts_[row] += deltamin;

        if (deltamin <= 0) {
          domain->updateThresholdLbChange(col, newbound, val,
                                          capacityThreshold_[row]);
          return true;
        }

        if (activitycutsinf_[row] == 0 &&
            activitycuts_[row] - cutpool->getRhs()[row] >
                domain->mipsolver->mipdata_->feastol) {
          // todo, now that multiple cutpools are possible the index needs to be
          // encoded differently
          domain->mipsolver->mipdata_->debugSolution.nodePruned(*domain);
          domain->infeasible_ = true;
          domain->infeasible_pos = domain->domchgstack_.size();
          domain->infeasible_reason = Reason::cut(cutpoolindex, row);
          return false;
        }

        markPropagateCut(row);

        return true;
      });

  if (domain->infeasible_) {
    assert(domain->infeasible_reason.type == cutpoolindex);
    assert(domain->infeasible_reason.index >= 0);
    std::swap(oldbound, newbound);
    cutpool->getMatrix().forEachPositiveColumnEntry(
        col, [&](HighsInt row, double val) {
          assert(val > 0);
          activitycuts_[row] += computeDelta(val, oldbound, newbound,
                                             -kHighsInf, activitycutsinf_[row]);

          if (domain->infeasible_reason.index == row) return false;

          return true;
        });
  }
}

void HighsDomain::CutpoolPropagation::updateActivityUbChange(HighsInt col,
                                                             double oldbound,
                                                             double newbound) {
  assert(!domain->infeasible_);

  if (newbound > oldbound) {
    cutpool->getMatrix().forEachPositiveColumnEntry(
        col, [&](HighsInt row, double val) {
          domain->updateThresholdUbChange(col, newbound, val,
                                          capacityThreshold_[row]);
          return true;
        });
  }

  cutpool->getMatrix().forEachNegativeColumnEntry(
      col, [&](HighsInt row, double val) {
        assert(val < 0);
<<<<<<< HEAD
        double deltamin = computeDelta(val, oldbound, newbound, kHighsInf,
                                       activitycutsinf_[row]);
=======
        HighsCDouble deltamin = computeDelta(val, oldbound, newbound, kHighsInf,
                                             activitycutsinf_[row]);
>>>>>>> ddd37785
        activitycuts_[row] += deltamin;

        if (deltamin <= 0) {
          domain->updateThresholdUbChange(col, newbound, val,
                                          capacityThreshold_[row]);
          return true;
        }

        if (activitycutsinf_[row] == 0 &&
            activitycuts_[row] - cutpool->getRhs()[row] >
                domain->mipsolver->mipdata_->feastol) {
          domain->mipsolver->mipdata_->debugSolution.nodePruned(*domain);
          domain->infeasible_ = true;
          domain->infeasible_pos = domain->domchgstack_.size();
          domain->infeasible_reason = Reason::cut(cutpoolindex, row);
          return false;
        }

        markPropagateCut(row);

        return true;
      });

  if (domain->infeasible_) {
    assert(domain->infeasible_reason.type == cutpoolindex);
    assert(domain->infeasible_reason.index >= 0);
    std::swap(oldbound, newbound);
    cutpool->getMatrix().forEachNegativeColumnEntry(
        col, [&](HighsInt row, double val) {
          assert(val < 0);
          activitycuts_[row] += computeDelta(val, oldbound, newbound, kHighsInf,
                                             activitycutsinf_[row]);

          if (domain->infeasible_reason.index == row) return false;

          return true;
        });
  }
}

namespace highs {
template <>
struct RbTreeTraits<
    HighsDomain::ObjectivePropagation::ObjectiveContributionTree> {
  using KeyType = std::pair<double, HighsInt>;
  using LinkType = HighsInt;
};
}  // namespace highs

class HighsDomain::ObjectivePropagation::ObjectiveContributionTree
    : public highs::CacheMinRbTree<ObjectiveContributionTree> {
  std::vector<ObjectiveContribution>& nodes;

 public:
  ObjectiveContributionTree(ObjectivePropagation* objProp, HighsInt partition)
      : highs::CacheMinRbTree<ObjectiveContributionTree>(
            objProp->contributionPartitionSets[partition].first,
            objProp->contributionPartitionSets[partition].second),
        nodes(objProp->objectiveLowerContributions) {}

  highs::RbTreeLinks<HighsInt>& getRbTreeLinks(HighsInt node) {
    return nodes[node].links;
  }

  const highs::RbTreeLinks<HighsInt>& getRbTreeLinks(HighsInt node) const {
    return nodes[node].links;
  }

  std::pair<double, HighsInt> getKey(HighsInt node) const {
    return std::make_pair(-nodes[node].contribution, nodes[node].col);
  }
};

HighsDomain::ObjectivePropagation::ObjectivePropagation(HighsDomain* domain)
    : domain(domain),
      objFunc(&domain->mipsolver->mipdata_->objectiveFunction),
      cost(domain->mipsolver->model_->col_cost_.data()) {
  const auto& objNonzeros = objFunc->getObjectiveNonzeros();
  const auto& partitionStarts = objFunc->getCliquePartitionStarts();

  HighsInt numPartitions = objFunc->getNumCliquePartitions();

  if (numPartitions != 0) {
    propagationConsBuffer = objFunc->getObjectiveValuesPacked();
    partitionCliqueData.resize(objFunc->getNumCliquePartitions());
  }

  isPropagated = false;
  capacityThreshold = kHighsInf;
  objectiveLower = 0.0;
  numInfObjLower = 0;
  objectiveLowerContributions.resize(partitionStarts[numPartitions]);
  contributionPartitionSets.resize(numPartitions,
                                   std::make_pair(HighsInt{-1}, HighsInt{-1}));

  // for each clique partition first set up all columns as contributing with
  // their largest possible value and then remove the largest contribution of
  // each clique partition. For these columns we do not need to check for finite
  // bounds as they must be binary. We do not assume, however, that they must be
  // unfixed but could be fixed to 0 or 1. We maintain a heap that fulfills the
  // invariant that the largest column may be not fixed to its value with the
  // larger contribution.
  for (HighsInt i = 0; i < numPartitions; ++i) {
    ObjectiveContributionTree contributionTree(this, i);
    partitionCliqueData[i].rhs = 1;
    for (HighsInt j = partitionStarts[i]; j < partitionStarts[i + 1]; ++j) {
      HighsInt col = objNonzeros[j];
      objectiveLowerContributions[j].col = col;
      objectiveLowerContributions[j].partition = i;
      if (cost[col] > 0.0) {
        objectiveLower += cost[col];
        objectiveLowerContributions[j].contribution = cost[col];
        partitionCliqueData[i].rhs -= 1;
        if (domain->col_lower_[col] == 0.0) contributionTree.link(j);
      } else {
        objectiveLowerContributions[j].contribution = -cost[col];
        if (domain->col_upper_[col] == 1.0) contributionTree.link(j);
      }
    }

    HighsInt worstPos = contributionTree.first();
    if (worstPos != -1)
      objectiveLower -= objectiveLowerContributions[worstPos].contribution;
  }

  // add contribution of remaining objective nonzeros
  const HighsInt numObjNz = objNonzeros.size();
  for (HighsInt i = partitionStarts[numPartitions]; i < numObjNz; ++i) {
    HighsInt col = objNonzeros[i];
    if (cost[col] > 0.0) {
      if (domain->col_lower_[col] == -kHighsInf)
        ++numInfObjLower;
      else
        objectiveLower += domain->col_lower_[col] * cost[col];
    } else {
      if (domain->col_upper_[col] == kHighsInf)
        ++numInfObjLower;
      else
        objectiveLower += domain->col_upper_[col] * cost[col];
    }
  }

  recomputeCapacityThreshold();
  debugCheckObjectiveLower();
}

void HighsDomain::ObjectivePropagation::getPropagationConstraint(
    HighsInt domchgStackSize, const double*& vals, const HighsInt*& inds,
    HighsInt& len, double& rhs, HighsInt domchgCol) {
  const HighsInt numPartitions = objFunc->getNumCliquePartitions();
  inds = objFunc->getObjectiveNonzeros().data();
  len = objFunc->getObjectiveNonzeros().size();
  if (numPartitions == 0) {
    vals = objFunc->getObjectiveValuesPacked().data();
    rhs = domain->mipsolver->mipdata_->upper_limit;
    return;
  }
  const auto& partitionStarts = objFunc->getCliquePartitionStarts();

  HighsCDouble tmpRhs = domain->mipsolver->mipdata_->upper_limit;
  for (HighsInt i = 0; i < numPartitions; ++i) {
    HighsInt start = partitionStarts[i];
    HighsInt end = partitionStarts[i + 1];
    double largest = 0.0;
    for (HighsInt j = start; j < end; ++j) {
      HighsInt c = inds[j];
      HighsInt pos;
      // skip the column we might want to explain a bound change for and take
      // the second largest column instead.
      if (c == domchgCol) continue;
      if (cost[c] > 0) {
        double lb = domain->getColLowerPos(c, domchgStackSize, pos);
        if (lb < 1) largest = std::max(largest, cost[c]);
      } else {
        double ub = domain->getColUpperPos(c, domchgStackSize, pos);
        if (ub > 0) largest = std::max(largest, -cost[c]);
      }
    }

    tmpRhs += largest * partitionCliqueData[i].rhs;
    if (partitionCliqueData[i].multiplier != largest) {
      partitionCliqueData[i].multiplier = largest;
      const auto& packedObjVals = objFunc->getObjectiveValuesPacked();
      for (HighsInt j = start; j < end; ++j)
        propagationConsBuffer[j] =
            packedObjVals[j] - std::copysign(largest, packedObjVals[j]);
    }
  }

  vals = propagationConsBuffer.data();
  rhs = double(tmpRhs);
}

void HighsDomain::ObjectivePropagation::recomputeCapacityThreshold() {
  const auto& partitionStarts = objFunc->getCliquePartitionStarts();
  HighsInt numPartitions = objFunc->getNumCliquePartitions();

  capacityThreshold = -domain->feastol();
  for (HighsInt i = 0; i < numPartitions; ++i) {
    ObjectiveContributionTree contributionTree(this, i);
    HighsInt worstPos = contributionTree.first();
    if (worstPos == -1) continue;
    if (domain->isFixed(objectiveLowerContributions[worstPos].col)) continue;

    double contribution = objectiveLowerContributions[worstPos].contribution;
    HighsInt bestPos = contributionTree.last();
    if (bestPos != worstPos)
      contribution -= objectiveLowerContributions[bestPos].contribution;

    capacityThreshold =
        std::max(capacityThreshold, contribution * (1.0 - domain->feastol()));
  }

  const auto& objNonzeros = objFunc->getObjectiveNonzeros();
  const HighsInt numObjNzs = objNonzeros.size();
  for (HighsInt i = partitionStarts[numPartitions]; i < numObjNzs; ++i) {
    HighsInt col = objNonzeros[i];

    capacityThreshold = std::max(
        capacityThreshold,
        std::fabs(cost[col]) *
            boundRange(domain->col_upper_[col], domain->col_lower_[col],
                       domain->feastol(), domain->variableType(col)));
  }
}

void HighsDomain::ObjectivePropagation::updateActivityLbChange(
    HighsInt col, double oldbound, double newbound) {
  if (cost[col] <= 0.0) {
    if (cost[col] != 0.0 && newbound < oldbound) {
      capacityThreshold =
          std::max(capacityThreshold,
                   -cost[col] * boundRange(domain->col_upper_[col], newbound,
                                           domain->feastol(),
                                           domain->variableType(col)));
      isPropagated = false;
    }
    debugCheckObjectiveLower();
    return;
  }

  isPropagated = false;

  HighsInt partitionPos = objFunc->getColCliquePartition(col);
  if (partitionPos == -1) {
    if (oldbound == -kHighsInf)
      --numInfObjLower;
    else
      objectiveLower -= oldbound * cost[col];

    if (newbound == -kHighsInf)
      ++numInfObjLower;
    else
      objectiveLower += newbound * cost[col];

    debugCheckObjectiveLower();

    if (newbound < oldbound) {
      capacityThreshold = std::max(
          capacityThreshold,
          cost[col] * boundRange(domain->col_upper_[col],
                                 domain->col_lower_[col], domain->feastol(),
                                 domain->variableType(col)));
    } else if (numInfObjLower == 0 &&
               objectiveLower > domain->mipsolver->mipdata_->upper_limit) {
      domain->infeasible_ = true;
      domain->infeasible_pos = domain->domchgstack_.size();
      domain->infeasible_reason = Reason::objective();
      updateActivityLbChange(col, newbound, oldbound);
    }
  } else {
    if (newbound == 0.0) {
      assert(oldbound == 1.0);
      // binary lower bound of variable in clique partition is relaxed to 0
      HighsInt partition = objectiveLowerContributions[partitionPos].partition;
      ObjectiveContributionTree contributionTree(this, partition);
      HighsInt currFirst = contributionTree.first();

      contributionTree.link(partitionPos);

      double oldContribution = 0.0;
      if (currFirst != -1)
        oldContribution = objectiveLowerContributions[currFirst].contribution;

      if (partitionPos == contributionTree.first() &&
          objectiveLowerContributions[partitionPos].contribution !=
              oldContribution) {
        objectiveLower += oldContribution;
        objectiveLower -=
            objectiveLowerContributions[partitionPos].contribution;

        // update the capacity threshold with the difference of the new highest
        // contribution position to the lowest contribution as the column with
        // the lowest contribution can be fixed to its bound that yields the
        // highest objective value.
        HighsInt bestPos = contributionTree.last();
        double delta = objectiveLowerContributions[partitionPos].contribution;
        if (bestPos != partitionPos)
          delta -= objectiveLowerContributions[bestPos].contribution;
        capacityThreshold =
            std::max(delta * (1.0 - domain->feastol()), capacityThreshold);
      } else {
        // the new linked column could be the one with the new lowest
        // contribution so update the capacity threshold to ensure propagation
        // runs when it can be fixed to the bound that yields the highest
        // objective value
        capacityThreshold =
            std::max((oldContribution -
                      objectiveLowerContributions[partitionPos].contribution) *
                         (1.0 - domain->feastol()),
                     capacityThreshold);
      }

      debugCheckObjectiveLower();
    } else {
      // binary lower bound of variable in clique partition is tightened to 1
      assert(oldbound == 0.0);
      assert(newbound == 1.0);

      HighsInt partition = objectiveLowerContributions[partitionPos].partition;
      ObjectiveContributionTree contributionTree(this, partition);
      bool wasFirst = contributionTree.first() == partitionPos;
      if (wasFirst)
        objectiveLower +=
            objectiveLowerContributions[partitionPos].contribution;

      contributionTree.unlink(partitionPos);

      if (wasFirst) {
        HighsInt newWorst = contributionTree.first();
        if (newWorst != -1)
          objectiveLower -= objectiveLowerContributions[newWorst].contribution;
      }

      debugCheckObjectiveLower();

      if (numInfObjLower == 0 &&
          objectiveLower > domain->mipsolver->mipdata_->upper_limit) {
        domain->infeasible_ = true;
        domain->infeasible_pos = domain->domchgstack_.size();
        domain->infeasible_reason = Reason::objective();
        updateActivityLbChange(col, newbound, oldbound);
      }
    }
  }
}

void HighsDomain::ObjectivePropagation::updateActivityUbChange(
    HighsInt col, double oldbound, double newbound) {
  if (cost[col] >= 0.0) {
    if (cost[col] != 0.0 && newbound > oldbound) {
      capacityThreshold = std::max(
          capacityThreshold,
          cost[col] * boundRange(newbound, domain->col_lower_[col],
                                 domain->feastol(), domain->variableType(col)));
      isPropagated = false;
    }
    debugCheckObjectiveLower();
    return;
  }

  isPropagated = false;

  HighsInt partitionPos = objFunc->getColCliquePartition(col);
  if (partitionPos == -1) {
    if (oldbound == kHighsInf)
      --numInfObjLower;
    else
      objectiveLower -= oldbound * cost[col];

    if (newbound == kHighsInf)
      ++numInfObjLower;
    else
      objectiveLower += newbound * cost[col];

    debugCheckObjectiveLower();

    if (newbound > oldbound) {
      capacityThreshold = std::max(
          capacityThreshold,
          -cost[col] * boundRange(domain->col_upper_[col],
                                  domain->col_lower_[col], domain->feastol(),
                                  domain->variableType(col)));
    } else if (numInfObjLower == 0 &&
               objectiveLower > domain->mipsolver->mipdata_->upper_limit) {
      domain->infeasible_ = true;
      domain->infeasible_pos = domain->domchgstack_.size();
      domain->infeasible_reason = Reason::objective();
      updateActivityUbChange(col, newbound, oldbound);
    }
  } else {
    if (newbound == 1.0) {
      assert(oldbound == 0.0);
      // binary upper bound of variable in clique partition is relaxed to 1
      HighsInt partition = objectiveLowerContributions[partitionPos].partition;
      ObjectiveContributionTree contributionTree(this, partition);
      HighsInt currFirst = contributionTree.first();

      contributionTree.link(partitionPos);

      double oldContribution = 0.0;
      if (currFirst != -1)
        oldContribution = objectiveLowerContributions[currFirst].contribution;

      if (partitionPos == contributionTree.first() &&
          objectiveLowerContributions[partitionPos].contribution !=
              oldContribution) {
        objectiveLower += oldContribution;
        objectiveLower -=
            objectiveLowerContributions[partitionPos].contribution;

        // update the capacity threshold with the difference of the new highest
        // contribution position to the lowest contribution as the column with
        // the lowest contribution can be fixed to its bound that yields the
        // highest objective value.
        HighsInt bestPos = contributionTree.last();
        double delta = objectiveLowerContributions[partitionPos].contribution;
        if (bestPos != partitionPos)
          delta -= objectiveLowerContributions[bestPos].contribution;
        capacityThreshold =
            std::max(delta * (1.0 - domain->feastol()), capacityThreshold);
      } else {
        // the new linked column could be the one with the new lowest
        // contribution so update the capacity threshold to ensure propagation
        // runs when it can be fixed to the bound that yields the highest
        // objective value
        capacityThreshold =
            std::max((oldContribution -
                      objectiveLowerContributions[partitionPos].contribution) *
                         (1.0 - domain->feastol()),
                     capacityThreshold);
      }

      debugCheckObjectiveLower();
    } else {
      // binary upper bound of variable in clique partition is tightened to 0
      assert(oldbound == 1.0);
      assert(newbound == 0.0);
      HighsInt partition = objectiveLowerContributions[partitionPos].partition;
      ObjectiveContributionTree contributionTree(this, partition);
      bool wasFirst = contributionTree.first() == partitionPos;
      if (wasFirst)
        objectiveLower +=
            objectiveLowerContributions[partitionPos].contribution;

      contributionTree.unlink(partitionPos);

      if (wasFirst) {
        HighsInt newWorst = contributionTree.first();
        if (newWorst != -1)
          objectiveLower -= objectiveLowerContributions[newWorst].contribution;
      }

      debugCheckObjectiveLower();

      if (numInfObjLower == 0 &&
          objectiveLower > domain->mipsolver->mipdata_->upper_limit) {
        domain->infeasible_ = true;
        domain->infeasible_pos = domain->domchgstack_.size();
        domain->infeasible_reason = Reason::objective();
        updateActivityUbChange(col, newbound, oldbound);
      }
    }
  }
}

bool HighsDomain::ObjectivePropagation::shouldBePropagated() const {
  if (isPropagated) return false;
  if (numInfObjLower > 1) return false;
  if (domain->infeasible_) return false;
  double upperLimit = domain->mipsolver->mipdata_->upper_limit;
  if (upperLimit == kHighsInf) return false;
  if (upperLimit - double(objectiveLower) > capacityThreshold) return false;

  return true;
}

void HighsDomain::ObjectivePropagation::debugCheckObjectiveLower() const {
#ifndef NDEBUG
  if (domain->infeasible_) return;
  HighsCDouble lowerFromScratch = 0.0;
  HighsInt numInf = 0;
  const HighsInt numPartitions = objFunc->getNumCliquePartitions();
  const auto& partitionStarts = objFunc->getCliquePartitionStarts();
  const auto& objNonzeros = objFunc->getObjectiveNonzeros();

  const HighsInt numObjNzs = objNonzeros.size();
  for (HighsInt i = 0; i < numPartitions; ++i) {
    HighsInt start = partitionStarts[i];
    HighsInt end = partitionStarts[i + 1];
    double largest = 0.0;
    for (HighsInt j = start; j < end; ++j) {
      HighsInt c = objNonzeros[j];
      if (cost[c] > 0) {
        lowerFromScratch += cost[c];

        if (domain->col_lower_[c] < 1) largest = std::max(largest, cost[c]);
      } else {
        if (domain->col_upper_[c] > 0) largest = std::max(largest, -cost[c]);
      }
    }
    lowerFromScratch -= largest;
  }

  for (HighsInt i = partitionStarts[numPartitions]; i < numObjNzs; ++i) {
    HighsInt col = objNonzeros[i];
    if (cost[col] > 0) {
      if (domain->col_lower_[col] > -kHighsInf)
        lowerFromScratch += domain->col_lower_[col] * cost[col];
      else
        ++numInf;
    } else {
      if (domain->col_upper_[col] < kHighsInf)
        lowerFromScratch += domain->col_upper_[col] * cost[col];
      else
        ++numInf;
    }
  }
  assert(std::fabs(double(lowerFromScratch - objectiveLower)) <=
         domain->feastol());
  assert(numInf == numInfObjLower);
#endif
}

void HighsDomain::ObjectivePropagation::propagate() {
  if (!shouldBePropagated()) return;

  debugCheckObjectiveLower();

  const double upperLimit = domain->mipsolver->mipdata_->upper_limit;
  if (numInfObjLower == 0 && objectiveLower > upperLimit) {
    domain->infeasible_ = true;
    domain->infeasible_pos = domain->domchgstack_.size();
    domain->infeasible_reason = Reason::objective();
    return;
  }

  const auto& objNonzeros = objFunc->getObjectiveNonzeros();

  HighsCDouble capacity = upperLimit - objectiveLower;
  if (numInfObjLower == 1) {
    // Scan non-binary columns for infinite bound contribution until the one
    // column that contributes with an infinite bound is found which is the only
    // column that can be propagated
    HighsInt numCol = objNonzeros.size();
    for (HighsInt i = objFunc->getNumBinariesInObjective(); i < numCol; ++i) {
      HighsInt col = objNonzeros[i];
      if (cost[col] > 0) {
        if (domain->col_lower_[col] > -kHighsInf) continue;

        HighsCDouble boundVal = capacity / cost[col];
        if (std::fabs(double(boundVal) * kHighsTiny) > domain->feastol())
          continue;

        bool accept;
        double bound = domain->adjustedUb(col, boundVal, accept);
        if (accept) {
          domain->changeBound(HighsBoundType::kUpper, col, bound,
                              Reason::objective());
          if (domain->infeasible_) break;
        }

        break;
      } else {
        if (domain->col_upper_[col] < kHighsInf) continue;

        HighsCDouble boundVal = capacity / cost[col];
        if (std::fabs(double(boundVal) * kHighsTiny) > domain->feastol())
          continue;

        bool accept;
        double bound = domain->adjustedLb(col, boundVal, accept);
        if (accept) {
          domain->changeBound(HighsBoundType::kLower, col, bound,
                              Reason::objective());
          if (domain->infeasible_) break;
        }

        break;
      }
    }
  } else {
    HighsInt numPartitions = objFunc->getNumCliquePartitions();
    double currLb = double(objectiveLower);
    while (true) {
      for (HighsInt i = 0; i < numPartitions; ++i) {
        ObjectiveContributionTree contributionTree(this, i);
        HighsInt worst = contributionTree.first();
        if (worst == -1) continue;

        double contribution = objectiveLowerContributions[worst].contribution;

        HighsInt secondWorst = contributionTree.successor(worst);
        if (secondWorst != -1)
          contribution -= objectiveLowerContributions[secondWorst].contribution;

        // the upper limit already uses a tolerance, so we can do a hard cutoff
        if (contribution > capacity) {
          HighsInt col = objectiveLowerContributions[worst].col;
          if (cost[col] > 0) {
            if (domain->col_upper_[col] > 0.0) {
              domain->changeBound(HighsBoundType::kUpper, col, 0.0,
                                  Reason::objective());
              if (domain->infeasible_) break;
            }
          } else {
            if (domain->col_lower_[col] < 1.0) {
              domain->changeBound(HighsBoundType::kLower, col, 1.0,
                                  Reason::objective());
              if (domain->infeasible_) break;
            }
          }
        } else if (secondWorst != -1) {
          // it might be that we can the column with the lowest possible
          // contribution to its bound value that yields the highest objective
          // contribution.
          HighsInt best = contributionTree.last();
          while (best != contributionTree.first()) {
            // difference to the column with the highest contribution is the
            // objective increase when fixing the column to its bound with the
            // lowest objective contribution. Due to the clique information that
            // means the current column with the highest contribution will
            // contribute with its worst bound.
            if (objectiveLowerContributions[contributionTree.first()]
                        .contribution -
                    objectiveLowerContributions[best].contribution >
                capacity) {
              HighsInt col = objectiveLowerContributions[best].col;
              if (cost[col] > 0) {
                assert(domain->col_lower_[col] < 1.0);
                domain->changeBound(HighsBoundType::kLower, col, 1.0,
                                    Reason::objective());
                if (domain->infeasible_) break;
              } else {
                assert(domain->col_upper_[col] > 0.0);
                domain->changeBound(HighsBoundType::kUpper, col, 0.0,
                                    Reason::objective());
                if (domain->infeasible_) break;
              }
            } else
              break;

            best = contributionTree.last();
          }

          if (domain->infeasible_) break;
        }
      }

      if (domain->infeasible_) break;

      const HighsInt numObjNzs = objNonzeros.size();
      for (HighsInt i = objFunc->getCliquePartitionStarts()[numPartitions];
           i < numObjNzs; ++i) {
        HighsInt col = objNonzeros[i];

        if (cost[col] > 0) {
          bool accept;

          HighsCDouble boundVal =
              (capacity + domain->col_lower_[col] * cost[col]) / cost[col];
          if (std::fabs(double(boundVal) * kHighsTiny) > domain->feastol())
            continue;

          double bound = domain->adjustedUb(col, boundVal, accept);
          if (accept) {
            domain->changeBound(HighsBoundType::kUpper, col, bound,
                                Reason::objective());
            if (domain->infeasible_) break;
          }
        } else {
          bool accept;

          HighsCDouble boundVal =
              (capacity + domain->col_upper_[col] * cost[col]) / cost[col];
          if (std::fabs(double(boundVal) * kHighsTiny) > domain->feastol())
            continue;

          double bound = domain->adjustedLb(col, boundVal, accept);
          if (accept) {
            domain->changeBound(HighsBoundType::kLower, col, bound,
                                Reason::objective());
            if (domain->infeasible_) break;
          }
        }
      }
      if (domain->infeasible_) break;

      double newLb = double(objectiveLower);
      if (newLb == currLb) break;
      currLb = newLb;
      capacity = upperLimit - objectiveLower;
    }
  }

  recomputeCapacityThreshold();
  isPropagated = true;
}

void HighsDomain::computeMinActivity(HighsInt start, HighsInt end,
                                     const HighsInt* ARindex,
                                     const double* ARvalue, HighsInt& ninfmin,
                                     HighsCDouble& activitymin) {
  if (infeasible_) {
    activitymin = 0.0;
    ninfmin = 0;
    for (HighsInt j = start; j != end; ++j) {
      HighsInt col = ARindex[j];
      double val = ARvalue[j];

      assert(col < int(col_lower_.size()));

      HighsInt tmp;
      double lb = getColLowerPos(col, infeasible_pos - 1, tmp);
      double ub = getColUpperPos(col, infeasible_pos - 1, tmp);
      double contributionmin = activityContributionMin(val, lb, ub);

      if (contributionmin == -kHighsInf)
        ++ninfmin;
      else
        activitymin += contributionmin;
    }

  } else {
    activitymin = 0.0;
    ninfmin = 0;
    for (HighsInt j = start; j != end; ++j) {
      HighsInt col = ARindex[j];
      double val = ARvalue[j];

      assert(col < int(col_lower_.size()));

      double contributionmin =
          activityContributionMin(val, col_lower_[col], col_upper_[col]);

      if (contributionmin == -kHighsInf)
        ++ninfmin;
      else
        activitymin += contributionmin;
    }
  }
  activitymin.renormalize();
}

void HighsDomain::computeMaxActivity(HighsInt start, HighsInt end,
                                     const HighsInt* ARindex,
                                     const double* ARvalue, HighsInt& ninfmax,
                                     HighsCDouble& activitymax) {
  if (infeasible_) {
    activitymax = 0.0;
    ninfmax = 0;
    for (HighsInt j = start; j != end; ++j) {
      HighsInt col = ARindex[j];
      double val = ARvalue[j];

      assert(col < int(col_lower_.size()));

      HighsInt tmp;
      double lb = getColLowerPos(col, infeasible_pos - 1, tmp);
      double ub = getColUpperPos(col, infeasible_pos - 1, tmp);
      double contributionmin = activityContributionMax(val, lb, ub);

      if (contributionmin == kHighsInf)
        ++ninfmax;
      else
        activitymax += contributionmin;
    }
  } else {
    activitymax = 0.0;
    ninfmax = 0;
    for (HighsInt j = start; j != end; ++j) {
      HighsInt col = ARindex[j];
      double val = ARvalue[j];

      assert(col < int(col_lower_.size()));

      double contributionmin =
          activityContributionMax(val, col_lower_[col], col_upper_[col]);

      if (contributionmin == kHighsInf)
        ++ninfmax;
      else
        activitymax += contributionmin;
    }
  }
  activitymax.renormalize();
}

double HighsDomain::adjustedUb(HighsInt col, HighsCDouble boundVal,
                               bool& accept) const {
  double bound;

  if (mipsolver->variableType(col) != HighsVarType::kContinuous) {
    bound = static_cast<double>(floor(boundVal + mipsolver->mipdata_->feastol));
    accept = bound < col_upper_[col] &&
             col_upper_[col] - bound >
                 1000.0 * mipsolver->mipdata_->feastol * std::fabs(bound);
  } else {
    if (std::fabs(double(boundVal) - col_lower_[col]) <=
        mipsolver->mipdata_->epsilon)
      bound = col_lower_[col];
    else
      bound = double(boundVal);
    if (col_upper_[col] == kHighsInf)
      accept = true;
    else if (bound + 1000.0 * mipsolver->mipdata_->feastol < col_upper_[col]) {
      double relativeImprove = col_upper_[col] - bound;
      if (col_lower_[col] != -kHighsInf)
        relativeImprove /= col_upper_[col] - col_lower_[col];
      else
        relativeImprove /=
            std::max(std::fabs(col_upper_[col]), std::fabs(bound));
      accept = relativeImprove >= 0.3;
    } else
      accept = false;
  }

  return bound;
}

double HighsDomain::adjustedLb(HighsInt col, HighsCDouble boundVal,
                               bool& accept) const {
  double bound;

  if (mipsolver->variableType(col) != HighsVarType::kContinuous) {
    bound = static_cast<double>(ceil(boundVal - mipsolver->mipdata_->feastol));
    accept = bound > col_lower_[col] &&
             bound - col_lower_[col] >
                 1000.0 * mipsolver->mipdata_->feastol * std::fabs(bound);
  } else {
    if (std::fabs(col_upper_[col] - double(boundVal)) <=
        mipsolver->mipdata_->epsilon)
      bound = col_upper_[col];
    else
      bound = double(boundVal);
    if (col_lower_[col] == -kHighsInf)
      accept = true;
    else if (bound - 1000.0 * mipsolver->mipdata_->feastol > col_lower_[col]) {
      double relativeImprove = bound - col_lower_[col];
      if (col_upper_[col] != kHighsInf)
        relativeImprove /= col_upper_[col] - col_lower_[col];
      else
        relativeImprove /=
            std::max(std::fabs(col_lower_[col]), std::fabs(bound));
      accept = relativeImprove >= 0.3;
    } else
      accept = false;
  }

  return bound;
}

HighsInt HighsDomain::propagateRowUpper(const HighsInt* Rindex,
                                        const double* Rvalue, HighsInt Rlen,
                                        double Rupper,
                                        const HighsCDouble& minactivity,
                                        HighsInt ninfmin,
                                        HighsDomainChange* boundchgs) {
  assert(std::isfinite(double(minactivity)));
  if (ninfmin > 1) return 0;
  HighsInt numchgs = 0;
  for (HighsInt i = 0; i != Rlen; ++i) {
    HighsCDouble minresact;
    double actcontribution = activityContributionMin(
        Rvalue[i], col_lower_[Rindex[i]], col_upper_[Rindex[i]]);
    if (ninfmin == 1) {
      if (actcontribution != -kHighsInf) continue;

      minresact = minactivity;
    } else {
      minresact = minactivity - actcontribution;
    }

    HighsCDouble boundVal = (Rupper - minresact) / Rvalue[i];
    if (std::fabs(double(boundVal) * kHighsTiny) > mipsolver->mipdata_->feastol)
      continue;

    if (Rvalue[i] > 0) {
      bool accept;

      double bound = adjustedUb(Rindex[i], boundVal, accept);
      if (accept)
        boundchgs[numchgs++] = {bound, Rindex[i], HighsBoundType::kUpper};

    } else {
      bool accept;

      double bound = adjustedLb(Rindex[i], boundVal, accept);
      if (accept)
        boundchgs[numchgs++] = {bound, Rindex[i], HighsBoundType::kLower};
    }
  }

  return numchgs;
}

HighsInt HighsDomain::propagateRowLower(const HighsInt* Rindex,
                                        const double* Rvalue, HighsInt Rlen,
                                        double Rlower,
                                        const HighsCDouble& maxactivity,
                                        HighsInt ninfmax,
                                        HighsDomainChange* boundchgs) {
  assert(std::isfinite(double(maxactivity)));
  if (ninfmax > 1) return 0;
  HighsInt numchgs = 0;
  for (HighsInt i = 0; i != Rlen; ++i) {
    HighsCDouble maxresact;
    double actcontribution = activityContributionMax(
        Rvalue[i], col_lower_[Rindex[i]], col_upper_[Rindex[i]]);
    if (ninfmax == 1) {
      if (actcontribution != kHighsInf) continue;

      maxresact = maxactivity;
    } else {
      maxresact = maxactivity - actcontribution;
    }

    HighsCDouble boundVal = (Rlower - maxresact) / Rvalue[i];
    if (std::fabs(double(boundVal) * kHighsTiny) > mipsolver->mipdata_->feastol)
      continue;

    if (Rvalue[i] < 0) {
      bool accept;

      double bound = adjustedUb(Rindex[i], boundVal, accept);
      if (accept)
        boundchgs[numchgs++] = {bound, Rindex[i], HighsBoundType::kUpper};
    } else {
      bool accept;

      double bound = adjustedLb(Rindex[i], boundVal, accept);
      if (accept)
        boundchgs[numchgs++] = {bound, Rindex[i], HighsBoundType::kLower};
    }
  }

  return numchgs;
}

void HighsDomain::updateThresholdLbChange(HighsInt col, double newbound,
                                          double val, double& threshold) {
  if (newbound != col_upper_[col]) {
    double thresholdNew =
        std::fabs(val) * boundRange(col_upper_[col], newbound,
                                    mipsolver->mipdata_->feastol,
                                    variableType(col));

    // the new threshold is now the maximum of the new threshold and the current
    // one
    threshold =
        std::max({threshold, thresholdNew, mipsolver->mipdata_->feastol});
  }
}

void HighsDomain::updateThresholdUbChange(HighsInt col, double newbound,
                                          double val, double& threshold) {
  if (newbound != col_lower_[col]) {
    double thresholdNew =
        std::fabs(val) * boundRange(newbound, col_lower_[col],
                                    mipsolver->mipdata_->feastol,
                                    variableType(col));

    // the new threshold is now the maximum of the new threshold and the current
    // one
    threshold =
        std::max({threshold, thresholdNew, mipsolver->mipdata_->feastol});
  }
}

void HighsDomain::updateActivityLbChange(HighsInt col, double oldbound,
                                         double newbound) {
  auto mip = mipsolver->model_;
  HighsInt start = mip->a_matrix_.start_[col];
  HighsInt end = mip->a_matrix_.start_[col + 1];

  assert(!infeasible_);

  if (objProp_.isActive()) {
    objProp_.updateActivityLbChange(col, oldbound, newbound);
    if (infeasible_) return;
  }

  for (HighsInt i = start; i != end; ++i) {
    if (mip->a_matrix_.value_[i] > 0) {
<<<<<<< HEAD
      double deltamin =
=======
      HighsCDouble deltamin =
>>>>>>> ddd37785
          computeDelta(mip->a_matrix_.value_[i], oldbound, newbound, -kHighsInf,
                       activitymininf_[mip->a_matrix_.index_[i]]);
      activitymin_[mip->a_matrix_.index_[i]] += deltamin;

#ifndef NDEBUG
      {
        HighsInt tmpinf;
        HighsCDouble tmpminact;
        computeMinActivity(
            mipsolver->mipdata_->ARstart_[mip->a_matrix_.index_[i]],
            mipsolver->mipdata_->ARstart_[mip->a_matrix_.index_[i] + 1],
            mipsolver->mipdata_->ARindex_.data(),
            mipsolver->mipdata_->ARvalue_.data(), tmpinf, tmpminact);
        assert(std::fabs(double(activitymin_[mip->a_matrix_.index_[i]] -
                                tmpminact)) <= mipsolver->mipdata_->feastol);
        assert(tmpinf == activitymininf_[mip->a_matrix_.index_[i]]);
      }
#endif

      if (mip->row_lower_[mip->a_matrix_.index_[i]] != -kHighsInf &&
          mip->row_upper_[mip->a_matrix_.index_[i]] == kHighsInf)
        updateRedundantRows(mip->a_matrix_.index_[i], HighsInt{1},
                            activitymininf_[mip->a_matrix_.index_[i]],
                            activitymin_[mip->a_matrix_.index_[i]],
                            mip->row_lower_[mip->a_matrix_.index_[i]]);

      if (deltamin <= 0) {
        updateThresholdLbChange(col, newbound, mip->a_matrix_.value_[i],
                                capacityThreshold_[mip->a_matrix_.index_[i]]);
        continue;
      }

      if (mip->row_upper_[mip->a_matrix_.index_[i]] != kHighsInf &&
          activitymininf_[mip->a_matrix_.index_[i]] == 0 &&
          activitymin_[mip->a_matrix_.index_[i]] -
                  mip->row_upper_[mip->a_matrix_.index_[i]] >
              mipsolver->mipdata_->feastol) {
        mipsolver->mipdata_->debugSolution.nodePruned(*this);
        infeasible_ = true;
        infeasible_pos = domchgstack_.size();
        infeasible_reason = Reason::modelRowUpper(mip->a_matrix_.index_[i]);
        end = i + 1;
        break;
      }

      if (activitymininf_[mip->a_matrix_.index_[i]] <= 1 &&
          !propagateflags_[mip->a_matrix_.index_[i]] &&
          mip->row_upper_[mip->a_matrix_.index_[i]] != kHighsInf)
        markPropagate(mip->a_matrix_.index_[i]);
    } else {
<<<<<<< HEAD
      double deltamax =
=======
      HighsCDouble deltamax =
>>>>>>> ddd37785
          computeDelta(mip->a_matrix_.value_[i], oldbound, newbound, -kHighsInf,
                       activitymaxinf_[mip->a_matrix_.index_[i]]);
      activitymax_[mip->a_matrix_.index_[i]] += deltamax;

#ifndef NDEBUG
      {
        HighsInt tmpinf;
        HighsCDouble tmpmaxact;
        computeMaxActivity(
            mipsolver->mipdata_->ARstart_[mip->a_matrix_.index_[i]],
            mipsolver->mipdata_->ARstart_[mip->a_matrix_.index_[i] + 1],
            mipsolver->mipdata_->ARindex_.data(),
            mipsolver->mipdata_->ARvalue_.data(), tmpinf, tmpmaxact);
        assert(std::fabs(double(activitymax_[mip->a_matrix_.index_[i]] -
                                tmpmaxact)) <= mipsolver->mipdata_->feastol);
        assert(tmpinf == activitymaxinf_[mip->a_matrix_.index_[i]]);
      }
#endif

      if (mip->row_lower_[mip->a_matrix_.index_[i]] == -kHighsInf &&
          mip->row_upper_[mip->a_matrix_.index_[i]] != kHighsInf)
        updateRedundantRows(mip->a_matrix_.index_[i], HighsInt{-1},
                            activitymaxinf_[mip->a_matrix_.index_[i]],
                            activitymax_[mip->a_matrix_.index_[i]],
                            mip->row_upper_[mip->a_matrix_.index_[i]]);

      if (deltamax >= 0) {
        updateThresholdLbChange(col, newbound, mip->a_matrix_.value_[i],
                                capacityThreshold_[mip->a_matrix_.index_[i]]);
        continue;
      }

      if (mip->row_lower_[mip->a_matrix_.index_[i]] != -kHighsInf &&
          activitymaxinf_[mip->a_matrix_.index_[i]] == 0 &&
          mip->row_lower_[mip->a_matrix_.index_[i]] -
                  activitymax_[mip->a_matrix_.index_[i]] >
              mipsolver->mipdata_->feastol) {
        mipsolver->mipdata_->debugSolution.nodePruned(*this);
        infeasible_ = true;
        infeasible_pos = domchgstack_.size();
        infeasible_reason = Reason::modelRowLower(mip->a_matrix_.index_[i]);
        end = i + 1;
        break;
      }

      if (activitymaxinf_[mip->a_matrix_.index_[i]] <= 1 &&
          !propagateflags_[mip->a_matrix_.index_[i]] &&
          mip->row_lower_[mip->a_matrix_.index_[i]] != -kHighsInf)
        markPropagate(mip->a_matrix_.index_[i]);
    }
  }

  if (!infeasible_) {
    for (CutpoolPropagation& cutpoolprop : cutpoolpropagation)
      cutpoolprop.updateActivityLbChange(col, oldbound, newbound);
  } else {
    assert(infeasible_reason.type == Reason::kModelRowLower ||
           infeasible_reason.type == Reason::kModelRowUpper);
    assert(infeasible_reason.index == mip->a_matrix_.index_[end - 1]);
  }

  if (infeasible_) {
    std::swap(oldbound, newbound);
    for (HighsInt i = start; i != end; ++i) {
      if (mip->a_matrix_.value_[i] > 0) {
        activitymin_[mip->a_matrix_.index_[i]] +=
            computeDelta(mip->a_matrix_.value_[i], oldbound, newbound,
                         -kHighsInf, activitymininf_[mip->a_matrix_.index_[i]]);
      } else {
        activitymax_[mip->a_matrix_.index_[i]] +=
            computeDelta(mip->a_matrix_.value_[i], oldbound, newbound,
                         -kHighsInf, activitymaxinf_[mip->a_matrix_.index_[i]]);
      }
    }

    if (objProp_.isActive()) {
      objProp_.updateActivityLbChange(col, oldbound, newbound);
    }

    return;
  } else {
    for (ConflictPoolPropagation& conflictprop : conflictPoolPropagation)
      conflictprop.updateActivityLbChange(col, oldbound, newbound);
  }
}

void HighsDomain::updateActivityUbChange(HighsInt col, double oldbound,
                                         double newbound) {
  auto mip = mipsolver->model_;
  HighsInt start = mip->a_matrix_.start_[col];
  HighsInt end = mip->a_matrix_.start_[col + 1];

  assert(!infeasible_);

  if (objProp_.isActive()) {
    objProp_.updateActivityUbChange(col, oldbound, newbound);
    if (infeasible_) return;
  }

  for (HighsInt i = start; i != end; ++i) {
    if (mip->a_matrix_.value_[i] > 0) {
<<<<<<< HEAD
      double deltamax =
=======
      HighsCDouble deltamax =
>>>>>>> ddd37785
          computeDelta(mip->a_matrix_.value_[i], oldbound, newbound, kHighsInf,
                       activitymaxinf_[mip->a_matrix_.index_[i]]);
      activitymax_[mip->a_matrix_.index_[i]] += deltamax;

#ifndef NDEBUG
      {
        HighsInt tmpinf;
        HighsCDouble tmpmaxact;
        computeMaxActivity(
            mipsolver->mipdata_->ARstart_[mip->a_matrix_.index_[i]],
            mipsolver->mipdata_->ARstart_[mip->a_matrix_.index_[i] + 1],
            mipsolver->mipdata_->ARindex_.data(),
            mipsolver->mipdata_->ARvalue_.data(), tmpinf, tmpmaxact);
        assert(std::fabs(double(activitymax_[mip->a_matrix_.index_[i]] -
                                tmpmaxact)) <= mipsolver->mipdata_->feastol);
        assert(tmpinf == activitymaxinf_[mip->a_matrix_.index_[i]]);
      }
#endif

      if (mip->row_lower_[mip->a_matrix_.index_[i]] == -kHighsInf &&
          mip->row_upper_[mip->a_matrix_.index_[i]] != kHighsInf)
        updateRedundantRows(mip->a_matrix_.index_[i], HighsInt{-1},
                            activitymaxinf_[mip->a_matrix_.index_[i]],
                            activitymax_[mip->a_matrix_.index_[i]],
                            mip->row_upper_[mip->a_matrix_.index_[i]]);

      if (deltamax >= 0) {
        updateThresholdUbChange(col, newbound, mip->a_matrix_.value_[i],
                                capacityThreshold_[mip->a_matrix_.index_[i]]);
        continue;
      }

      if (mip->row_lower_[mip->a_matrix_.index_[i]] != -kHighsInf &&
          activitymaxinf_[mip->a_matrix_.index_[i]] == 0 &&
          mip->row_lower_[mip->a_matrix_.index_[i]] -
                  activitymax_[mip->a_matrix_.index_[i]] >
              mipsolver->mipdata_->feastol) {
        mipsolver->mipdata_->debugSolution.nodePruned(*this);
        infeasible_ = true;
        infeasible_pos = domchgstack_.size();
        infeasible_reason = Reason::modelRowLower(mip->a_matrix_.index_[i]);
        end = i + 1;
        break;
      }

      if (activitymaxinf_[mip->a_matrix_.index_[i]] <= 1 &&
          !propagateflags_[mip->a_matrix_.index_[i]] &&
          mip->row_lower_[mip->a_matrix_.index_[i]] != -kHighsInf) {
        markPropagate(mip->a_matrix_.index_[i]);
        // propagateflags_[mip->a_matrix_.index_[i]] = 1;
        // propagateinds_.push_back(mip->a_matrix_.index_[i]);
      }
    } else {
<<<<<<< HEAD
      double deltamin =
=======
      HighsCDouble deltamin =
>>>>>>> ddd37785
          computeDelta(mip->a_matrix_.value_[i], oldbound, newbound, kHighsInf,
                       activitymininf_[mip->a_matrix_.index_[i]]);
      activitymin_[mip->a_matrix_.index_[i]] += deltamin;

#ifndef NDEBUG
      {
        HighsInt tmpinf;
        HighsCDouble tmpminact;
        computeMinActivity(
            mipsolver->mipdata_->ARstart_[mip->a_matrix_.index_[i]],
            mipsolver->mipdata_->ARstart_[mip->a_matrix_.index_[i] + 1],
            mipsolver->mipdata_->ARindex_.data(),
            mipsolver->mipdata_->ARvalue_.data(), tmpinf, tmpminact);
        assert(std::fabs(double(activitymin_[mip->a_matrix_.index_[i]] -
                                tmpminact)) <= mipsolver->mipdata_->feastol);
        assert(tmpinf == activitymininf_[mip->a_matrix_.index_[i]]);
      }
#endif

      if (mip->row_lower_[mip->a_matrix_.index_[i]] != -kHighsInf &&
          mip->row_upper_[mip->a_matrix_.index_[i]] == kHighsInf)
        updateRedundantRows(mip->a_matrix_.index_[i], HighsInt{1},
                            activitymininf_[mip->a_matrix_.index_[i]],
                            activitymin_[mip->a_matrix_.index_[i]],
                            mip->row_lower_[mip->a_matrix_.index_[i]]);

      if (deltamin <= 0) {
        updateThresholdUbChange(col, newbound, mip->a_matrix_.value_[i],
                                capacityThreshold_[mip->a_matrix_.index_[i]]);
        continue;
      }

      if (mip->row_upper_[mip->a_matrix_.index_[i]] != kHighsInf &&
          activitymininf_[mip->a_matrix_.index_[i]] == 0 &&
          activitymin_[mip->a_matrix_.index_[i]] -
                  mip->row_upper_[mip->a_matrix_.index_[i]] >
              mipsolver->mipdata_->feastol) {
        mipsolver->mipdata_->debugSolution.nodePruned(*this);
        infeasible_ = true;
        infeasible_pos = domchgstack_.size();
        infeasible_reason = Reason::modelRowUpper(mip->a_matrix_.index_[i]);
        end = i + 1;
        break;
      }

      if (activitymininf_[mip->a_matrix_.index_[i]] <= 1 &&
          !propagateflags_[mip->a_matrix_.index_[i]] &&
          mip->row_upper_[mip->a_matrix_.index_[i]] != kHighsInf) {
        markPropagate(mip->a_matrix_.index_[i]);
        // propagateflags_[mip->a_matrix_.index_[i]] = 1;
        // propagateinds_.push_back(mip->a_matrix_.index_[i]);
      }
    }
  }

  if (!infeasible_) {
    for (CutpoolPropagation& cutpoolprop : cutpoolpropagation)
      cutpoolprop.updateActivityUbChange(col, oldbound, newbound);
  } else {
    assert(infeasible_reason.type == Reason::kModelRowLower ||
           infeasible_reason.type == Reason::kModelRowUpper);
    assert(infeasible_reason.index == mip->a_matrix_.index_[end - 1]);
  }

  if (infeasible_) {
    std::swap(oldbound, newbound);
    for (HighsInt i = start; i != end; ++i) {
      if (mip->a_matrix_.value_[i] > 0) {
        activitymax_[mip->a_matrix_.index_[i]] +=
            computeDelta(mip->a_matrix_.value_[i], oldbound, newbound,
                         kHighsInf, activitymaxinf_[mip->a_matrix_.index_[i]]);
      } else {
        activitymin_[mip->a_matrix_.index_[i]] +=
            computeDelta(mip->a_matrix_.value_[i], oldbound, newbound,
                         kHighsInf, activitymininf_[mip->a_matrix_.index_[i]]);
      }
    }

    if (objProp_.isActive()) {
      objProp_.updateActivityUbChange(col, oldbound, newbound);
    }

    return;
  } else {
    for (ConflictPoolPropagation& conflictprop : conflictPoolPropagation)
      conflictprop.updateActivityUbChange(col, oldbound, newbound);
  }
}

void HighsDomain::recomputeCapacityThreshold(HighsInt row) {
  HighsInt start = mipsolver->mipdata_->ARstart_[row];
  HighsInt end = mipsolver->mipdata_->ARstart_[row + 1];

  capacityThreshold_[row] = -feastol();
  for (HighsInt i = start; i < end; ++i) {
    HighsInt col = mipsolver->mipdata_->ARindex_[i];

    if (col_upper_[col] == col_lower_[col]) continue;

    double threshold = std::fabs(mipsolver->mipdata_->ARvalue_[i]) *
                       boundRange(col_upper_[col], col_lower_[col], feastol(),
                                  variableType(col));

    capacityThreshold_[row] =
        std::max({capacityThreshold_[row], threshold, feastol()});
  }
}

void HighsDomain::updateRedundantRows(HighsInt row, HighsInt direction,
                                      HighsInt numinf, HighsCDouble activity,
                                      double bound) {
  if (numinf == 0 &&
      direction * activity > direction * bound + mipsolver->mipdata_->feastol) {
    // row is redundant
    double val = static_cast<double>(activity - bound);
    double& currentval = redundant_rows_[row];
    currentval = val;
  } else {
    // row is not redundant anymore
    redundant_rows_.erase(row);
  }
}

void HighsDomain::markPropagateCut(Reason reason) {
  switch (reason.type) {
    case Reason::kUnknown:
    case Reason::kCliqueTable:
    case Reason::kBranching:
    case Reason::kModelRowLower:
    case Reason::kModelRowUpper:
    case Reason::kConflictingBounds:
    case Reason::kObjective:
      break;
    default:
      assert(reason.type >= 0 &&
             reason.type < HighsInt(cutpoolpropagation.size() +
                                    conflictPoolPropagation.size()));
      if (reason.type < (HighsInt)cutpoolpropagation.size())
        cutpoolpropagation[reason.type].markPropagateCut(reason.index);
      else
        conflictPoolPropagation[reason.type - cutpoolpropagation.size()]
            .markPropagateConflict(reason.index);
  }
}

void HighsDomain::markPropagate(HighsInt row) {
  if (!propagateflags_[row]) {
    bool proplower = mipsolver->rowLower(row) != -kHighsInf &&
                     (activitymininf_[row] != 0 ||
                      activitymin_[row] < mipsolver->rowLower(row) -
                                              mipsolver->mipdata_->feastol) &&
                     (activitymaxinf_[row] == 1 ||
                      (double(activitymax_[row]) - mipsolver->rowLower(row)) <=
                          capacityThreshold_[row]);
    bool propupper = mipsolver->rowUpper(row) != kHighsInf &&
                     (activitymaxinf_[row] != 0 ||
                      activitymax_[row] > mipsolver->rowUpper(row) +
                                              mipsolver->mipdata_->feastol) &&
                     (activitymininf_[row] == 1 ||
                      (mipsolver->rowUpper(row) - double(activitymin_[row])) <=
                          capacityThreshold_[row]);

    if (proplower || propupper) {
      propagateinds_.push_back(row);
      propagateflags_[row] = 1;
    }
  }
}

void HighsDomain::computeRowActivities() {
  activitymin_.resize(mipsolver->numRow());
  activitymininf_.resize(mipsolver->numRow());
  activitymax_.resize(mipsolver->numRow());
  activitymaxinf_.resize(mipsolver->numRow());
  capacityThreshold_.resize(mipsolver->numRow());
  propagateflags_.resize(mipsolver->numRow());
  propagateinds_.reserve(mipsolver->numRow());

  for (HighsInt i = 0; i != mipsolver->numRow(); ++i) {
    HighsInt start = mipsolver->mipdata_->ARstart_[i];
    HighsInt end = mipsolver->mipdata_->ARstart_[i + 1];

    computeMinActivity(start, end, mipsolver->mipdata_->ARindex_.data(),
                       mipsolver->mipdata_->ARvalue_.data(), activitymininf_[i],
                       activitymin_[i]);
    computeMaxActivity(start, end, mipsolver->mipdata_->ARindex_.data(),
                       mipsolver->mipdata_->ARvalue_.data(), activitymaxinf_[i],
                       activitymax_[i]);

    recomputeCapacityThreshold(i);

    if ((activitymininf_[i] <= 1 && mipsolver->rowUpper(i) != kHighsInf) ||
        (activitymaxinf_[i] <= 1 && mipsolver->rowLower(i) != -kHighsInf)) {
      markPropagate(i);
      // propagateflags_[i] = 1;
      // propagateinds_.push_back(i);
    }
  }
}

double HighsDomain::doChangeBound(const HighsDomainChange& boundchg) {
  double oldbound;

  if (boundchg.boundtype == HighsBoundType::kLower) {
    oldbound = col_lower_[boundchg.column];
    col_lower_[boundchg.column] = boundchg.boundval;
    if (oldbound != boundchg.boundval) {
      if (!infeasible_)
        updateActivityLbChange(boundchg.column, oldbound, boundchg.boundval);

      if (!changedcolsflags_[boundchg.column]) {
        changedcolsflags_[boundchg.column] = 1;
        changedcols_.push_back(boundchg.column);
      }
    }
  } else {
    oldbound = col_upper_[boundchg.column];
    col_upper_[boundchg.column] = boundchg.boundval;
    if (oldbound != boundchg.boundval) {
      if (!infeasible_)
        updateActivityUbChange(boundchg.column, oldbound, boundchg.boundval);

      if (!changedcolsflags_[boundchg.column]) {
        changedcolsflags_[boundchg.column] = 1;
        changedcols_.push_back(boundchg.column);
      }
    }
  }

  return oldbound;
}

void HighsDomain::changeBound(HighsDomainChange boundchg, Reason reason) {
  assert(boundchg.column >= 0);
  assert(boundchg.column < (HighsInt)col_upper_.size());
  // assert(infeasible_ == 0);
  // if (reason.type == Reason::kObjective) {
  //   if (!mipsolver->submip)
  //     printf("objective propagator changed %s bound of column %d to %g\n",
  //            boundchg.boundtype == HighsBoundType::kLower ? "lower" :
  //            "upper", boundchg.column, boundchg.boundval);
  // }

  HighsInt prevPos;
  if (boundchg.boundtype == HighsBoundType::kLower) {
    if (boundchg.boundval <= col_lower_[boundchg.column]) {
      if (reason.type != Reason::kBranching) return;
      boundchg.boundval = col_lower_[boundchg.column];
    }
    if (boundchg.boundval > col_upper_[boundchg.column]) {
      if (boundchg.boundval - col_upper_[boundchg.column] >
          mipsolver->mipdata_->feastol) {
        mipsolver->mipdata_->debugSolution.nodePruned(*this);
        if (!infeasible_) {
          infeasible_pos = domchgstack_.size();
          infeasible_ = true;
          infeasible_reason = Reason::conflictingBounds(domchgstack_.size());
        }
      } else {
        boundchg.boundval = col_upper_[boundchg.column];
        if (boundchg.boundval == col_lower_[boundchg.column]) return;
      }
    }

    prevPos = colLowerPos_[boundchg.column];
    colLowerPos_[boundchg.column] = domchgstack_.size();
  } else {
    if (boundchg.boundval >= col_upper_[boundchg.column]) {
      if (reason.type != Reason::kBranching) return;
      boundchg.boundval = col_upper_[boundchg.column];
    }
    if (boundchg.boundval < col_lower_[boundchg.column]) {
      if (col_lower_[boundchg.column] - boundchg.boundval >
          mipsolver->mipdata_->feastol) {
        mipsolver->mipdata_->debugSolution.nodePruned(*this);
        if (!infeasible_) {
          infeasible_pos = domchgstack_.size();
          infeasible_ = true;
          infeasible_reason = Reason::conflictingBounds(domchgstack_.size());
        }
      } else {
        boundchg.boundval = col_lower_[boundchg.column];
        if (boundchg.boundval == col_upper_[boundchg.column]) return;
      }
    }

    prevPos = colUpperPos_[boundchg.column];
    colUpperPos_[boundchg.column] = domchgstack_.size();
  }

  mipsolver->mipdata_->debugSolution.boundChangeAdded(
      *this, boundchg, reason.type == Reason::kBranching);

  if (reason.type == Reason::kBranching)
    branchPos_.push_back(domchgstack_.size());

  assert(prevPos < (HighsInt)domchgstack_.size());

  bool binary = isBinary(boundchg.column);

  double oldbound = doChangeBound(boundchg);

  prevboundval_.emplace_back(oldbound, prevPos);
  domchgstack_.push_back(boundchg);
  domchgreason_.push_back(reason);

  if (binary && !infeasible_ && isFixed(boundchg.column))
    mipsolver->mipdata_->cliquetable.addImplications(
        *this, boundchg.column, col_lower_[boundchg.column] > 0.5);
}

void HighsDomain::setDomainChangeStack(
    const std::vector<HighsDomainChange>& domchgstack) {
  infeasible_ = false;
  mipsolver->mipdata_->debugSolution.resetDomain(*this);

  if (!domchgstack_.empty()) {
    for (const HighsDomainChange& domchg : domchgstack_) {
      if (domchg.boundtype == HighsBoundType::kLower)
        colLowerPos_[domchg.column] = -1;
      else
        colUpperPos_[domchg.column] = -1;
    }
  }

  prevboundval_.clear();
  domchgstack_.clear();
  domchgreason_.clear();
  branchPos_.clear();
  HighsInt stacksize = domchgstack.size();
  for (HighsInt k = 0; k != stacksize; ++k) {
    if (domchgstack[k].boundtype == HighsBoundType::kLower &&
        domchgstack[k].boundval <= col_lower_[domchgstack[k].column])
      continue;
    if (domchgstack[k].boundtype == HighsBoundType::kUpper &&
        domchgstack[k].boundval >= col_upper_[domchgstack[k].column])
      continue;

    changeBound(domchgstack[k], Reason::unspecified());

    if (infeasible_) break;
  }
}

void HighsDomain::setDomainChangeStack(
    const std::vector<HighsDomainChange>& domchgstack,
    const std::vector<HighsInt>& branchingPositions) {
  infeasible_ = false;
  mipsolver->mipdata_->debugSolution.resetDomain(*this);

  if (!domchgstack_.empty()) {
    for (const HighsDomainChange& domchg : domchgstack_) {
      if (domchg.boundtype == HighsBoundType::kLower)
        colLowerPos_[domchg.column] = -1;
      else
        colUpperPos_[domchg.column] = -1;
    }
  }

  prevboundval_.clear();
  domchgstack_.clear();
  domchgreason_.clear();
  branchPos_.clear();
  HighsInt stacksize = domchgstack.size();
  HighsInt k = 0;
  for (HighsInt branchPos : branchingPositions) {
    for (; k < branchPos; ++k) {
      if (domchgstack[k].boundtype == HighsBoundType::kLower &&
          domchgstack[k].boundval <= col_lower_[domchgstack[k].column])
        continue;
      if (domchgstack[k].boundtype == HighsBoundType::kUpper &&
          domchgstack[k].boundval >= col_upper_[domchgstack[k].column])
        continue;

      changeBound(domchgstack[k], Reason::unspecified());
      if (!infeasible_) propagate();
      if (infeasible_) return;
    }

    if (k == stacksize) return;

    // For redundant branching bound changes we need to be more careful due to
    // symmetry handling. If these bound changes are redundant simply because
    // the corresponding subtree was enumerated and hence the global bound
    // updated, then we still need to keep their status as branching variables
    // for computing correct stabilizers. They can, however, be safely dropped
    // if they are either strictly redundant in the global domain, or if there
    // is already a local bound change that makes the branching change
    // redundant.
    if (domchgstack[k].boundtype == HighsBoundType::kLower) {
      if (domchgstack[k].boundval <= col_lower_[domchgstack[k].column]) {
        if (domchgstack[k].boundval < col_lower_[domchgstack[k].column])
          continue;
        if (colLowerPos_[domchgstack[k].column] != -1) continue;
      }
    } else {
      if (domchgstack[k].boundval >= col_upper_[domchgstack[k].column]) {
        if (domchgstack[k].boundval > col_upper_[domchgstack[k].column])
          continue;
        if (colUpperPos_[domchgstack[k].column] != -1) continue;
      }
    }

    changeBound(domchgstack[k], Reason::branching());
    if (!infeasible_) propagate();
    if (infeasible_) return;
  }

  for (; k < stacksize; ++k) {
    if (domchgstack[k].boundtype == HighsBoundType::kLower &&
        domchgstack[k].boundval <= col_lower_[domchgstack[k].column])
      continue;
    if (domchgstack[k].boundtype == HighsBoundType::kUpper &&
        domchgstack[k].boundval >= col_upper_[domchgstack[k].column])
      continue;

    mipsolver->mipdata_->debugSolution.boundChangeAdded(*this, domchgstack[k],
                                                        true);

    changeBound(domchgstack[k], Reason::unspecified());
    if (!infeasible_) propagate();
    if (infeasible_) break;
  }
}

void HighsDomain::backtrackToGlobal() {
  HighsInt k = HighsInt(domchgstack_.size()) - 1;
  bool old_infeasible = infeasible_;
  Reason old_reason = infeasible_reason;

  if (infeasible_ && infeasible_pos == HighsInt(domchgstack_.size())) {
    assert(old_infeasible);
    assert(k == HighsInt(domchgstack_.size()) - 1);
    infeasible_ = false;
    infeasible_reason = Reason::unspecified();
  }

  while (k >= 0) {
    double prevbound = prevboundval_[k].first;
    HighsInt prevpos = prevboundval_[k].second;
    assert(prevpos < k);

    mipsolver->mipdata_->debugSolution.boundChangeRemoved(*this,
                                                          domchgstack_[k]);

    if (domchgstack_[k].boundtype == HighsBoundType::kLower) {
      assert(colLowerPos_[domchgstack_[k].column] == k);
      colLowerPos_[domchgstack_[k].column] = prevpos;
    } else {
      assert(colUpperPos_[domchgstack_[k].column] == k);
      colUpperPos_[domchgstack_[k].column] = prevpos;
    }

    if (prevbound != domchgstack_[k].boundval) {
      // change back to global bound
      doChangeBound(
          {prevbound, domchgstack_[k].column, domchgstack_[k].boundtype});
    }

    if (infeasible_ && infeasible_pos == k) {
      assert(old_infeasible);
      assert(k == HighsInt(domchgstack_.size()) - 1);
      infeasible_ = false;
      infeasible_reason = Reason::unspecified();
    }

    --k;
  }

  if (old_infeasible) {
    markPropagateCut(old_reason);
    infeasible_reason = Reason::unspecified();
    infeasible_ = false;
  }

  HighsInt numreason = domchgreason_.size();
  for (HighsInt i = k + 1; i < numreason; ++i)
    markPropagateCut(domchgreason_[i]);

  domchgstack_.clear();
  prevboundval_.clear();
  domchgreason_.clear();
  branchPos_.clear();
}

HighsDomainChange HighsDomain::backtrack() {
  HighsInt k = HighsInt(domchgstack_.size()) - 1;
  bool old_infeasible = infeasible_;
  Reason old_reason = infeasible_reason;

  if (infeasible_ && infeasible_pos == HighsInt(domchgstack_.size())) {
    assert(old_infeasible);
    assert(k == HighsInt(domchgstack_.size()) - 1);
    infeasible_ = false;
    infeasible_reason = Reason::unspecified();
  }
  while (k >= 0) {
    double prevbound = prevboundval_[k].first;
    HighsInt prevpos = prevboundval_[k].second;
    assert(prevpos < k);

    mipsolver->mipdata_->debugSolution.boundChangeRemoved(*this,
                                                          domchgstack_[k]);

    if (domchgstack_[k].boundtype == HighsBoundType::kLower) {
      assert(colLowerPos_[domchgstack_[k].column] == k);
      colLowerPos_[domchgstack_[k].column] = prevpos;
    } else {
      assert(colUpperPos_[domchgstack_[k].column] == k);
      colUpperPos_[domchgstack_[k].column] = prevpos;
    }

    // change back to global bound
    doChangeBound(
        {prevbound, domchgstack_[k].column, domchgstack_[k].boundtype});

    if (infeasible_ && infeasible_pos == k) {
      assert(old_infeasible);
      assert(k == HighsInt(domchgstack_.size()) - 1);
      infeasible_ = false;
      infeasible_reason = Reason::unspecified();
    }

    if (domchgreason_[k].type == Reason::kBranching) {
      branchPos_.pop_back();
      break;
    }

    --k;
  }

  if (old_infeasible) {
    markPropagateCut(old_reason);
    infeasible_reason = Reason::unspecified();
    infeasible_ = false;
  }

  HighsInt numreason = domchgreason_.size();
  for (HighsInt i = k + 1; i < numreason; ++i)
    markPropagateCut(domchgreason_[i]);

  if (k < 0) {
    domchgstack_.clear();
    prevboundval_.clear();
    domchgreason_.clear();
    branchPos_.clear();
    return HighsDomainChange({0.0, -1, HighsBoundType::kLower});
  }

  HighsDomainChange backtrackboundchg = domchgstack_[k];
  domchgstack_.erase(domchgstack_.begin() + k, domchgstack_.end());
  domchgreason_.resize(k);
  prevboundval_.resize(k);

  return backtrackboundchg;
}

bool HighsDomain::propagate() {
  std::vector<HighsInt> propagateinds;

  auto havePropagationRows = [&]() {
    if (!propagateinds_.empty()) return true;

    if (objProp_.isActive() && objProp_.shouldBePropagated()) return true;

    for (const auto& cutpoolprop : cutpoolpropagation) {
      if (!cutpoolprop.propagatecutinds_.empty()) return true;
    }

    for (const auto& conflictprop : conflictPoolPropagation) {
      if (!conflictprop.propagateConflictInds_.empty()) return true;
    }

    return false;
  };

  if (!havePropagationRows()) return false;

  size_t changedboundsize = 2 * mipsolver->mipdata_->ARvalue_.size();

  for (const auto& cutpoolprop : cutpoolpropagation)
    changedboundsize = std::max(
        changedboundsize, cutpoolprop.cutpool->getMatrix().nonzeroCapacity());

  std::unique_ptr<HighsDomainChange[]> changedbounds(
      new HighsDomainChange[changedboundsize]);

  while (havePropagationRows()) {
    if (objProp_.isActive()) objProp_.propagate();

    const HighsInt numConflictPools = conflictPoolPropagation.size();
    for (HighsInt conflictPool = 0; conflictPool < numConflictPools;
         ++conflictPool) {
      auto& conflictprop = conflictPoolPropagation[conflictPool];
      while (!conflictprop.propagateConflictInds_.empty()) {
        propagateinds.swap(conflictprop.propagateConflictInds_);

        for (HighsInt conflict : propagateinds)
          conflictprop.propagateConflict(conflict);

        propagateinds.clear();
      }
    }

    if (!propagateinds_.empty()) {
      propagateinds.swap(propagateinds_);

      HighsInt numproprows = propagateinds.size();
      for (HighsInt i = 0; i != numproprows; ++i) {
        HighsInt row = propagateinds[i];
        propagateflags_[row] = 0;
      }

      if (!infeasible_) {
        propRowNumChangedBounds_.assign(
            numproprows, std::make_pair(HighsInt{0}, HighsInt{0}));

        auto propagateIndex = [&](HighsInt k) {
          // for (HighsInt k = 0; k != numproprows; ++k) {
          HighsInt i = propagateinds[k];
          HighsInt start = mipsolver->mipdata_->ARstart_[i];
          HighsInt end = mipsolver->mipdata_->ARstart_[i + 1];
          HighsInt Rlen = end - start;
          const HighsInt* Rindex = mipsolver->mipdata_->ARindex_.data() + start;
          const double* Rvalue = mipsolver->mipdata_->ARvalue_.data() + start;
          bool recomputeCapThreshold = false;

          if (mipsolver->rowUpper(i) != kHighsInf &&
              (activitymaxinf_[i] != 0 ||
               activitymax_[i] >
                   mipsolver->rowUpper(i) + mipsolver->mipdata_->feastol)) {
            // computeMinActivity(start, end, mipsolver->ARstart_.data(),
            // mipsolver->ARvalue_.data(), activitymininf_[i],
            //           activitymin_[i]);
            activitymin_[i].renormalize();
            propRowNumChangedBounds_[k].first = propagateRowUpper(
                Rindex, Rvalue, Rlen, mipsolver->rowUpper(i), activitymin_[i],
                activitymininf_[i], &changedbounds[2 * start]);

            recomputeCapThreshold = true;
          }

          if (mipsolver->rowLower(i) != -kHighsInf &&
              (activitymininf_[i] != 0 ||
               activitymin_[i] <
                   mipsolver->rowLower(i) - mipsolver->mipdata_->feastol)) {
            // computeMaxActivity(start, end, mipsolver->ARstart_.data(),
            // mipsolver->ARvalue_.data(), activitymaxinf_[i],
            //           activitymax_[i]);
            activitymax_[i].renormalize();
            propRowNumChangedBounds_[k].second = propagateRowLower(
                Rindex, Rvalue, Rlen, mipsolver->rowLower(i), activitymax_[i],
                activitymaxinf_[i],
                &changedbounds[2 * start + propRowNumChangedBounds_[k].first]);

            recomputeCapThreshold = true;
          }

          if (recomputeCapThreshold) recomputeCapacityThreshold(i);
        };

        // printf("numproprows (model): %" HIGHSINT_FORMAT "\n", numproprows);

        for (HighsInt k = 0; k != numproprows; ++k) propagateIndex(k);

        for (HighsInt k = 0; k != numproprows; ++k) {
          HighsInt i = propagateinds[k];

          if (propRowNumChangedBounds_[k].first != 0) {
            HighsInt start = 2 * mipsolver->mipdata_->ARstart_[i];
            HighsInt end = start + propRowNumChangedBounds_[k].first;
            for (HighsInt j = start; j != end && !infeasible_; ++j)
              changeBound(changedbounds[j], Reason::modelRowUpper(i));

            if (infeasible_) break;
          }
          if (propRowNumChangedBounds_[k].second != 0) {
            HighsInt start = 2 * mipsolver->mipdata_->ARstart_[i] +
                             propRowNumChangedBounds_[k].first;
            HighsInt end = start + propRowNumChangedBounds_[k].second;
            for (HighsInt j = start; j != end && !infeasible_; ++j)
              changeBound(changedbounds[j], Reason::modelRowLower(i));

            if (infeasible_) break;
          }
        }
      }

      propagateinds.clear();
    }

    const HighsInt numpools = cutpoolpropagation.size();
    for (HighsInt cutpool = 0; cutpool != numpools; ++cutpool) {
      auto& cutpoolprop = cutpoolpropagation[cutpool];
      if (!cutpoolprop.propagatecutinds_.empty()) {
        propagateinds.swap(cutpoolprop.propagatecutinds_);

        HighsInt numproprows = propagateinds.size();
        for (HighsInt i = 0; i != numproprows; ++i) {
          HighsInt cut = propagateinds[i];
          cutpoolprop.propagatecutflags_[cut] &= 2;
        }

        if (!infeasible_) {
          propRowNumChangedBounds_.assign(
              numproprows, std::make_pair(HighsInt{0}, HighsInt{0}));

          auto propagateIndex = [&](HighsInt k) {
            // first check if cut is marked as deleted
            if (cutpoolprop.propagatecutflags_[k] & 2) return;
            HighsInt i = propagateinds[k];

            HighsInt Rlen;
            const HighsInt* Rindex;
            const double* Rvalue;
            cutpoolprop.cutpool->getCut(i, Rlen, Rindex, Rvalue);
            cutpoolprop.activitycuts_[i].renormalize();

            propRowNumChangedBounds_[k].first = propagateRowUpper(
                Rindex, Rvalue, Rlen, cutpoolprop.cutpool->getRhs()[i],
                cutpoolprop.activitycuts_[i], cutpoolprop.activitycutsinf_[i],
                &changedbounds[cutpoolprop.cutpool->getMatrix().getRowStart(
                    i)]);

            cutpoolprop.recomputeCapacityThreshold(i);
          };

          // printf("numproprows (cuts): %" HIGHSINT_FORMAT "\n",
          // numproprows);

          for (HighsInt k = 0; k != numproprows; ++k) propagateIndex(k);

          for (HighsInt k = 0; k != numproprows; ++k) {
            HighsInt i = propagateinds[k];
            if (propRowNumChangedBounds_[k].first != 0) {
              cutpoolprop.cutpool->resetAge(i);
              HighsInt start = cutpoolprop.cutpool->getMatrix().getRowStart(i);
              HighsInt end = start + propRowNumChangedBounds_[k].first;
              for (HighsInt j = start; j != end && !infeasible_; ++j)
                changeBound(changedbounds[j], Reason::cut(cutpool, i));
            }

            if (infeasible_) break;
          }
        }

        propagateinds.clear();
      }
    }
  }

  return true;
}

double HighsDomain::getColLowerPos(HighsInt col, HighsInt stackpos,
                                   HighsInt& pos) const {
  double lb = col_lower_[col];
  pos = colLowerPos_[col];
  while (pos > stackpos || (pos != -1 && prevboundval_[pos].first == lb)) {
    lb = prevboundval_[pos].first;
    pos = prevboundval_[pos].second;
  }
  return lb;
}

double HighsDomain::getColUpperPos(HighsInt col, HighsInt stackpos,
                                   HighsInt& pos) const {
  double ub = col_upper_[col];
  pos = colUpperPos_[col];
  while (pos > stackpos || (pos != -1 && prevboundval_[pos].first == ub)) {
    ub = prevboundval_[pos].first;
    pos = prevboundval_[pos].second;
  }
  return ub;
}

void HighsDomain::conflictAnalysis(HighsConflictPool& conflictPool) {
  if (&mipsolver->mipdata_->domain == this) return;
  if (mipsolver->mipdata_->domain.infeasible() || !infeasible_) return;

  mipsolver->mipdata_->domain.propagate();
  if (mipsolver->mipdata_->domain.infeasible()) return;

  ConflictSet conflictSet(*this);

  conflictSet.conflictAnalysis(conflictPool);
}

void HighsDomain::conflictAnalysis(const HighsInt* proofinds,
                                   const double* proofvals, HighsInt prooflen,
                                   double proofrhs,
                                   HighsConflictPool& conflictPool) {
  if (&mipsolver->mipdata_->domain == this) return;

  if (mipsolver->mipdata_->domain.infeasible()) return;

  mipsolver->mipdata_->domain.propagate();
  if (mipsolver->mipdata_->domain.infeasible()) return;

  ConflictSet conflictSet(*this);
  conflictSet.conflictAnalysis(proofinds, proofvals, prooflen, proofrhs,
                               conflictPool);
}

void HighsDomain::conflictAnalyzeReconvergence(
    const HighsDomainChange& domchg, const HighsInt* proofinds,
    const double* proofvals, HighsInt prooflen, double proofrhs,
    HighsConflictPool& conflictPool) {
  if (&mipsolver->mipdata_->domain == this) return;

  if (mipsolver->mipdata_->domain.infeasible()) return;

  mipsolver->mipdata_->domain.propagate();
  if (mipsolver->mipdata_->domain.infeasible()) return;

  ConflictSet conflictSet(*this);

  HighsInt ninfmin;
  HighsCDouble activitymin;
  mipsolver->mipdata_->domain.computeMinActivity(
      0, prooflen, proofinds, proofvals, ninfmin, activitymin);
  if (ninfmin != 0) return;

  if (!conflictSet.explainBoundChangeLeq(
          conflictSet.reconvergenceFrontier,
          ConflictSet::LocalDomChg{HighsInt(domchgstack_.size()), domchg},
          proofinds, proofvals, prooflen, proofrhs, double(activitymin)))
    return;

  if (10 * conflictSet.resolvedDomainChanges.size() >
      1000 + 3 * mipsolver->mipdata_->integral_cols.size())
    return;

  conflictSet.reconvergenceFrontier.insert(
      conflictSet.resolvedDomainChanges.begin(),
      conflictSet.resolvedDomainChanges.end());

  HighsInt depth = branchPos_.size();

  while (depth > 0) {
    HighsInt branchPos = branchPos_[depth - 1];
    if (domchgstack_[branchPos].boundval != prevboundval_[branchPos].first)
      break;

    --depth;
  }

  conflictSet.resolveDepth(conflictSet.reconvergenceFrontier, depth, 0);
  conflictPool.addReconvergenceCut(*this, conflictSet.reconvergenceFrontier,
                                   domchg);
}

void HighsDomain::tightenCoefficients(HighsInt* inds, double* vals,
                                      HighsInt len, double& rhs) const {
  HighsCDouble maxactivity = 0;

  for (HighsInt i = 0; i != len; ++i) {
    if (vals[i] > 0) {
      if (col_upper_[inds[i]] == kHighsInf) return;

      maxactivity += col_upper_[inds[i]] * vals[i];
    } else {
      if (col_lower_[inds[i]] == -kHighsInf) return;

      maxactivity += col_lower_[inds[i]] * vals[i];
    }
  }

  HighsCDouble maxabscoef = maxactivity - rhs;
  if (maxabscoef > mipsolver->mipdata_->feastol) {
    HighsCDouble upper = rhs;
    HighsInt tightened = 0;
    for (HighsInt i = 0; i != len; ++i) {
      if (mipsolver->variableType(inds[i]) == HighsVarType::kContinuous)
        continue;
      if (vals[i] > maxabscoef) {
        HighsCDouble delta = vals[i] - maxabscoef;
        upper -= delta * col_upper_[inds[i]];
        vals[i] = double(maxabscoef);
        ++tightened;
      } else if (vals[i] < -maxabscoef) {
        HighsCDouble delta = -vals[i] - maxabscoef;
        upper += delta * col_lower_[inds[i]];
        vals[i] = -double(maxabscoef);
        ++tightened;
      }
    }

    if (tightened != 0) {
      // printf("tightened %" HIGHSINT_FORMAT " coefficients, rhs changed from
      // %g to %g\n",
      //       tightened, rhs, double(upper));
      rhs = double(upper);
    }
  }
}

double HighsDomain::getMinCutActivity(const HighsCutPool& cutpool,
                                      HighsInt cut) const {
  for (auto& cutpoolprop : cutpoolpropagation) {
    if (cutpoolprop.cutpool == &cutpool) {
      // assert((cutpoolprop.propagatecutflags_[cut] & 2) == 0);

      return cut < (HighsInt)cutpoolprop.propagatecutflags_.size() &&
                     (cutpoolprop.propagatecutflags_[cut] & 2) == 0 &&
                     cutpoolprop.activitycutsinf_[cut] == 0
                 ? double(cutpoolprop.activitycuts_[cut])
                 : -kHighsInf;
    }
  }

  return -kHighsInf;
}

bool HighsDomain::isFixing(const HighsDomainChange& domchg) const {
  double otherbound = domchg.boundtype == HighsBoundType::kUpper
                          ? col_lower_[domchg.column]
                          : col_upper_[domchg.column];
  return std::fabs(domchg.boundval - otherbound) <=
         mipsolver->mipdata_->epsilon;
}

HighsDomainChange HighsDomain::flip(const HighsDomainChange& domchg) const {
  if (domchg.boundtype == HighsBoundType::kLower) {
    HighsDomainChange flipped{domchg.boundval - mipsolver->mipdata_->feastol,
                              domchg.column, HighsBoundType::kUpper};
    if (mipsolver->variableType(domchg.column) != HighsVarType::kContinuous)
      flipped.boundval = std::floor(flipped.boundval);
    return flipped;
  } else {
    HighsDomainChange flipped{domchg.boundval + mipsolver->mipdata_->feastol,
                              domchg.column, HighsBoundType::kLower};
    if (mipsolver->variableType(domchg.column) != HighsVarType::kContinuous)
      flipped.boundval = std::ceil(flipped.boundval);
    return flipped;
  }
}

double HighsDomain::feastol() const { return mipsolver->mipdata_->feastol; }

HighsDomain::ConflictSet::ConflictSet(HighsDomain& localdom_)
    : localdom(localdom_),
      globaldom(localdom.mipsolver->mipdata_->domain),
      reasonSideFrontier(),
      reconvergenceFrontier(),
      resolveQueue(),
      resolvedDomainChanges() {}

bool HighsDomain::ConflictSet::explainBoundChangeGeq(
    const std::set<LocalDomChg>& currentFrontier, const LocalDomChg& domchg,
    const HighsInt* inds, const double* vals, HighsInt len, double rhs,
    double maxAct) {
  if (maxAct == kHighsInf) return false;

  // get the coefficient value of the column for which we want to explain
  // the bound change
  double domchgVal = 0;

  resolveBuffer.reserve(len);
  resolveBuffer.clear();
  const auto& nodequeue = localdom.mipsolver->mipdata_->nodequeue;
  HighsCDouble M = maxAct;
  for (HighsInt i = 0; i < len; ++i) {
    HighsInt col = inds[i];

    if (col == domchg.domchg.column) {
      domchgVal = vals[i];
      continue;
    }

    ResolveCandidate cand;
    cand.valuePos = i;

    if (vals[i] > 0) {
      double ub = localdom.getColUpperPos(col, domchg.pos, cand.boundPos);
      if (globaldom.col_upper_[col] <= ub || cand.boundPos == -1) continue;
      auto it =
          currentFrontier.find(LocalDomChg{cand.boundPos, HighsDomainChange()});
      if (it != currentFrontier.end()) {
        cand.baseBound = it->domchg.boundval;
        if (cand.baseBound != globaldom.col_upper_[col])
          M += vals[i] * (cand.baseBound - globaldom.col_upper_[col]);
        if (cand.baseBound <= ub) continue;
      } else
        cand.baseBound = globaldom.col_upper_[col];

      cand.delta = vals[i] * (ub - cand.baseBound);
      cand.prio = fabs(vals[i] * (ub - globaldom.col_upper_[col]) *
                       (1 + nodequeue.numNodesDown(col)));
    } else {
      double lb = localdom.getColLowerPos(col, domchg.pos, cand.boundPos);
      if (globaldom.col_lower_[col] >= lb || cand.boundPos == -1) continue;
      auto it =
          currentFrontier.find(LocalDomChg{cand.boundPos, HighsDomainChange()});

      if (it != currentFrontier.end()) {
        cand.baseBound = it->domchg.boundval;
        if (cand.baseBound != globaldom.col_lower_[col])
          M += vals[i] * (cand.baseBound - globaldom.col_lower_[col]);
        if (cand.baseBound >= lb) continue;
      } else
        cand.baseBound = globaldom.col_lower_[col];

      cand.delta = vals[i] * (lb - cand.baseBound);
      cand.prio = fabs(vals[i] * (lb - globaldom.col_lower_[col]) *
                       (1 + nodequeue.numNodesUp(col)));
    }

    resolveBuffer.push_back(cand);
  }

  if (domchgVal == 0) return false;

  pdqsort(resolveBuffer.begin(), resolveBuffer.end());

  // to explain the bound change we start from the bound constraint,
  // multiply it by the columns coefficient in the constraint. Then the
  // bound constraint is a0 * x0 >= b0 and the constraint
  // a0 * x0 + \sum ai * xi >= b. Let the max activity of \sum ai xi be M,
  // then the constraint yields the bound a0 * x0 >= b - M. If M is
  // sufficiently small the bound constraint is implied. Therefore we
  // decrease M by updating it with the stronger local bounds until
  // M <= b - b0 holds.
  double b0 = domchg.domchg.boundval;
  if (localdom.mipsolver->variableType(domchg.domchg.column) !=
      HighsVarType::kContinuous) {
    // in case of an integral variable the bound was rounded and can be
    // relaxed by 1-feastol. We use 1 - 10 * feastol for numerical safety.
    if (domchg.domchg.boundtype == HighsBoundType::kLower)
      b0 -= (1.0 - 10 * localdom.mipsolver->mipdata_->feastol);
    else
      b0 += (1.0 - 10 * localdom.mipsolver->mipdata_->feastol);
  } else {
    // for a continuous variable we relax the bound by epsilon to
    // accommodate for tiny rounding errors
    if (domchg.domchg.boundtype == HighsBoundType::kLower)
      b0 -= localdom.mipsolver->mipdata_->epsilon;
    else
      b0 += localdom.mipsolver->mipdata_->epsilon;
  }

  // now multiply the bound constraint with the coefficient value in the
  // constraint to obtain b0
  b0 *= domchgVal;

  // compute the lower bound of M that is necessary
  double Mupper = rhs - b0;

  // M is the current residual activity initially
  if (domchgVal < 0)
    M -= domchgVal * globaldom.col_lower_[domchg.domchg.column];
  else
    M -= domchgVal * globaldom.col_upper_[domchg.domchg.column];

  return resolveLinearGeq(M, Mupper, vals);
}

bool HighsDomain::ConflictSet::explainBoundChangeLeq(
    const std::set<LocalDomChg>& currentFrontier, const LocalDomChg& domchg,
    const HighsInt* inds, const double* vals, HighsInt len, double rhs,
    double minAct) {
  if (minAct == -kHighsInf) return false;
  // get the coefficient value of the column for which we want to explain
  // the bound change
  double domchgVal = 0;

  resolveBuffer.reserve(len);
  resolveBuffer.clear();
  const auto& nodequeue = localdom.mipsolver->mipdata_->nodequeue;
  HighsCDouble M = minAct;
  for (HighsInt i = 0; i < len; ++i) {
    HighsInt col = inds[i];

    if (col == domchg.domchg.column) {
      domchgVal = vals[i];
      continue;
    }

    ResolveCandidate cand;
    cand.valuePos = i;

    if (vals[i] > 0) {
      double lb = localdom.getColLowerPos(col, domchg.pos, cand.boundPos);
      if (globaldom.col_lower_[col] >= lb || cand.boundPos == -1) continue;
      auto it =
          currentFrontier.find(LocalDomChg{cand.boundPos, HighsDomainChange()});

      if (it != currentFrontier.end()) {
        cand.baseBound = it->domchg.boundval;
        if (cand.baseBound != globaldom.col_lower_[col])
          M += vals[i] * (cand.baseBound - globaldom.col_lower_[col]);
        if (cand.baseBound >= lb) continue;
      } else
        cand.baseBound = globaldom.col_lower_[col];

      cand.delta = vals[i] * (lb - cand.baseBound);
      cand.prio = fabs(vals[i] * (lb - globaldom.col_lower_[col]) *
                       (1 + nodequeue.numNodesUp(col)));
    } else {
      double ub = localdom.getColUpperPos(col, domchg.pos, cand.boundPos);
      if (globaldom.col_upper_[col] <= ub || cand.boundPos == -1) continue;
      auto it =
          currentFrontier.find(LocalDomChg{cand.boundPos, HighsDomainChange()});
      if (it != currentFrontier.end()) {
        cand.baseBound = it->domchg.boundval;
        if (cand.baseBound != globaldom.col_upper_[col])
          M += vals[i] * (cand.baseBound - globaldom.col_upper_[col]);
        if (cand.baseBound <= ub) continue;
      } else
        cand.baseBound = globaldom.col_upper_[col];

      cand.delta = vals[i] * (ub - cand.baseBound);
      cand.prio = fabs(vals[i] * (ub - globaldom.col_upper_[col]) *
                       (1 + nodequeue.numNodesDown(col)));
    }

    resolveBuffer.push_back(cand);
  }

  if (domchgVal == 0) return false;

  pdqsort(resolveBuffer.begin(), resolveBuffer.end());

  assert(domchgVal != 0);

  // to explain the bound change we start from the bound constraint,
  // multiply it by the columns coefficient in the constraint. Then the
  // bound constraint is a0 * x0 <= b0 and the constraint
  // a0 * x0 + \sum ai * xi <= b. Let the min activity of \sum ai xi be M,
  // then the constraint yields the bound a0 * x0 <= b - M. If M is
  // sufficiently large the bound constraint is implied. Therefore we
  // increase M by updating it with the stronger local bounds until
  // M >= b - b0 holds.
  double b0 = domchg.domchg.boundval;
  if (localdom.mipsolver->variableType(domchg.domchg.column) !=
      HighsVarType::kContinuous) {
    // in case of an integral variable the bound was rounded and can be
    // relaxed by 1-feastol. We use 1 - 10 * feastol for numerical safety
    if (domchg.domchg.boundtype == HighsBoundType::kLower)
      b0 -= (1.0 - 10 * localdom.mipsolver->mipdata_->feastol);
    else
      b0 += (1.0 - 10 * localdom.mipsolver->mipdata_->feastol);
  } else {
    // for a continuous variable we relax the bound by epsilon to
    // accommodate for tiny rounding errors
    if (domchg.domchg.boundtype == HighsBoundType::kLower)
      b0 -= localdom.mipsolver->mipdata_->epsilon;
    else
      b0 += localdom.mipsolver->mipdata_->epsilon;
  }

  // now multiply the bound constraint with the coefficient value in the
  // constraint to obtain b0
  b0 *= domchgVal;

  // compute the lower bound of M that is necessary
  double Mlower = rhs - b0;

  // M is the global residual activity initially
  if (domchgVal < 0)
    M -= domchgVal * globaldom.col_upper_[domchg.domchg.column];
  else
    M -= domchgVal * globaldom.col_lower_[domchg.domchg.column];

  return resolveLinearLeq(M, Mlower, vals);
}

bool HighsDomain::ConflictSet::resolveLinearGeq(HighsCDouble M, double Mupper,
                                                const double* vals) {
  resolvedDomainChanges.clear();
  double covered = double(M - Mupper);
  if (covered > 0) {
    for (HighsInt k = 0; k < (HighsInt)resolveBuffer.size(); ++k) {
      ResolveCandidate& reasonDomchg = resolveBuffer[k];
      LocalDomChg locdomchg;
      locdomchg.pos = reasonDomchg.boundPos;
      locdomchg.domchg = localdom.domchgstack_[reasonDomchg.boundPos];
      M += reasonDomchg.delta;
      resolvedDomainChanges.push_back(locdomchg);
      assert(resolvedDomainChanges.back().pos >= 0);
      assert(resolvedDomainChanges.back().pos <
             (HighsInt)localdom.domchgstack_.size());
      covered = double(M - Mupper);
      if (covered <= 0) break;
    }

    if (covered > 0) return false;

    if (covered < -localdom.feastol()) {
      // there is room for relaxing bounds / dropping unneeded bound changes
      // from the explanation
      // HighsInt numRelaxed = 0;
      // HighsInt numDropped = 0;
      for (HighsInt k = resolvedDomainChanges.size() - 1; k >= 0; --k) {
        ResolveCandidate& reasonDomchg = resolveBuffer[k];
        LocalDomChg& locdomchg = resolvedDomainChanges[k];
        HighsInt i = reasonDomchg.valuePos;
        HighsInt col = locdomchg.domchg.column;
        if (locdomchg.domchg.boundtype == HighsBoundType::kLower) {
          double lb = locdomchg.domchg.boundval;
          double glb = reasonDomchg.baseBound;
          double relaxLb =
              double(((Mupper - (M - reasonDomchg.delta)) / vals[i]) + glb);
          if (localdom.mipsolver->variableType(col) !=
              HighsVarType::kContinuous)
            relaxLb = std::ceil(relaxLb);

          if (relaxLb - lb >= -localdom.feastol()) continue;

          locdomchg.domchg.boundval = relaxLb;

          if (relaxLb - glb <= localdom.mipsolver->mipdata_->epsilon) {
            // domain change can be fully removed from conflict
            HighsInt last = resolvedDomainChanges.size() - 1;
            std::swap(resolvedDomainChanges[last], resolvedDomainChanges[k]);
            resolvedDomainChanges.resize(last);

            M -= reasonDomchg.delta;
            // ++numDropped;
          } else {
            while (relaxLb <= localdom.prevboundval_[locdomchg.pos].first)
              locdomchg.pos = localdom.prevboundval_[locdomchg.pos].second;

            // bound can be relaxed
            M += vals[i] * (relaxLb - lb);
            // ++numRelaxed;
          }

          covered = double(M - Mupper);
          if (covered >= -localdom.feastol()) break;
        } else {
          double ub = locdomchg.domchg.boundval;
          double gub = reasonDomchg.baseBound;
          double relaxUb =
              double(((Mupper - (M - reasonDomchg.delta)) / vals[i]) + gub);
          if (localdom.mipsolver->variableType(col) !=
              HighsVarType::kContinuous)
            relaxUb = std::floor(relaxUb);

          if (relaxUb - ub <= localdom.feastol()) continue;

          locdomchg.domchg.boundval = relaxUb;

          if (relaxUb - gub >= -localdom.mipsolver->mipdata_->epsilon) {
            // domain change can be fully removed from conflict
            HighsInt last = resolvedDomainChanges.size() - 1;
            std::swap(resolvedDomainChanges[last], resolvedDomainChanges[k]);
            resolvedDomainChanges.resize(last);

            M -= reasonDomchg.delta;
            // ++numDropped;
          } else {
            // bound can be relaxed
            while (relaxUb >= localdom.prevboundval_[locdomchg.pos].first)
              locdomchg.pos = localdom.prevboundval_[locdomchg.pos].second;

            M += vals[i] * (relaxUb - ub);
            // ++numRelaxed;
          }

          covered = double(M - Mupper);
          if (covered >= -localdom.feastol()) break;
        }
      }

      // if (numRelaxed + numDropped)
      //   printf("relaxed %d and dropped %d of %d resolved domain changes\n",
      //          (int)numRelaxed, (int)numDropped,
      //          (int)resolvedDomainChanges.size());

      assert(covered <= localdom.mipsolver->mipdata_->feastol);
    }
  }

  return true;
}

bool HighsDomain::ConflictSet::resolveLinearLeq(HighsCDouble M, double Mlower,
                                                const double* vals) {
  resolvedDomainChanges.clear();
  double covered = double(M - Mlower);
  if (covered < 0) {
    for (HighsInt k = 0; k < (HighsInt)resolveBuffer.size(); ++k) {
      ResolveCandidate& reasonDomchg = resolveBuffer[k];
      LocalDomChg locdomchg;
      locdomchg.pos = reasonDomchg.boundPos;
      locdomchg.domchg = localdom.domchgstack_[reasonDomchg.boundPos];
      M += reasonDomchg.delta;
      resolvedDomainChanges.push_back(locdomchg);
      assert(resolvedDomainChanges.back().pos >= 0);
      assert(resolvedDomainChanges.back().pos <
             (HighsInt)localdom.domchgstack_.size());
      covered = double(M - Mlower);
      if (covered >= 0) break;
    }

    if (covered < 0) {
      // printf("local bounds reach only value of %.12g, need at least
      // %.12g\n",
      //        M, Mlower);
      return false;
    }

    if (covered > localdom.feastol()) {
      // there is room for relaxing bounds / dropping unneeded bound changes
      // from the explanation
      // HighsInt numRelaxed = 0;
      // HighsInt numDropped = 0;
      for (HighsInt k = resolvedDomainChanges.size() - 1; k >= 0; --k) {
        ResolveCandidate& reasonDomchg = resolveBuffer[k];
        LocalDomChg& locdomchg = resolvedDomainChanges[k];
        HighsInt i = reasonDomchg.valuePos;
        HighsInt col = locdomchg.domchg.column;
        if (locdomchg.domchg.boundtype == HighsBoundType::kLower) {
          double lb = locdomchg.domchg.boundval;
          double glb = reasonDomchg.baseBound;
          double relaxLb =
              double(((Mlower - (M - reasonDomchg.delta)) / vals[i]) + glb);
          if (localdom.mipsolver->variableType(col) !=
              HighsVarType::kContinuous)
            relaxLb = std::ceil(relaxLb);

          if (relaxLb - lb >= -localdom.feastol()) continue;

          locdomchg.domchg.boundval = relaxLb;

          if (relaxLb - glb <= localdom.mipsolver->mipdata_->epsilon) {
            // domain change can be fully removed from conflict
            HighsInt last = resolvedDomainChanges.size() - 1;
            std::swap(resolvedDomainChanges[last], resolvedDomainChanges[k]);
            resolvedDomainChanges.resize(last);

            M -= reasonDomchg.delta;
            // ++numDropped;
          } else {
            // bound can be relaxed
            while (relaxLb <= localdom.prevboundval_[locdomchg.pos].first)
              locdomchg.pos = localdom.prevboundval_[locdomchg.pos].second;

            M += vals[i] * (relaxLb - lb);
            // ++numRelaxed;
          }

          covered = double(M - Mlower);
          if (covered <= localdom.feastol()) break;
        } else {
          double ub = locdomchg.domchg.boundval;
          double gub = reasonDomchg.baseBound;
          double relaxUb =
              double(((Mlower - (M - reasonDomchg.delta)) / vals[i]) + gub);
          if (localdom.mipsolver->variableType(col) !=
              HighsVarType::kContinuous)
            relaxUb = std::floor(relaxUb);

          if (relaxUb - ub <= localdom.feastol()) continue;

          locdomchg.domchg.boundval = relaxUb;

          if (relaxUb - gub >= -localdom.mipsolver->mipdata_->epsilon) {
            // domain change can be fully removed from conflict
            HighsInt last = resolvedDomainChanges.size() - 1;
            std::swap(resolvedDomainChanges[last], resolvedDomainChanges[k]);
            resolvedDomainChanges.resize(last);

            M -= reasonDomchg.delta;
            // ++numDropped;
          } else {
            // bound can be relaxed
            while (relaxUb >= localdom.prevboundval_[locdomchg.pos].first)
              locdomchg.pos = localdom.prevboundval_[locdomchg.pos].second;

            M += vals[i] * (relaxUb - ub);
            // ++numRelaxed;
          }

          covered = double(M - Mlower);
          if (covered <= localdom.feastol()) break;
        }
      }

      // if (numRelaxed + numDropped)
      //   printf("relaxed %d and dropped %d of %d resolved domain changes\n",
      //          (int)numRelaxed, (int)numDropped,
      //          (int)resolvedDomainChanges.size());

      assert(covered >= -localdom.mipsolver->mipdata_->feastol);
    }
  }
  return true;
}

bool HighsDomain::ConflictSet::explainInfeasibility() {
  switch (localdom.infeasible_reason.type) {
    case Reason::kUnknown:
    case Reason::kBranching:
      return false;
    case Reason::kConflictingBounds: {
      resolvedDomainChanges.clear();
      HighsInt conflictingBoundPos = localdom.infeasible_reason.index;
      HighsInt col = localdom.domchgstack_[conflictingBoundPos].column;

      resolvedDomainChanges.push_back(LocalDomChg{
          conflictingBoundPos, localdom.domchgstack_[conflictingBoundPos]});

      HighsInt otherBoundPos;
      if (localdom.domchgstack_[conflictingBoundPos].boundtype ==
          HighsBoundType::kLower) {
        double ub =
            localdom.getColUpperPos(col, conflictingBoundPos, otherBoundPos);
        assert(localdom.domchgstack_[conflictingBoundPos].boundval - ub >
               +localdom.mipsolver->mipdata_->feastol);
      } else {
        double lb =
            localdom.getColLowerPos(col, conflictingBoundPos, otherBoundPos);
        assert(localdom.domchgstack_[conflictingBoundPos].boundval - lb <
               -localdom.mipsolver->mipdata_->feastol);
      }
      if (otherBoundPos != -1)
        resolvedDomainChanges.push_back(
            LocalDomChg{otherBoundPos, localdom.domchgstack_[otherBoundPos]});
      return true;
    }
    case Reason::kCliqueTable:
      assert(false);
      return false;
    case Reason::kModelRowLower: {
      HighsInt rowIndex = localdom.infeasible_reason.index;

      // retrieve the matrix values of the cut
      HighsInt len;
      const HighsInt* inds;
      const double* vals;
      localdom.mipsolver->mipdata_->getRow(rowIndex, len, inds, vals);

      double maxAct = globaldom.getMaxActivity(rowIndex);

      return explainInfeasibilityGeq(
          inds, vals, len, localdom.mipsolver->rowLower(rowIndex), maxAct);
    }
    case Reason::kModelRowUpper: {
      HighsInt rowIndex = localdom.infeasible_reason.index;

      // retrieve the matrix values of the cut
      HighsInt len;
      const HighsInt* inds;
      const double* vals;
      localdom.mipsolver->mipdata_->getRow(rowIndex, len, inds, vals);

      double minAct = globaldom.getMinActivity(rowIndex);

      return explainInfeasibilityLeq(
          inds, vals, len, localdom.mipsolver->rowUpper(rowIndex), minAct);
    }
    case Reason::kObjective: {
      HighsInt len;
      const HighsInt* inds;
      const double* vals;
      double rhs;

      localdom.objProp_.getPropagationConstraint(localdom.infeasible_pos, vals,
                                                 inds, len, rhs);

      HighsInt ninfmin;
      HighsCDouble minAct;
      globaldom.computeMinActivity(0, len, inds, vals, ninfmin, minAct);
      assert(ninfmin == 0);

      return explainInfeasibilityLeq(inds, vals, len, rhs, double(minAct));
    }
    default:
      assert(localdom.infeasible_reason.type >= 0);
      assert(localdom.infeasible_reason.type <
             HighsInt(localdom.cutpoolpropagation.size() +
                      localdom.conflictPoolPropagation.size()));

      if (localdom.infeasible_reason.type <
          (HighsInt)localdom.cutpoolpropagation.size()) {
        HighsInt cutpoolIndex = localdom.infeasible_reason.type;
        HighsInt cutIndex = localdom.infeasible_reason.index;

        // retrieve the matrix values of the cut
        HighsInt len;
        const HighsInt* inds;
        const double* vals;
        localdom.cutpoolpropagation[cutpoolIndex].cutpool->getCut(cutIndex, len,
                                                                  inds, vals);

        double minAct = globaldom.getMinCutActivity(
            *localdom.cutpoolpropagation[cutpoolIndex].cutpool, cutIndex);

        return explainInfeasibilityLeq(inds, vals, len,
                                       localdom.cutpoolpropagation[cutpoolIndex]
                                           .cutpool->getRhs()[cutIndex],
                                       minAct);
      } else {
        HighsInt conflictPoolIndex = localdom.infeasible_reason.type -
                                     localdom.cutpoolpropagation.size();
        HighsInt conflictIndex = localdom.infeasible_reason.index;

        if (localdom.conflictPoolPropagation[conflictPoolIndex]
                .conflictFlag_[conflictIndex] &
            8)
          return false;

        // retrieve the conflict entries
        auto conflictRange =
            localdom.conflictPoolPropagation[conflictPoolIndex]
                .conflictpool_->getConflictRanges()[conflictIndex];
        const HighsDomainChange* conflict =
            localdom.conflictPoolPropagation[conflictPoolIndex]
                .conflictpool_->getConflictEntryVector()
                .data() +
            conflictRange.first;
        HighsInt len = conflictRange.second - conflictRange.first;

        return explainInfeasibilityConflict(conflict, len);
      }
  }
}

bool HighsDomain::ConflictSet::explainInfeasibilityConflict(
    const HighsDomainChange* conflict, HighsInt len) {
  resolvedDomainChanges.clear();
  for (HighsInt i = 0; i < len; ++i) {
    if (globaldom.isActive(conflict[i])) continue;

    HighsInt pos;
    if (conflict[i].boundtype == HighsBoundType::kLower) {
      double lb = localdom.getColLowerPos(conflict[i].column,
                                          localdom.infeasible_pos, pos);
      if (pos == -1 || lb < conflict[i].boundval) return false;

      while (localdom.prevboundval_[pos].first >= conflict[i].boundval) {
        pos = localdom.prevboundval_[pos].second;
        // since we checked that the bound value is not active globally and is
        // active for the local domain at pos
        // pos should never become -1
        assert(pos != -1);
      }
    } else {
      double ub = localdom.getColUpperPos(conflict[i].column,
                                          localdom.infeasible_pos, pos);
      if (pos == -1 || ub > conflict[i].boundval) return false;

      while (localdom.prevboundval_[pos].first <= conflict[i].boundval) {
        pos = localdom.prevboundval_[pos].second;
        // since we checked that the bound value is not active globally and is
        // active for the local domain at pos
        // pos should never become -1
        assert(pos != -1);
      }
    }

    resolvedDomainChanges.push_back(LocalDomChg{pos, conflict[i]});
  }

  return true;
}

bool HighsDomain::ConflictSet::explainInfeasibilityGeq(const HighsInt* inds,
                                                       const double* vals,
                                                       HighsInt len, double rhs,
                                                       double maxAct) {
  if (maxAct == kHighsInf) return false;

  HighsInt infeasible_pos = kHighsIInf;
  if (localdom.infeasible_) infeasible_pos = localdom.infeasible_pos;

  resolveBuffer.reserve(len);
  resolveBuffer.clear();
  const auto& nodequeue = localdom.mipsolver->mipdata_->nodequeue;
  for (HighsInt i = 0; i < len; ++i) {
    HighsInt col = inds[i];

    ResolveCandidate cand;
    cand.valuePos = i;

    if (vals[i] > 0) {
      double ub = localdom.getColUpperPos(col, infeasible_pos, cand.boundPos);
      cand.baseBound = globaldom.col_upper_[col];
      if (cand.baseBound <= ub || cand.boundPos == -1) continue;
      cand.delta = vals[i] * (ub - cand.baseBound);
      cand.prio = fabs(vals[i] * (ub - globaldom.col_upper_[col]) *
                       (1 + nodequeue.numNodesDown(col)));
    } else {
      double lb = localdom.getColLowerPos(col, infeasible_pos, cand.boundPos);
      cand.baseBound = globaldom.col_lower_[col];
      if (cand.baseBound >= lb || cand.boundPos == -1) continue;
      cand.delta = vals[i] * (lb - cand.baseBound);
      cand.prio = fabs(vals[i] * (lb - globaldom.col_lower_[col]) *
                       (1 + nodequeue.numNodesUp(col)));
    }

    resolveBuffer.push_back(cand);
  }

  pdqsort(resolveBuffer.begin(), resolveBuffer.end());

  // compute the lower bound of M that is necessary
  double Mupper = rhs - std::max(10.0, std::fabs(rhs)) *
                            localdom.mipsolver->mipdata_->feastol;

  assert(reasonSideFrontier.empty());
  return resolveLinearGeq(maxAct, Mupper, vals);
}

bool HighsDomain::ConflictSet::explainInfeasibilityLeq(const HighsInt* inds,
                                                       const double* vals,
                                                       HighsInt len, double rhs,
                                                       double minAct) {
  if (minAct == -kHighsInf) return false;

  HighsInt infeasible_pos = kHighsIInf;
  if (localdom.infeasible_) infeasible_pos = localdom.infeasible_pos;

  resolveBuffer.reserve(len);
  resolveBuffer.clear();
  const auto& nodequeue = localdom.mipsolver->mipdata_->nodequeue;
  for (HighsInt i = 0; i < len; ++i) {
    HighsInt col = inds[i];

    ResolveCandidate cand;
    cand.valuePos = i;

    if (vals[i] > 0) {
      double lb = localdom.getColLowerPos(col, infeasible_pos, cand.boundPos);
      cand.baseBound = globaldom.col_lower_[col];
      if (cand.baseBound >= lb || cand.boundPos == -1) continue;
      cand.delta = vals[i] * (lb - cand.baseBound);
      cand.prio = fabs(vals[i] * (lb - globaldom.col_lower_[col]) *
                       (1 + nodequeue.numNodesUp(col)));
    } else {
      double ub = localdom.getColUpperPos(col, infeasible_pos, cand.boundPos);
      cand.baseBound = globaldom.col_upper_[col];
      if (cand.baseBound <= ub || cand.boundPos == -1) continue;
      cand.delta = vals[i] * (ub - cand.baseBound);
      cand.prio = fabs(vals[i] * (ub - globaldom.col_upper_[col]) *
                       (1 + nodequeue.numNodesDown(col)));
    }

    resolveBuffer.push_back(cand);
  }

  pdqsort(resolveBuffer.begin(), resolveBuffer.end());

  // compute the lower bound of M that is necessary
  double Mlower = rhs + std::max(10.0, std::fabs(rhs)) *
                            localdom.mipsolver->mipdata_->feastol;

  return resolveLinearLeq(minAct, Mlower, vals);
}

bool HighsDomain::ConflictSet::explainBoundChange(
    const std::set<LocalDomChg>& currentFrontier, LocalDomChg domchg) {
  switch (localdom.domchgreason_[domchg.pos].type) {
    case Reason::kUnknown:
    case Reason::kBranching:
    case Reason::kConflictingBounds:
      return false;
    case Reason::kCliqueTable: {
      HighsInt col = localdom.domchgreason_[domchg.pos].index >> 1;
      HighsInt val = localdom.domchgreason_[domchg.pos].index & 1;
      resolvedDomainChanges.clear();
      HighsInt boundPos;
      if (val) {
        assert(localdom.colLowerPos_[col] >= 0);
        assert(localdom.colLowerPos_[col] <
               (HighsInt)localdom.domchgstack_.size());

        localdom.getColLowerPos(col, domchg.pos, boundPos);
      } else {
        assert(localdom.colUpperPos_[col] >= 0);
        assert(localdom.colUpperPos_[col] <
               (HighsInt)localdom.domchgstack_.size());

        localdom.getColUpperPos(col, domchg.pos, boundPos);
      }

      if (boundPos != -1)
        resolvedDomainChanges.push_back(
            LocalDomChg{boundPos, localdom.domchgstack_[boundPos]});

      return true;
    }
    case Reason::kModelRowLower: {
      HighsInt rowIndex = localdom.domchgreason_[domchg.pos].index;

      // retrieve the matrix values of the cut
      HighsInt len;
      const HighsInt* inds;
      const double* vals;
      localdom.mipsolver->mipdata_->getRow(rowIndex, len, inds, vals);

      double maxAct = globaldom.getMaxActivity(rowIndex);

      return explainBoundChangeGeq(currentFrontier, domchg, inds, vals, len,
                                   localdom.mipsolver->rowLower(rowIndex),
                                   maxAct);
    }
    case Reason::kModelRowUpper: {
      HighsInt rowIndex = localdom.domchgreason_[domchg.pos].index;

      // retrieve the matrix values of the cut
      HighsInt len;
      const HighsInt* inds;
      const double* vals;
      localdom.mipsolver->mipdata_->getRow(rowIndex, len, inds, vals);

      double minAct = globaldom.getMinActivity(rowIndex);

      return explainBoundChangeLeq(currentFrontier, domchg, inds, vals, len,
                                   localdom.mipsolver->rowUpper(rowIndex),
                                   minAct);
    }
    case Reason::kObjective: {
      HighsInt len;
      const HighsInt* inds;
      const double* vals;
      double rhs;

      localdom.objProp_.getPropagationConstraint(domchg.pos, vals, inds, len,
                                                 rhs, domchg.domchg.column);

      HighsInt ninfmin;
      HighsCDouble minAct;
      globaldom.computeMinActivity(0, len, inds, vals, ninfmin, minAct);
      assert(ninfmin <= 1);
      // todo: treat case with a single infinite contribution that propagated a
      // bound
      if (ninfmin == 1) return false;

      return explainBoundChangeLeq(currentFrontier, domchg, inds, vals, len,
                                   rhs, double(minAct));
    }
    default:
      assert(localdom.domchgreason_[domchg.pos].type >= 0);
      assert(localdom.domchgreason_[domchg.pos].type <
             (HighsInt)(localdom.cutpoolpropagation.size() +
                        localdom.conflictPoolPropagation.size()));
      if (localdom.domchgreason_[domchg.pos].type <
          (HighsInt)localdom.cutpoolpropagation.size()) {
        HighsInt cutpoolIndex = localdom.domchgreason_[domchg.pos].type;
        HighsInt cutIndex = localdom.domchgreason_[domchg.pos].index;

        // retrieve the matrix values of the cut
        HighsInt len;
        const HighsInt* inds;
        const double* vals;
        localdom.cutpoolpropagation[cutpoolIndex].cutpool->getCut(cutIndex, len,
                                                                  inds, vals);
        double minAct = globaldom.getMinCutActivity(
            *localdom.cutpoolpropagation[cutpoolIndex].cutpool, cutIndex);

        return explainBoundChangeLeq(currentFrontier, domchg, inds, vals, len,
                                     localdom.cutpoolpropagation[cutpoolIndex]
                                         .cutpool->getRhs()[cutIndex],
                                     minAct);
      } else {
        HighsInt conflictPoolIndex = localdom.domchgreason_[domchg.pos].type -
                                     localdom.cutpoolpropagation.size();
        HighsInt conflictIndex = localdom.domchgreason_[domchg.pos].index;

        if (localdom.conflictPoolPropagation[conflictPoolIndex]
                .conflictFlag_[conflictIndex] &
            8)
          break;

        // retrieve the conflict entries
        auto conflictRange =
            localdom.conflictPoolPropagation[conflictPoolIndex]
                .conflictpool_->getConflictRanges()[conflictIndex];
        const HighsDomainChange* conflict =
            localdom.conflictPoolPropagation[conflictPoolIndex]
                .conflictpool_->getConflictEntryVector()
                .data() +
            conflictRange.first;
        HighsInt len = conflictRange.second - conflictRange.first;

        return explainBoundChangeConflict(domchg, conflict, len);
      }
  }

  return false;
}

bool HighsDomain::ConflictSet::explainBoundChangeConflict(
    const LocalDomChg& locdomchg, const HighsDomainChange* conflict,
    HighsInt len) {
  resolvedDomainChanges.clear();
  auto domchg = localdom.flip(locdomchg.domchg);
  bool foundDomchg = false;
  for (HighsInt i = 0; i < len; ++i) {
    if (!foundDomchg && conflict[i].column == domchg.column &&
        conflict[i].boundtype == domchg.boundtype) {
      if (conflict[i].boundtype == HighsBoundType::kLower) {
        if (conflict[i].boundval <= domchg.boundval) {
          foundDomchg = true;
          continue;
        }
      } else {
        if (conflict[i].boundval >= domchg.boundval) {
          foundDomchg = true;
          continue;
        }
      }
    }
    if (globaldom.isActive(conflict[i])) continue;

    HighsInt pos;
    if (conflict[i].boundtype == HighsBoundType::kLower) {
      double lb =
          localdom.getColLowerPos(conflict[i].column, locdomchg.pos - 1, pos);

      if (pos == -1 || lb < conflict[i].boundval) return false;

      while (localdom.prevboundval_[pos].first >= conflict[i].boundval) {
        pos = localdom.prevboundval_[pos].second;
        // since we checked that the bound value is not active globally and is
        // active for the local domain at pos
        // pos should never become -1
        assert(pos != -1);
      }
    } else {
      double ub =
          localdom.getColUpperPos(conflict[i].column, locdomchg.pos - 1, pos);

      if (pos == -1 || ub > conflict[i].boundval) return false;

      while (localdom.prevboundval_[pos].first <= conflict[i].boundval) {
        pos = localdom.prevboundval_[pos].second;
        // since we checked that the bound value is not active globally and is
        // active for the local domain at pos
        // pos should never become -1
        assert(pos != -1);
      }
    }

    resolvedDomainChanges.push_back(
        LocalDomChg{pos, localdom.domchgstack_[pos]});
  }

  return foundDomchg;
}

void HighsDomain::ConflictSet::pushQueue(
    std::set<LocalDomChg>::iterator domchg) {
  resolveQueue.emplace_back(domchg);
  std::push_heap(
      resolveQueue.begin(), resolveQueue.end(),
      [](const std::set<LocalDomChg>::iterator& a,
         const std::set<LocalDomChg>::iterator& b) { return a->pos < b->pos; });
}

std::set<HighsDomain::ConflictSet::LocalDomChg>::iterator
HighsDomain::ConflictSet::popQueue() {
  assert(!resolveQueue.empty());
  std::pop_heap(
      resolveQueue.begin(), resolveQueue.end(),
      [](const std::set<LocalDomChg>::iterator& a,
         const std::set<LocalDomChg>::iterator& b) { return a->pos < b->pos; });
  std::set<LocalDomChg>::iterator elem = resolveQueue.back();
  resolveQueue.pop_back();
  return elem;
}

void HighsDomain::ConflictSet::clearQueue() { resolveQueue.clear(); }

HighsInt HighsDomain::ConflictSet::queueSize() { return resolveQueue.size(); }

bool HighsDomain::ConflictSet::resolvable(HighsInt domChgPos) {
  assert(domChgPos >= 0);
  assert(domChgPos < (HighsInt)localdom.domchgreason_.size());
  // printf("domchgPos: %d\n", domChgPos);
  // printf("stacksize: %ld\n", localdom.domchgreason_.size());
  switch (localdom.domchgreason_[domChgPos].type) {
    case Reason::kBranching:
    case Reason::kUnknown:
      return false;
    default:
      return true;
  }
}

HighsInt HighsDomain::ConflictSet::resolveDepth(std::set<LocalDomChg>& frontier,
                                                HighsInt depthLevel,
                                                HighsInt stopSize,
                                                HighsInt minResolve,
                                                bool increaseConflictScore) {
  clearQueue();
  LocalDomChg startPos =
      LocalDomChg{depthLevel == 0 ? 0 : localdom.branchPos_[depthLevel - 1] + 1,
                  HighsDomainChange()};
  while (depthLevel < (HighsInt)localdom.branchPos_.size()) {
    HighsInt branchPos = localdom.branchPos_[depthLevel];
    if (localdom.domchgstack_[branchPos].boundval !=
        localdom.prevboundval_[branchPos].first)
      break;
    // printf("skipping redundant depth\n");
    ++depthLevel;
  }

  auto iterEnd =
      depthLevel == (HighsInt)localdom.branchPos_.size()
          ? frontier.end()
          : frontier.upper_bound(LocalDomChg{localdom.branchPos_[depthLevel],
                                             HighsDomainChange()});
  bool empty = true;
  for (auto it = frontier.lower_bound(startPos); it != iterEnd; ++it) {
    assert(it != frontier.end());
    empty = false;
    if (resolvable(it->pos)) pushQueue(it);
  }

  if (empty) return -1;

  HighsInt numResolved = 0;

  while (queueSize() > stopSize ||
         (queueSize() > 0 && numResolved < minResolve)) {
    std::set<LocalDomChg>::iterator pos = popQueue();
    if (!explainBoundChange(frontier, *pos)) continue;

    ++numResolved;
    frontier.erase(pos);
    for (const LocalDomChg& i : resolvedDomainChanges) {
      auto insertResult = frontier.insert(i);
      if (insertResult.second) {
        if (increaseConflictScore) {
          if (localdom.domchgstack_[i.pos].boundtype == HighsBoundType::kLower)
            localdom.mipsolver->mipdata_->pseudocost.increaseConflictScoreUp(
                localdom.domchgstack_[i.pos].column);
          else
            localdom.mipsolver->mipdata_->pseudocost.increaseConflictScoreDown(
                localdom.domchgstack_[i.pos].column);
        }
        if (i.pos >= startPos.pos && resolvable(i.pos))
          pushQueue(insertResult.first);
      } else {
        if (i.domchg.boundtype == HighsBoundType::kLower) {
          // if (insertResult.first->domchg.boundval != i.domchg.boundval)
          //  printf(
          //      "got different relaxed lower bounds: current=%g, new=%g, "
          //      "stack=%g\n",
          //      insertResult.first->domchg.boundval, i.domchg.boundval,
          //      localdom.domchgstack_[i.pos].boundval);
          //
          insertResult.first->domchg.boundval =
              std::max(insertResult.first->domchg.boundval, i.domchg.boundval);
        } else {
          // if (insertResult.first->domchg.boundval != i.domchg.boundval)
          //   printf(
          //       "got different relaxed upper bounds: current=%g, new=%g, "
          //       "stack=%g\n",
          //       insertResult.first->domchg.boundval, i.domchg.boundval,
          //       localdom.domchgstack_[i.pos].boundval);
          insertResult.first->domchg.boundval =
              std::min(insertResult.first->domchg.boundval, i.domchg.boundval);
        }
      }
    }
  }

  return numResolved;
}

HighsInt HighsDomain::ConflictSet::computeCuts(
    HighsInt depthLevel, HighsConflictPool& conflictPool) {
  HighsInt numResolved = resolveDepth(
      reasonSideFrontier, depthLevel, 1,
      depthLevel == (HighsInt)localdom.branchPos_.size() ? 1 : 0, true);
  if (numResolved == -1) return -1;
  HighsInt numConflicts = 0;
  if (numResolved > 0) {
    // add conflict cut
    localdom.mipsolver->mipdata_->debugSolution.checkConflictReasonFrontier(
        reasonSideFrontier, localdom.domchgstack_);

    conflictPool.addConflictCut(localdom, reasonSideFrontier);
    ++numConflicts;
  }

  // if the queue size is 1 then we have a resolvable UIP that is not the
  // branch vertex
  if (queueSize() == 1) {
    LocalDomChg uip = *popQueue();
    clearQueue();

    // compute the UIP reconvergence cut
    reconvergenceFrontier.clear();
    reconvergenceFrontier.insert(uip);
    HighsInt numResolved = resolveDepth(reconvergenceFrontier, depthLevel, 0);

    if (numResolved > 0 && reconvergenceFrontier.count(uip) == 0) {
      localdom.mipsolver->mipdata_->debugSolution
          .checkConflictReconvergenceFrontier(reconvergenceFrontier, uip,
                                              localdom.domchgstack_);
      conflictPool.addReconvergenceCut(localdom, reconvergenceFrontier,
                                       uip.domchg);
      ++numConflicts;
    }
  }

  return numConflicts;
}

void HighsDomain::ConflictSet::conflictAnalysis(
    HighsConflictPool& conflictPool) {
  resolvedDomainChanges.reserve(localdom.domchgstack_.size());

  if (!explainInfeasibility()) return;

  localdom.mipsolver->mipdata_->pseudocost.increaseConflictWeight();
  for (const LocalDomChg& locdomchg : resolvedDomainChanges) {
    if (locdomchg.domchg.boundtype == HighsBoundType::kLower)
      localdom.mipsolver->mipdata_->pseudocost.increaseConflictScoreUp(
          locdomchg.domchg.column);
    else
      localdom.mipsolver->mipdata_->pseudocost.increaseConflictScoreDown(
          locdomchg.domchg.column);
  }

  if (10 * resolvedDomainChanges.size() >
      1000 + 3 * localdom.mipsolver->mipdata_->integral_cols.size())
    return;

  reasonSideFrontier.insert(resolvedDomainChanges.begin(),
                            resolvedDomainChanges.end());

  localdom.mipsolver->mipdata_->debugSolution.checkConflictReasonFrontier(
      reasonSideFrontier, localdom.domchgstack_);

  HighsInt numConflicts = 0;
  HighsInt lastDepth = localdom.branchPos_.size();
  // printf("start conflict analysis\n");
  HighsInt currDepth;
  for (currDepth = lastDepth; currDepth >= 0; --currDepth) {
    if (currDepth > 0) {
      // skip redundant branching changes which are just added for symmetry
      // handling
      HighsInt branchpos = localdom.branchPos_[currDepth - 1];
      if (localdom.domchgstack_[branchpos].boundval ==
          localdom.prevboundval_[branchpos].first) {
        --lastDepth;
        continue;
      }
    }
    HighsInt numNewConflicts = computeCuts(currDepth, conflictPool);
    // if the depth level was empty, do not consider it
    if (numNewConflicts == -1) {
      --lastDepth;
      continue;
    }

    numConflicts += numNewConflicts;
    // if no conflict was found in the first non-empty depth level we stop here
    if (numConflicts == 0) break;
    // if no conflict was found in this depth level and all conflicts of the
    // first 5 non-empty depth levels are generated we stop here
    if (lastDepth - currDepth >= 4 && numNewConflicts == 0) break;
  }

  // if we stopped in the highest non-empty depth it means no conflicts where
  // added yet. We want to at least add the current conflict frontier as it
  // means the bound change leading to infeasibility was the last branching
  // itself and hence should have been propagated in the previous depth but was
  // not, e.g. because the threshold for an integral variable was not reached.
  if (currDepth == lastDepth)
    conflictPool.addConflictCut(localdom, reasonSideFrontier);
}

void HighsDomain::ConflictSet::conflictAnalysis(
    const HighsInt* proofinds, const double* proofvals, HighsInt prooflen,
    double proofrhs, HighsConflictPool& conflictPool) {
  resolvedDomainChanges.reserve(localdom.domchgstack_.size());

  HighsInt ninfmin;
  HighsCDouble activitymin;
  globaldom.computeMinActivity(0, prooflen, proofinds, proofvals, ninfmin,
                               activitymin);
  if (ninfmin != 0) return;

  if (!explainInfeasibilityLeq(proofinds, proofvals, prooflen, proofrhs,
                               double(activitymin)))
    return;

  localdom.mipsolver->mipdata_->pseudocost.increaseConflictWeight();
  for (const LocalDomChg& locdomchg : resolvedDomainChanges) {
    if (locdomchg.domchg.boundtype == HighsBoundType::kLower)
      localdom.mipsolver->mipdata_->pseudocost.increaseConflictScoreUp(
          locdomchg.domchg.column);
    else
      localdom.mipsolver->mipdata_->pseudocost.increaseConflictScoreDown(
          locdomchg.domchg.column);
  }

  if (10 * resolvedDomainChanges.size() >
      1000 + 3 * localdom.mipsolver->mipdata_->integral_cols.size())
    return;

  reasonSideFrontier.insert(resolvedDomainChanges.begin(),
                            resolvedDomainChanges.end());

  assert(resolvedDomainChanges.size() == reasonSideFrontier.size());

  localdom.mipsolver->mipdata_->debugSolution.checkConflictReasonFrontier(
      reasonSideFrontier, localdom.domchgstack_);

  HighsInt numConflicts = 0;
  HighsInt lastDepth = localdom.branchPos_.size();
  HighsInt currDepth;
  for (currDepth = lastDepth; currDepth >= 0; --currDepth) {
    if (currDepth > 0) {
      // skip redundant branching changes which are just added for symmetry
      // handling
      HighsInt branchpos = localdom.branchPos_[currDepth - 1];
      if (localdom.domchgstack_[branchpos].boundval ==
          localdom.prevboundval_[branchpos].first) {
        --lastDepth;
        continue;
      }
    }
    HighsInt numNewConflicts = computeCuts(currDepth, conflictPool);
    // if the depth level was empty, do not consider it
    if (numNewConflicts == -1) {
      --lastDepth;
      continue;
    }

    numConflicts += numNewConflicts;
    // if no conflict was found in the first non-empty depth level we stop here
    if (numConflicts == 0) break;
    // if no conflict was found in this depth level and all conflicts of the
    // first 5 non-empty depth levels are generated we stop here
    if (lastDepth - currDepth >= 4 && numNewConflicts == 0) break;
  }

  // if we stopped in the highest non-empty depth it means no conflicts where
  // added yet. We want to at least add the current conflict frontier as it
  // means the bound change leading to infeasibility was the last branching
  // itself and hence should have been propagated in the previous depth but was
  // not, e.g. because the threshold for an integral variable was not reached.
  if (currDepth == lastDepth)
    conflictPool.addConflictCut(localdom, reasonSideFrontier);
}<|MERGE_RESOLUTION|>--- conflicted
+++ resolved
@@ -46,20 +46,6 @@
   }
 }
 
-<<<<<<< HEAD
-static double computeDelta(double val, double oldbound, double newbound,
-                           double inf, HighsInt& numinfs) {
-  // if bounds are huge, HighsCDouble should be used when computing bound
-  // differences. todo: qualify usage of HighsCDouble in this function.
-  if (oldbound == inf) {
-    --numinfs;
-    return newbound * val;
-  } else if (newbound == inf) {
-    ++numinfs;
-    return -oldbound * val;
-  } else {
-    return (newbound - oldbound) * val;
-=======
 static HighsCDouble computeDelta(double val, double oldbound, double newbound,
                                  double inf, HighsInt& numinfs) {
   if (oldbound == inf) {
@@ -72,7 +58,6 @@
     return (static_cast<HighsCDouble>(newbound) -
             static_cast<HighsCDouble>(oldbound)) *
            val;
->>>>>>> ddd37785
   }
 }
 
@@ -496,13 +481,8 @@
   cutpool->getMatrix().forEachPositiveColumnEntry(
       col, [&](HighsInt row, double val) {
         assert(val > 0);
-<<<<<<< HEAD
-        double deltamin = computeDelta(val, oldbound, newbound, -kHighsInf,
-                                       activitycutsinf_[row]);
-=======
         HighsCDouble deltamin = computeDelta(val, oldbound, newbound,
                                              -kHighsInf, activitycutsinf_[row]);
->>>>>>> ddd37785
         activitycuts_[row] += deltamin;
 
         if (deltamin <= 0) {
@@ -562,13 +542,8 @@
   cutpool->getMatrix().forEachNegativeColumnEntry(
       col, [&](HighsInt row, double val) {
         assert(val < 0);
-<<<<<<< HEAD
-        double deltamin = computeDelta(val, oldbound, newbound, kHighsInf,
-                                       activitycutsinf_[row]);
-=======
         HighsCDouble deltamin = computeDelta(val, oldbound, newbound, kHighsInf,
                                              activitycutsinf_[row]);
->>>>>>> ddd37785
         activitycuts_[row] += deltamin;
 
         if (deltamin <= 0) {
@@ -1553,11 +1528,7 @@
 
   for (HighsInt i = start; i != end; ++i) {
     if (mip->a_matrix_.value_[i] > 0) {
-<<<<<<< HEAD
-      double deltamin =
-=======
       HighsCDouble deltamin =
->>>>>>> ddd37785
           computeDelta(mip->a_matrix_.value_[i], oldbound, newbound, -kHighsInf,
                        activitymininf_[mip->a_matrix_.index_[i]]);
       activitymin_[mip->a_matrix_.index_[i]] += deltamin;
@@ -1608,11 +1579,7 @@
           mip->row_upper_[mip->a_matrix_.index_[i]] != kHighsInf)
         markPropagate(mip->a_matrix_.index_[i]);
     } else {
-<<<<<<< HEAD
-      double deltamax =
-=======
       HighsCDouble deltamax =
->>>>>>> ddd37785
           computeDelta(mip->a_matrix_.value_[i], oldbound, newbound, -kHighsInf,
                        activitymaxinf_[mip->a_matrix_.index_[i]]);
       activitymax_[mip->a_matrix_.index_[i]] += deltamax;
@@ -1714,11 +1681,7 @@
 
   for (HighsInt i = start; i != end; ++i) {
     if (mip->a_matrix_.value_[i] > 0) {
-<<<<<<< HEAD
-      double deltamax =
-=======
       HighsCDouble deltamax =
->>>>>>> ddd37785
           computeDelta(mip->a_matrix_.value_[i], oldbound, newbound, kHighsInf,
                        activitymaxinf_[mip->a_matrix_.index_[i]]);
       activitymax_[mip->a_matrix_.index_[i]] += deltamax;
@@ -1772,11 +1735,7 @@
         // propagateinds_.push_back(mip->a_matrix_.index_[i]);
       }
     } else {
-<<<<<<< HEAD
-      double deltamin =
-=======
       HighsCDouble deltamin =
->>>>>>> ddd37785
           computeDelta(mip->a_matrix_.value_[i], oldbound, newbound, kHighsInf,
                        activitymininf_[mip->a_matrix_.index_[i]]);
       activitymin_[mip->a_matrix_.index_[i]] += deltamin;
