--- conflicted
+++ resolved
@@ -46,7 +46,6 @@
   }
 }
 
-<<<<<<< HEAD
 static HighsCDouble computeDelta(HighsInt row, double val, double oldbound,
                                  double newbound, double inf,
                                  std::vector<HighsInt>& numinfs) {
@@ -59,14 +58,14 @@
   } else {
     return (HighsCDouble(newbound) - HighsCDouble(oldbound)) * val;
   }
-=======
+}
+
 static inline double boundRange(double upper_bound, double lower_bound,
                                 double tolerance, HighsVarType var_type) {
   double range = upper_bound - lower_bound;
   return range - (var_type == HighsVarType::kContinuous
                       ? std::max(0.3 * range, 1000.0 * tolerance)
                       : tolerance);
->>>>>>> c57d455f
 }
 
 HighsDomain::HighsDomain(HighsMipSolver& mipsolver) : mipsolver(&mipsolver) {
@@ -1337,20 +1336,10 @@
   double bound;
 
   if (mipsolver->variableType(col) != HighsVarType::kContinuous) {
-<<<<<<< HEAD
-    bound = std::floor(double(boundVal + mipsolver->mipdata_->feastol));
+    bound = static_cast<double>(floor(boundVal + mipsolver->mipdata_->feastol));
     accept = bound < col_upper_[col] &&
              col_upper_[col] - bound >
                  1000.0 * mipsolver->mipdata_->feastol * std::fabs(bound);
-=======
-    bound = static_cast<double>(floor(boundVal + mipsolver->mipdata_->feastol));
-    if (bound < col_upper_[col] &&
-        col_upper_[col] - bound >
-            1000.0 * mipsolver->mipdata_->feastol * std::fabs(bound))
-      accept = true;
-    else
-      accept = false;
->>>>>>> c57d455f
   } else {
     if (std::fabs(double(boundVal) - col_lower_[col]) <=
         mipsolver->mipdata_->epsilon)
@@ -1379,20 +1368,10 @@
   double bound;
 
   if (mipsolver->variableType(col) != HighsVarType::kContinuous) {
-<<<<<<< HEAD
-    bound = std::ceil(double(boundVal - mipsolver->mipdata_->feastol));
+    bound = static_cast<double>(ceil(boundVal - mipsolver->mipdata_->feastol));
     accept = bound > col_lower_[col] &&
              bound - col_lower_[col] >
                  1000.0 * mipsolver->mipdata_->feastol * std::fabs(bound);
-=======
-    bound = static_cast<double>(ceil(boundVal - mipsolver->mipdata_->feastol));
-    if (bound > col_lower_[col] &&
-        bound - col_lower_[col] >
-            1000.0 * mipsolver->mipdata_->feastol * std::fabs(bound))
-      accept = true;
-    else
-      accept = false;
->>>>>>> c57d455f
   } else {
     if (std::fabs(col_upper_[col] - double(boundVal)) <=
         mipsolver->mipdata_->epsilon)
