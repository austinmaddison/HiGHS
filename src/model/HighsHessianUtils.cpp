/* * * * * * * * * * * * * * * * * * * * * * * * * * * * * * * * * * * * */
/*                                                                       */
/*    This file is part of the HiGHS linear optimization suite           */
/*                                                                       */
/*    Written and engineered 2008-2021 at the University of Edinburgh    */
/*                                                                       */
/*    Available as open-source under the MIT License                     */
/*                                                                       */
/*    Authors: Julian Hall, Ivet Galabova, Qi Huangfu, Leona Gottwald    */
/*    and Michael Feldmeier                                              */
/*                                                                       */
/* * * * * * * * * * * * * * * * * * * * * * * * * * * * * * * * * * * * */
/**@file lp_data/HighsHessianUtils.cpp
 * @brief
 */
#include "model/HighsHessianUtils.h"

#include <algorithm>
#include <cmath>

#include "lp_data/HighsModelUtils.h"
#include "util/HighsMatrixUtils.h"
#include "util/HighsSort.h"

using std::fabs;

HighsStatus assessHessian(HighsHessian& hessian, const HighsOptions& options,
                          const ObjSense sense) {
  HighsStatus return_status = HighsStatus::kOk;
  HighsStatus call_status;

  // Assess the Hessian dimensions and vector sizes, returning on error
  vector<HighsInt> hessian_p_end;
  const bool partitioned = false;
  call_status =
      assessMatrixDimensions(hessian.dim_, partitioned, hessian.start_,
                             hessian_p_end, hessian.index_, hessian.value_);
  return_status = interpretCallStatus(options.log_options, call_status,
                                      return_status, "assessMatrixDimensions");
  if (return_status == HighsStatus::kError) return return_status;

  // If the Hessian has no columns there is nothing left to test
  if (hessian.dim_ == 0) return HighsStatus::kOk;

  // Assess the Hessian matrix
  //
  // The start of column 0 must be zero.
  if (hessian.start_[0]) {
    highsLogUser(options.log_options, HighsLogType::kError,
                 "Hessian has nonzero value (%" HIGHSINT_FORMAT
                 ") for the start of column 0\n",
                 hessian.start_[0]);
    return HighsStatus::kError;
  }
  // Assess G, deferring the assessment of values (other than those
  // which are identically zero)
  call_status = assessMatrix(options.log_options, "Hessian", hessian.dim_,
                             hessian.dim_, hessian.start_, hessian.index_,
                             hessian.value_, 0, kHighsInf);
  return_status = interpretCallStatus(options.log_options, call_status,
                                      return_status, "assessMatrix");
  if (return_status == HighsStatus::kError) return return_status;

  if (hessian.format_ == HessianFormat::kSquare) {
    // Form Q = (G+G^T)/2
    call_status = normaliseHessian(options, hessian);
    return_status = interpretCallStatus(options.log_options, call_status,
                                        return_status, "normaliseHessian");
    if (return_status == HighsStatus::kError) return return_status;
  }
  // Extract the triangular part of Q: lower triangle column-wise
  // or, equivalently, upper triangle row-wise, ensuring that the
  // diagonal entry comes first, unless it's zero
  call_status = extractTriangularHessian(options, hessian);
  return_status =
      interpretCallStatus(options.log_options, call_status, return_status,
                          "extractTriangularHessian");
  if (return_status == HighsStatus::kError) return return_status;

  // Assess Q
  call_status =
      assessMatrix(options.log_options, "Hessian", hessian.dim_, hessian.dim_,
                   hessian.start_, hessian.index_, hessian.value_,
                   options.small_matrix_value, options.large_matrix_value);
  return_status = interpretCallStatus(options.log_options, call_status,
                                      return_status, "assessMatrix");
  if (return_status == HighsStatus::kError) return return_status;

<<<<<<< HEAD
  HighsInt hessian_num_nz = hessian.start_[hessian.dim_];
  // If the Hessian has nonzeros, check its diagonal entries in the
  // context of the objective sense. It's OK to be identically zero,
  // since it will be ignored.
  if (hessian_num_nz)
=======
  HighsInt hessian_num_nz = hessian.numNz();
  // If the Hessian has nonzeros, complete its diagonal with explicit
  // zeros if necessary, and then check its diagonal entries in the
  // context of the objective sense. It's OK to be semi-definite
  if (hessian_num_nz) {
    completeHessianDiagonal(options, hessian);
    hessian_num_nz = hessian.numNz();
>>>>>>> 0ecdd029
    if (!okHessianDiagonal(options, hessian, sense))
      return_status = HighsStatus::kError;
  }
  // If entries have been removed from the matrix, resize the index
  // and value vectors
  if ((HighsInt)hessian.index_.size() > hessian_num_nz)
    hessian.index_.resize(hessian_num_nz);
  if ((HighsInt)hessian.value_.size() > hessian_num_nz)
    hessian.value_.resize(hessian_num_nz);

  if (return_status != HighsStatus::kError) return_status = HighsStatus::kOk;
  if (return_status != HighsStatus::kOk)
    highsLogDev(options.log_options, HighsLogType::kInfo,
                "assessHessian returns HighsStatus = %s\n",
                HighsStatusToString(return_status).c_str());
  return return_status;
}

void completeHessianDiagonal(const HighsOptions& options,
                             HighsHessian& hessian) {
  // Count the number of missing diagonal entries
  HighsInt num_missing_diagonal_entries = 0;
  const HighsInt dim = hessian.dim_;
  const HighsInt num_nz = hessian.numNz();
  for (HighsInt iCol = 0; iCol < dim; iCol++) {
    HighsInt iEl = hessian.q_start_[iCol];
    if (iEl < num_nz) {
      if (hessian.q_index_[iEl] != iCol) num_missing_diagonal_entries++;
    } else {
      num_missing_diagonal_entries++;
    }
  }
  highsLogDev(options.log_options, HighsLogType::kInfo,
              "Hessian has dimension %d and %d nonzeros: inserting %d zeros "
              "onto the diagonal\n",
              (int)dim, (int)num_nz, (int)num_missing_diagonal_entries);
  assert(num_missing_diagonal_entries >= dim - num_nz);
  if (!num_missing_diagonal_entries) return;
  // There are missing diagonal entries to be inserted as explicit zeros
  const HighsInt new_num_nz = hessian.numNz() + num_missing_diagonal_entries;
  HighsInt to_iEl = new_num_nz;
  hessian.q_index_.resize(new_num_nz);
  hessian.q_value_.resize(new_num_nz);
  HighsInt next_start = hessian.numNz();
  hessian.q_start_[dim] = to_iEl;
  HighsInt num_missing_diagonal_entries_added = 0;
  for (HighsInt iCol = dim - 1; iCol >= 0; iCol--) {
    // Shift the entries that are sure to be off-diagonal
    for (HighsInt iEl = next_start - 1; iEl > hessian.q_start_[iCol]; iEl--) {
      assert(hessian.q_index_[iEl] != iCol);
      to_iEl--;
      hessian.q_index_[to_iEl] = hessian.q_index_[iEl];
      hessian.q_value_[to_iEl] = hessian.q_value_[iEl];
    }
    // Now consider any first entry. If there is none, or if it's not
    // the diagonal, then there is no diagonal entry for this column
    bool no_diagonal_entry;
    if (hessian.q_start_[iCol] < next_start) {
      const HighsInt iEl = hessian.q_start_[iCol];
      // Copy the first entry
      to_iEl--;
      hessian.q_index_[to_iEl] = hessian.q_index_[iEl];
      hessian.q_value_[to_iEl] = hessian.q_value_[iEl];
      // If the first entry isn't the diagonal, then there is no
      // diagonal entry for this column
      no_diagonal_entry = hessian.q_index_[iEl] != iCol;
    } else {
      no_diagonal_entry = true;
    }
    if (no_diagonal_entry) {
      // There is no diagonal entry, so have insert an explicit zero
      to_iEl--;
      hessian.q_index_[to_iEl] = iCol;
      hessian.q_value_[to_iEl] = 0;
      num_missing_diagonal_entries_added++;
      assert(num_missing_diagonal_entries_added <=
             num_missing_diagonal_entries);
    }
    next_start = hessian.q_start_[iCol];
    hessian.q_start_[iCol] = to_iEl;
  }
  assert(to_iEl == 0);
}

bool okHessianDiagonal(const HighsOptions& options, HighsHessian& hessian,
                       const ObjSense sense) {
  double min_diagonal_value = kHighsInf;
  double max_diagonal_value = -kHighsInf;
  const HighsInt dim = hessian.dim_;
  const HighsInt sense_sign = (HighsInt)sense;
  HighsInt num_illegal_diagonal_value = 0;
  for (HighsInt iCol = 0; iCol < dim; iCol++) {
    double diagonal_value = 0;
<<<<<<< HEAD
    // Assumes that the diagonal entry is always first, unless it's
    // zero so doesn't appear
    HighsInt iEl = hessian.start_[iCol];
    if (hessian.index_[iEl] == iCol)
      diagonal_value = sense_sign * hessian.value_[iEl];
    if (diagonal_value <= kSmallHessianDiagonalValue) {
      min_illegal_diagonal_value =
          std::min(diagonal_value, min_illegal_diagonal_value);
      max_illegal_diagonal_value =
          std::max(diagonal_value, max_illegal_diagonal_value);
      num_small_diagonal_value++;
    }
=======
    // Assumes that the diagonal entry is always first, possibly with explicit
    // zero value
    HighsInt iEl = hessian.q_start_[iCol];
    assert(hessian.q_index_[iEl] == iCol);
    diagonal_value = sense_sign * hessian.q_value_[iEl];
    min_diagonal_value = std::min(diagonal_value, min_diagonal_value);
    max_diagonal_value = std::max(diagonal_value, max_diagonal_value);
    // Diagonal entries signed by sense must be non-negative
    if (diagonal_value < 0) num_illegal_diagonal_value++;
>>>>>>> 0ecdd029
  }

  const bool certainly_not_positive_semidefinite =
      num_illegal_diagonal_value > 0;
  if (certainly_not_positive_semidefinite) {
    if (sense == ObjSense::kMinimize) {
      highsLogUser(
          options.log_options, HighsLogType::kError,
          "Hessian has %" HIGHSINT_FORMAT
          " diagonal entries in [%g, 0) so is not positive semidefinite\n",
          num_illegal_diagonal_value, min_diagonal_value);
    } else {
      highsLogUser(
          options.log_options, HighsLogType::kError,
          "Hessian has %" HIGHSINT_FORMAT
          " diagonal entries in (0, %g] so is not negative semidefinite\n",
          num_illegal_diagonal_value, -min_diagonal_value);
    }
  }
  return !certainly_not_positive_semidefinite;
}

HighsStatus extractTriangularHessian(const HighsOptions& options,
                                     HighsHessian& hessian) {
  // Viewing the Hessian column-wise, remove any entries in the strict
  // upper triangle
  HighsStatus return_status = HighsStatus::kOk;
  const HighsInt dim = hessian.dim_;
  HighsInt nnz = 0;
  for (HighsInt iCol = 0; iCol < dim; iCol++) {
    double diagonal_value = 0;
    const HighsInt nnz0 = nnz;
    for (HighsInt iEl = hessian.start_[iCol]; iEl < hessian.start_[iCol + 1];
         iEl++) {
      HighsInt iRow = hessian.index_[iEl];
      if (iRow < iCol) continue;
      hessian.index_[nnz] = iRow;
      hessian.value_[nnz] = hessian.value_[iEl];
      if (iRow == iCol && nnz > nnz0) {
        // Diagonal entry is not first in column so swap it in
        hessian.index_[nnz] = hessian.index_[nnz0];
        hessian.value_[nnz] = hessian.value_[nnz0];
        hessian.index_[nnz0] = iRow;
        hessian.value_[nnz0] = hessian.value_[iEl];
      }
      nnz++;
    }
    hessian.start_[iCol] = nnz0;
  }
  const HighsInt num_ignored_nz = hessian.start_[dim] - nnz;
  assert(num_ignored_nz >= 0);
  if (hessian.format_ == HessianFormat::kTriangular && num_ignored_nz) {
    highsLogUser(options.log_options, HighsLogType::kWarning,
                 "Ignored %" HIGHSINT_FORMAT
                 " entries of Hessian in opposite triangle\n",
                 num_ignored_nz);
    hessian.start_[dim] = nnz;
    return_status = HighsStatus::kWarning;
  }
  hessian.format_ = HessianFormat::kTriangular;
  return return_status;
}

void triangularToSquareHessian(const HighsHessian& hessian,
                               vector<HighsInt>& start, vector<HighsInt>& index,
                               vector<double>& value) {
  const HighsInt dim = hessian.dim_;
  if (dim <= 0) {
    start.assign(1, 0);
    return;
  }
  assert(hessian.format_ == HessianFormat::kTriangular);
  const HighsInt nnz = hessian.start_[dim];
  const HighsInt square_nnz = nnz + (nnz - dim);
  start.resize(dim + 1);
  index.resize(square_nnz);
  value.resize(square_nnz);
  vector<HighsInt> length;
  length.assign(dim, 0);
  for (HighsInt iCol = 0; iCol < dim; iCol++) {
    HighsInt iRow = hessian.index_[hessian.start_[iCol]];
    assert(iRow == iCol);
    length[iCol]++;
    for (HighsInt iEl = hessian.start_[iCol] + 1;
         iEl < hessian.start_[iCol + 1]; iEl++) {
      HighsInt iRow = hessian.index_[iEl];
      assert(iRow > iCol);
      length[iRow]++;
      length[iCol]++;
    }
  }
  start[0] = 0;
  for (HighsInt iCol = 0; iCol < dim; iCol++)
    start[iCol + 1] = start[iCol] + length[iCol];
  assert(square_nnz == start[dim]);
  for (HighsInt iCol = 0; iCol < dim; iCol++) {
    HighsInt iEl = hessian.start_[iCol];
    HighsInt iRow = hessian.index_[iEl];
    HighsInt toEl = start[iCol];
    index[toEl] = iRow;
    value[toEl] = hessian.value_[iEl];
    start[iCol]++;
    for (HighsInt iEl = hessian.start_[iCol] + 1;
         iEl < hessian.start_[iCol + 1]; iEl++) {
      HighsInt iRow = hessian.index_[iEl];
      HighsInt toEl = start[iRow];
      index[toEl] = iCol;
      value[toEl] = hessian.value_[iEl];
      start[iRow]++;
      toEl = start[iCol];
      index[toEl] = iRow;
      value[toEl] = hessian.value_[iEl];
      start[iCol]++;
    }
  }
  start[0] = 0;
  for (HighsInt iCol = 0; iCol < dim; iCol++)
    start[iCol + 1] = start[iCol] + length[iCol];
}

HighsStatus normaliseHessian(const HighsOptions& options,
                             HighsHessian& hessian) {
  // Normalise the Hessian to be (Q + Q^T)/2, where Q is the matrix
  // supplied. This guarantees that what's used internally is
  // symmetric.
  //
  // So someone preferring to supply only the upper triangle would
  // have to double its values..
  HighsStatus return_status = HighsStatus::kOk;
  const HighsInt dim = hessian.dim_;
  const HighsInt hessian_num_nz = hessian.start_[dim];
  if (hessian_num_nz <= 0) return HighsStatus::kOk;
  bool warning_found = false;

  HighsHessian transpose;
  transpose.dim_ = dim;
  transpose.start_.resize(dim + 1);
  transpose.index_.resize(hessian_num_nz);
  transpose.value_.resize(hessian_num_nz);
  // Form transpose of Hessian
  vector<HighsInt> qr_length;
  qr_length.assign(dim, 0);
  for (HighsInt iEl = 0; iEl < hessian_num_nz; iEl++)
    qr_length[hessian.index_[iEl]]++;

  transpose.start_[0] = 0;
  for (HighsInt iRow = 0; iRow < dim; iRow++)
    transpose.start_[iRow + 1] = transpose.start_[iRow] + qr_length[iRow];
  for (HighsInt iCol = 0; iCol < dim; iCol++) {
    for (HighsInt iEl = hessian.start_[iCol]; iEl < hessian.start_[iCol + 1];
         iEl++) {
      HighsInt iRow = hessian.index_[iEl];
      HighsInt iRowEl = transpose.start_[iRow];
      transpose.index_[iRowEl] = iCol;
      transpose.value_[iRowEl] = hessian.value_[iEl];
      transpose.start_[iRow]++;
    }
  }

  transpose.start_[0] = 0;
  for (HighsInt iRow = 0; iRow < dim; iRow++)
    transpose.start_[iRow + 1] = transpose.start_[iRow] + qr_length[iRow];

  HighsHessian normalised;
  HighsInt normalised_num_nz = 0;
  HighsInt normalised_size = hessian_num_nz;
  normalised.dim_ = dim;
  normalised.start_.resize(dim + 1);
  normalised.index_.resize(normalised_size);
  normalised.value_.resize(normalised_size);
  vector<double> column_value;
  vector<HighsInt> column_index;
  column_index.resize(dim);
  column_value.assign(dim, 0.0);
  const double small_matrix_value = 0;
  HighsInt num_small_values = 0;
  double max_small_value = 0;
  double min_small_value = kHighsInf;
  normalised.start_[0] = 0;
  for (HighsInt iCol = 0; iCol < dim; iCol++) {
    HighsInt column_num_nz = 0;
    for (HighsInt iEl = hessian.start_[iCol]; iEl < hessian.start_[iCol + 1];
         iEl++) {
      HighsInt iRow = hessian.index_[iEl];
      column_value[iRow] = hessian.value_[iEl];
      column_index[column_num_nz] = iRow;
      column_num_nz++;
    }
    for (HighsInt iEl = transpose.start_[iCol];
         iEl < transpose.start_[iCol + 1]; iEl++) {
      HighsInt iRow = transpose.index_[iEl];
      if (column_value[iRow]) {
        column_value[iRow] += transpose.value_[iEl];
      } else {
        column_value[iRow] = transpose.value_[iEl];
        column_index[column_num_nz] = iRow;
        column_num_nz++;
      }
    }
    if (normalised_num_nz + column_num_nz > normalised_size) {
      normalised_size =
          std::max(normalised_num_nz + column_num_nz, 2 * normalised_size);
      normalised.index_.resize(normalised_size);
      normalised.value_.resize(normalised_size);
    }
    // Halve the values, zeroing and accounting for any small ones
    for (HighsInt ix = 0; ix < column_num_nz; ix++) {
      HighsInt iRow = column_index[ix];
      double value = 0.5 * column_value[iRow];
      double abs_value = std::fabs(value);
      bool ok_value = abs_value > small_matrix_value;
      if (!ok_value) {
        value = 0;
        if (max_small_value < abs_value) max_small_value = abs_value;
        if (min_small_value > abs_value) min_small_value = abs_value;
        num_small_values++;
      }
      column_value[iRow] = value;
    }
    // Decide whether to exploit sparsity in extracting the indices
    // and values of nonzeros
    const HighsInt kDimTolerance = 10;
    const double kDensityTolerance = 0.1;
    const double density = (1.0 * column_num_nz) / (1.0 * dim);
    HighsInt to_ix = dim;
    const bool exploit_sparsity =
        dim > kDimTolerance && density < kDensityTolerance;
    if (exploit_sparsity) {
      // Exploit sparsity
      to_ix = column_num_nz;
      sortSetData(column_num_nz, column_index, NULL, NULL);
    } else {
      to_ix = dim;
    }
    for (HighsInt ix = 0; ix < to_ix; ix++) {
      HighsInt iRow;
      if (exploit_sparsity) {
        iRow = column_index[ix];
      } else {
        iRow = ix;
      }
      double value = column_value[iRow];
      if (value) {
        normalised.index_[normalised_num_nz] = iRow;
        normalised.value_[normalised_num_nz] = value;
        normalised_num_nz++;
        column_value[iRow] = 0;
      }
    }
    for (HighsInt iRow = 0; iRow < dim; iRow++) assert(column_value[iRow] == 0);
    normalised.start_[iCol + 1] = normalised_num_nz;
  }
  if (num_small_values) {
    highsLogUser(options.log_options, HighsLogType::kWarning,
                 "Normalised Hessian contains %" HIGHSINT_FORMAT
                 " |values| in [%g, %g] "
                 "less than %g: ignored\n",
                 num_small_values, min_small_value, max_small_value,
                 small_matrix_value);
    warning_found = true;
  }
  // Replace the Hessian by the normalised form
  hessian = normalised;
  if (warning_found)
    return_status = HighsStatus::kWarning;
  else
    return_status = HighsStatus::kOk;

  return return_status;
}

void reportHessian(const HighsLogOptions& log_options, const HighsInt dim,
                   const HighsInt num_nz, const HighsInt* start,
                   const HighsInt* index, const double* value) {
  if (dim <= 0) return;
  highsLogUser(log_options, HighsLogType::kInfo,
               "Hessian Index              Value\n");
  for (HighsInt col = 0; col < dim; col++) {
    highsLogUser(log_options, HighsLogType::kInfo,
                 "    %8" HIGHSINT_FORMAT " Start   %10" HIGHSINT_FORMAT "\n",
                 col, start[col]);
    HighsInt to_el = (col < dim - 1 ? start[col + 1] : num_nz);
    for (HighsInt el = start[col]; el < to_el; el++)
      highsLogUser(log_options, HighsLogType::kInfo,
                   "          %8" HIGHSINT_FORMAT " %12g\n", index[el],
                   value[el]);
  }
  highsLogUser(log_options, HighsLogType::kInfo,
               "             Start   %10" HIGHSINT_FORMAT "\n", num_nz);
}<|MERGE_RESOLUTION|>--- conflicted
+++ resolved
@@ -86,13 +86,6 @@
                                       return_status, "assessMatrix");
   if (return_status == HighsStatus::kError) return return_status;
 
-<<<<<<< HEAD
-  HighsInt hessian_num_nz = hessian.start_[hessian.dim_];
-  // If the Hessian has nonzeros, check its diagonal entries in the
-  // context of the objective sense. It's OK to be identically zero,
-  // since it will be ignored.
-  if (hessian_num_nz)
-=======
   HighsInt hessian_num_nz = hessian.numNz();
   // If the Hessian has nonzeros, complete its diagonal with explicit
   // zeros if necessary, and then check its diagonal entries in the
@@ -100,7 +93,6 @@
   if (hessian_num_nz) {
     completeHessianDiagonal(options, hessian);
     hessian_num_nz = hessian.numNz();
->>>>>>> 0ecdd029
     if (!okHessianDiagonal(options, hessian, sense))
       return_status = HighsStatus::kError;
   }
@@ -126,9 +118,9 @@
   const HighsInt dim = hessian.dim_;
   const HighsInt num_nz = hessian.numNz();
   for (HighsInt iCol = 0; iCol < dim; iCol++) {
-    HighsInt iEl = hessian.q_start_[iCol];
+    HighsInt iEl = hessian.start_[iCol];
     if (iEl < num_nz) {
-      if (hessian.q_index_[iEl] != iCol) num_missing_diagonal_entries++;
+      if (hessian.index_[iEl] != iCol) num_missing_diagonal_entries++;
     } else {
       num_missing_diagonal_entries++;
     }
@@ -142,45 +134,45 @@
   // There are missing diagonal entries to be inserted as explicit zeros
   const HighsInt new_num_nz = hessian.numNz() + num_missing_diagonal_entries;
   HighsInt to_iEl = new_num_nz;
-  hessian.q_index_.resize(new_num_nz);
-  hessian.q_value_.resize(new_num_nz);
+  hessian.index_.resize(new_num_nz);
+  hessian.value_.resize(new_num_nz);
   HighsInt next_start = hessian.numNz();
-  hessian.q_start_[dim] = to_iEl;
+  hessian.start_[dim] = to_iEl;
   HighsInt num_missing_diagonal_entries_added = 0;
   for (HighsInt iCol = dim - 1; iCol >= 0; iCol--) {
     // Shift the entries that are sure to be off-diagonal
-    for (HighsInt iEl = next_start - 1; iEl > hessian.q_start_[iCol]; iEl--) {
-      assert(hessian.q_index_[iEl] != iCol);
+    for (HighsInt iEl = next_start - 1; iEl > hessian.start_[iCol]; iEl--) {
+      assert(hessian.index_[iEl] != iCol);
       to_iEl--;
-      hessian.q_index_[to_iEl] = hessian.q_index_[iEl];
-      hessian.q_value_[to_iEl] = hessian.q_value_[iEl];
+      hessian.index_[to_iEl] = hessian.index_[iEl];
+      hessian.value_[to_iEl] = hessian.value_[iEl];
     }
     // Now consider any first entry. If there is none, or if it's not
     // the diagonal, then there is no diagonal entry for this column
     bool no_diagonal_entry;
-    if (hessian.q_start_[iCol] < next_start) {
-      const HighsInt iEl = hessian.q_start_[iCol];
+    if (hessian.start_[iCol] < next_start) {
+      const HighsInt iEl = hessian.start_[iCol];
       // Copy the first entry
       to_iEl--;
-      hessian.q_index_[to_iEl] = hessian.q_index_[iEl];
-      hessian.q_value_[to_iEl] = hessian.q_value_[iEl];
+      hessian.index_[to_iEl] = hessian.index_[iEl];
+      hessian.value_[to_iEl] = hessian.value_[iEl];
       // If the first entry isn't the diagonal, then there is no
       // diagonal entry for this column
-      no_diagonal_entry = hessian.q_index_[iEl] != iCol;
+      no_diagonal_entry = hessian.index_[iEl] != iCol;
     } else {
       no_diagonal_entry = true;
     }
     if (no_diagonal_entry) {
       // There is no diagonal entry, so have insert an explicit zero
       to_iEl--;
-      hessian.q_index_[to_iEl] = iCol;
-      hessian.q_value_[to_iEl] = 0;
+      hessian.index_[to_iEl] = iCol;
+      hessian.value_[to_iEl] = 0;
       num_missing_diagonal_entries_added++;
       assert(num_missing_diagonal_entries_added <=
              num_missing_diagonal_entries);
     }
-    next_start = hessian.q_start_[iCol];
-    hessian.q_start_[iCol] = to_iEl;
+    next_start = hessian.start_[iCol];
+    hessian.start_[iCol] = to_iEl;
   }
   assert(to_iEl == 0);
 }
@@ -194,30 +186,15 @@
   HighsInt num_illegal_diagonal_value = 0;
   for (HighsInt iCol = 0; iCol < dim; iCol++) {
     double diagonal_value = 0;
-<<<<<<< HEAD
-    // Assumes that the diagonal entry is always first, unless it's
-    // zero so doesn't appear
-    HighsInt iEl = hessian.start_[iCol];
-    if (hessian.index_[iEl] == iCol)
-      diagonal_value = sense_sign * hessian.value_[iEl];
-    if (diagonal_value <= kSmallHessianDiagonalValue) {
-      min_illegal_diagonal_value =
-          std::min(diagonal_value, min_illegal_diagonal_value);
-      max_illegal_diagonal_value =
-          std::max(diagonal_value, max_illegal_diagonal_value);
-      num_small_diagonal_value++;
-    }
-=======
     // Assumes that the diagonal entry is always first, possibly with explicit
     // zero value
-    HighsInt iEl = hessian.q_start_[iCol];
-    assert(hessian.q_index_[iEl] == iCol);
-    diagonal_value = sense_sign * hessian.q_value_[iEl];
+    HighsInt iEl = hessian.start_[iCol];
+    assert(hessian.index_[iEl] == iCol);
+    diagonal_value = sense_sign * hessian.value_[iEl];
     min_diagonal_value = std::min(diagonal_value, min_diagonal_value);
     max_diagonal_value = std::max(diagonal_value, max_diagonal_value);
     // Diagonal entries signed by sense must be non-negative
     if (diagonal_value < 0) num_illegal_diagonal_value++;
->>>>>>> 0ecdd029
   }
 
   const bool certainly_not_positive_semidefinite =
