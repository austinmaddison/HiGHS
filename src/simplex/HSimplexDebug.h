/* * * * * * * * * * * * * * * * * * * * * * * * * * * * * * * * * * * * */
/*                                                                       */
/*    This file is part of the HiGHS linear optimization suite           */
/*                                                                       */
/*    Written and engineered 2008-2021 at the University of Edinburgh    */
/*                                                                       */
/*    Available as open-source under the MIT License                     */
/*                                                                       */
/*    Authors: Julian Hall, Ivet Galabova, Qi Huangfu, Leona Gottwald    */
/*    and Michael Feldmeier                                              */
/*                                                                       */
/* * * * * * * * * * * * * * * * * * * * * * * * * * * * * * * * * * * * */
/**@file lp_data/HSimplexDebug.h
 * @brief
 */
#ifndef SIMPLEX_HSIMPLEXDEBUG_H_
#define SIMPLEX_HSIMPLEXDEBUG_H_

#include <set>

#include "lp_data/HighsModelObject.h"
#include "lp_data/HighsOptions.h"
#include "simplex/SimplexConst.h"

// Methods for Ekk

HighsDebugStatus ekkDebugSimplexLp(const HighsModelObject& highs_model_object);

HighsDebugStatus debugBasisConsistent(const HighsOptions& options,
<<<<<<< HEAD
                                      const HighsLp& simplex_lp,
                                      const SimplexBasis& simplex_basis);
HighsDebugStatus debugDualChuzcFail(
    const HighsOptions& options, const int workCount,
    const std::vector<std::pair<int, double>>& workData, const double* workDual,
    const double selectTheta, const double remainTheta);

HighsDebugStatus debugNonbasicFlagConsistent(const HighsOptions& options,
                                             const HighsLp& simplex_lp,
                                             const SimplexBasis& simplex_basis);
=======
                                      const HighsLp& lp,
                                      const SimplexBasis& basis);
void debugDualChuzcFailNorms(
    const HighsInt workCount,
    const std::vector<std::pair<HighsInt, double>>& workData,
    double& workDataNorm, const HighsInt numVar, const double* workDual,
    double& workDualNorm);

HighsDebugStatus debugDualChuzcFailQuad0(
    const HighsOptions& options, const HighsInt workCount,
    const std::vector<std::pair<HighsInt, double>>& workData,
    const HighsInt numVar, const double* workDual, const double selectTheta,
    const double remainTheta, const bool force = false);

HighsDebugStatus debugDualChuzcFailQuad1(
    const HighsOptions& options, const HighsInt workCount,
    const std::vector<std::pair<HighsInt, double>>& workData,
    const HighsInt numVar, const double* workDual, const double selectTheta,
    const bool force = false);

HighsDebugStatus debugDualChuzcFailHeap(
    const HighsOptions& options, const HighsInt workCount,
    const std::vector<std::pair<HighsInt, double>>& workData,
    const HighsInt numVar, const double* workDual, const double selectTheta,
    const bool force = false);

HighsDebugStatus debugNonbasicFlagConsistent(const HighsOptions& options,
                                             const HighsLp& lp,
                                             const SimplexBasis& basis);
>>>>>>> ed66d31c

// Methods for HMO

/*
HighsDebugStatus debugSimplexLp(const HighsModelObject& highs_model_object);

HighsDebugStatus debugSimplexBasisCorrect(
    const HighsModelObject& highs_model_object);

HighsDebugStatus debugBasisConsistent(const HighsOptions& options,
                                      const HighsLp& lp,
                                      const SimplexBasis& basis);

HighsDebugStatus debugBasisRightSize(const HighsOptions& options,
                                     const HighsLp& lp,
                                     const SimplexBasis& basis);

HighsDebugStatus debugSimplexInfoBasisRightSize(
    const HighsModelObject& highs_model_object);

HighsDebugStatus debugComputePrimal(const HighsModelObject& highs_model_object,
                                    const std::vector<double>& primal_rhs);

HighsDebugStatus debugComputeDual(const HighsModelObject& highs_model_object,
                                  const std::vector<double>& previous_dual,
                                  const std::vector<double>& basic_costs,
                                  const std::vector<double>& row_dual);

HighsDebugStatus debugSimplexDualFeasibility(
    const HighsModelObject& highs_model_object, const std::string message,
    const bool force = false);

HighsDebugStatus debugUpdatedObjectiveValue(
    HighsModelObject& highs_model_object, const SimplexAlgorithm algorithm,
    const HighsInt phase, const std::string message, const bool force = false);

HighsDebugStatus debugUpdatedObjectiveValue(
    const HighsModelObject& highs_model_object,
    const SimplexAlgorithm algorithm);

HighsDebugStatus debugFixedNonbasicMove(
    const HighsModelObject& highs_model_object);
HighsDebugStatus debugNonbasicMove(const HighsModelObject& highs_model_object);
HighsDebugStatus debugBasisCondition(const HighsModelObject& highs_model_object,
                                     const std::string message);
HighsDebugStatus debugCleanup(HighsModelObject& highs_model_object,
                              const std::vector<double>& original_dual);
HighsDebugStatus debugFreeListNumEntries(
<<<<<<< HEAD
    const HighsModelObject& highs_model_object, const std::set<int>& freeList);
=======
    const HighsModelObject& highs_model_object, const std::set<HighsInt>&
freeList);
>>>>>>> ed66d31c

void debugDualChuzcWorkDataAndGroupReport(
    const HighsModelObject& highs_model_object, const double workDelta,
    const double workTheta, const std::string message,
    const HighsInt report_workCount,
    const std::vector<std::pair<HighsInt, double>>& report_workData,
    const std::vector<HighsInt>& report_workGroup);
HighsDebugStatus debugDualChuzcWorkDataAndGroup(
    const HighsModelObject& highs_model_object, const double workDelta,
    const double workTheta, const HighsInt workCount, const HighsInt
alt_workCount, const HighsInt breakIndex, const HighsInt alt_breakIndex, const
std::vector<std::pair<HighsInt, double>>& workData, const
std::vector<std::pair<HighsInt, double>>& sorted_workData, const
std::vector<HighsInt>& workGroup, const std::vector<HighsInt>& alt_workGroup);

HighsDebugStatus debugSimplexBasicSolution(
    const string message, const HighsModelObject& highs_model_object);

HighsDebugStatus debugSimplexHighsSolutionDifferences(
    const HighsModelObject& highs_model_object);

HighsDebugStatus debugAssessSolutionNormDifference(const HighsOptions& options,
                                                   const std::string type,
                                                   const double difference);

HighsDebugStatus debugOkForSolve(const HighsModelObject& highs_model_object,
                                 const HighsInt phase);

// Methods below are not called externally

bool debugWorkArraysOk(const HighsModelObject& highs_model_object,
                       const HighsInt phase);

bool debugOneNonbasicMoveVsWorkArraysOk(
    const HighsModelObject& highs_model_object, const HighsInt var);

bool debugAllNonbasicMoveVsWorkArraysOk(
    const HighsModelObject& highs_model_object);

void debugReportReinvertOnNumericalTrouble(
    const std::string method_name, const HighsModelObject& highs_model_object,
    const double numerical_trouble_measure, const double alpha_from_col,
    const double alpha_from_row, const double numerical_trouble_tolerance,
    const bool reinvert);
*/
#endif  // SIMPLEX_HSIMPLEXDEBUG_H_<|MERGE_RESOLUTION|>--- conflicted
+++ resolved
@@ -27,18 +27,6 @@
 HighsDebugStatus ekkDebugSimplexLp(const HighsModelObject& highs_model_object);
 
 HighsDebugStatus debugBasisConsistent(const HighsOptions& options,
-<<<<<<< HEAD
-                                      const HighsLp& simplex_lp,
-                                      const SimplexBasis& simplex_basis);
-HighsDebugStatus debugDualChuzcFail(
-    const HighsOptions& options, const int workCount,
-    const std::vector<std::pair<int, double>>& workData, const double* workDual,
-    const double selectTheta, const double remainTheta);
-
-HighsDebugStatus debugNonbasicFlagConsistent(const HighsOptions& options,
-                                             const HighsLp& simplex_lp,
-                                             const SimplexBasis& simplex_basis);
-=======
                                       const HighsLp& lp,
                                       const SimplexBasis& basis);
 void debugDualChuzcFailNorms(
@@ -68,7 +56,6 @@
 HighsDebugStatus debugNonbasicFlagConsistent(const HighsOptions& options,
                                              const HighsLp& lp,
                                              const SimplexBasis& basis);
->>>>>>> ed66d31c
 
 // Methods for HMO
 
@@ -117,12 +104,8 @@
 HighsDebugStatus debugCleanup(HighsModelObject& highs_model_object,
                               const std::vector<double>& original_dual);
 HighsDebugStatus debugFreeListNumEntries(
-<<<<<<< HEAD
-    const HighsModelObject& highs_model_object, const std::set<int>& freeList);
-=======
     const HighsModelObject& highs_model_object, const std::set<HighsInt>&
 freeList);
->>>>>>> ed66d31c
 
 void debugDualChuzcWorkDataAndGroupReport(
     const HighsModelObject& highs_model_object, const double workDelta,
