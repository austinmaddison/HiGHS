--- conflicted
+++ resolved
@@ -15,18 +15,13 @@
 #define SIMPLEX_HCRASH_H_
 
 #include <vector>
-<<<<<<< HEAD
+#include <string>
+
+#include "HConfig.h"
 #include "HighsModelObject.h"
-#include "HModel.h"
-using namespace std;
-=======
-#include <string>
-
-#include "HConfig.h"
 
 class HModel;
 class HMatrix;
->>>>>>> 72dd7b89
 
 /**
  * Possible crash mode values used to test Crash_Mode
@@ -105,17 +100,10 @@
   void ltssf_cz_r();
   void ltssf_cz_c(HighsModelObject &highs_model_object);
 #ifdef HiGHSDEV
-<<<<<<< HEAD
   void tsSing(HighsModelObject &highs_model_object);
   void crsh_an_c_co(HighsModelObject &highs_model_object);
   string crsh_nm_o_crsh_vr_ty(int vr_ty, int Crash_Mode);
   void crsh_an_r_c_st_af(HighsModelObject &highs_model_object, int Crash_Mode);
-=======
-  void tsSing(HModel *ptr_model);
-  void crsh_an_c_co(HModel *ptr_model);
-  std::string crsh_nm_o_crsh_vr_ty(int vr_ty, int Crash_Mode);
-  void crsh_an_r_c_st_af(HModel *ptr_model, int Crash_Mode);
->>>>>>> 72dd7b89
   void crsh_rp_r_c_st(int mode, int Crash_Mode);
   void ltssf_rp_r_k();
   void ltssf_rp_r_pri();
