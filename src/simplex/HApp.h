--- conflicted
+++ resolved
@@ -66,13 +66,6 @@
 
   timer.start(timer.solveClock);
   bool ranging = true;
-<<<<<<< HEAD
-=======
-
-  // Initialize solver.
-  HDual solver(highs_model);
->>>>>>> a2c2f90d
-
   // Initialize solver and set dual solver options from simplex options
   HDual dual_solver(highs_model);
   dual_solver.options();
@@ -80,12 +73,7 @@
   // If after postsolve. todo: advanced basis start here.
   if (opt.clean_up) {
     model.initFromNonbasic();
-<<<<<<< HEAD
-
-    dual_solver.solve(highs_model);
-=======
-    solver.solve();
->>>>>>> a2c2f90d
+    dual_solver.solve();
     return LpStatusToHighsStatus(model.problemStatus);
   }
 
@@ -98,23 +86,11 @@
 
   // Solve, depending on the options.
   // Parallel.
-<<<<<<< HEAD
   if (dual_solver.dual_simplex_mode == DUAL_SIMPLEX_MODE_TASKS) {
-    dual_solver.solve(highs_model, 8);
+    dual_solver.solve(8);
   } else if (dual_solver.dual_simplex_mode == DUAL_SIMPLEX_MODE_MULTI) {
     //    if (opt.partitionFile.size() > 0) {model.strOption[STROPT_PARTITION_FILE] = opt.partitionFile;}
-    dual_solver.solve(highs_model, 8);
-=======
-  if (opt.sip) {
-    model.intOption[INTOPT_PERMUTE_FLAG] = 1;
-    solver.solve(HDUAL_VARIANT_TASKS, 8);
-  } else if (opt.pami) {
-    model.intOption[INTOPT_PERMUTE_FLAG] = 1;
-    if (opt.partitionFile.size() > 0) {
-      model.strOption[STROPT_PARTITION_FILE] = opt.partitionFile;
-    }
-    solver.solve(HDUAL_VARIANT_MULTI, 8);
->>>>>>> a2c2f90d
+    dual_solver.solve(8);
 #ifdef HiGHSDEV
     if (dual_solver.dual_simplex_mode == DUAL_SIMPLEX_MODE_MULTI) model.writePivots("multi");
     if (dual_solver.dual_simplex_mode == DUAL_SIMPLEX_MODE_TASKS) model.writePivots("tasks");
@@ -128,11 +104,7 @@
     int solvePh2DuIt = 0;
     int solvePrIt = 0;
 #endif
-<<<<<<< HEAD
-    //    HDual dual_solver;
-=======
-    double lcSolveTime;
->>>>>>> a2c2f90d
+    //    double lcSolveTime;
 
     vector<double> colPrAct;
     vector<double> colDuAct;
@@ -147,19 +119,11 @@
     bool EightThreads = false;
 
     if (FourThreads)
-<<<<<<< HEAD
-      dual_solver.solve(highs_model, 4);
+      dual_solver.solve(4);
     else if (EightThreads)
-      dual_solver.solve(highs_model, 8);
+      dual_solver.solve(8);
     else
-      dual_solver.solve(highs_model);
-=======
-      solver.solve(HDUAL_VARIANT_MULTI, 4);
-    else if (EightThreads)
-      solver.solve(HDUAL_VARIANT_MULTI, 8);
-    else
-      solver.solve();
->>>>>>> a2c2f90d
+      dual_solver.solve();
 
     solveIt += model.numberIteration;
 
@@ -189,15 +153,8 @@
         model.copy_savedBoundsToModelBounds();
 
 	//        model.timer.reset();
-<<<<<<< HEAD
-        dual_solver.solve(highs_model);
+        dual_solver.solve();
 	// solveIt += model.numberIteration;
-=======
-        solver.solve();
- /*       lcSolveTime = model.timer.getTime();
-        solveTime += lcSolveTime;
-        solveIt += model.numberIteration;  */
->>>>>>> a2c2f90d
         model.util_reportSolverOutcome("After recover:   ");
 #ifdef HiGHSDEV
 	currentRunHighsTime = highs_model.timer_.readRunHighsClock();
@@ -350,14 +307,8 @@
   //  model.util_reportModel();
 
   model.scaleModel();
-<<<<<<< HEAD
-  HDual dual_solver;
-  dual_solver.solve(highs_model);
-=======
-
-  HDual solver(highs_model);
-  solver.solve();
->>>>>>> a2c2f90d
+  HDual dual_solver(highs_model);
+  dual_solver.solve();
   //  reportLpSolution(highs_model);
   model.util_reportSolverOutcome("SCIP 1");
 
@@ -407,15 +358,7 @@
       model.util_chgColBoundsSet(1, &colBoundIndex, &nw_colLower, &nw_colUpper);
       printf("Calling model.scaleModel()\n");
       model.scaleModel();
-<<<<<<< HEAD
-      //      printf("Calling dual_solver.solve(highs_model)\n");
-      dual_solver.solve(highs_model);
-      //      printf("Called dual_solver.solve(highs_model)\n");
-=======
-      //      printf("Calling solver.solve(highs_model)\n");
-      solver.solve();
-      //      printf("Called solver.solve(highs_model)\n");
->>>>>>> a2c2f90d
+      dual_solver.solve();
       model.util_reportSolverOutcome("SCIP 2");
       // Was &nw_colLower, &nw_colUpper); and might be more interesting for
       // avgas
