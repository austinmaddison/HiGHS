--- conflicted
+++ resolved
@@ -56,10 +56,6 @@
     return LpStatusToHighsStatus(model.problemStatus);
   }
 
-<<<<<<< HEAD
-  solver.setCrash(opt.crashMode);
-=======
->>>>>>> 7ab7f0fd
   // Crash, if HighsModelObject has basis information.
   if (opt.crashMode.size() > 0) {
     solver.setCrash(opt.crashMode.c_str());
@@ -77,23 +73,13 @@
     if (opt.partitionFile.size() > 0) {
       model.strOption[STROPT_PARTITION_FILE] = opt.partitionFile;
     }
-<<<<<<< HEAD
-    if (opt.cut) {
-      model.dblOption[DBLOPT_PAMI_CUTOFF] = opt.cut;
-    } else {
-      solver.solve(highs_model, HDUAL_VARIANT_MULTI, 8);
-    }
-=======
-    solver.solve(&model, HDUAL_VARIANT_MULTI, 8);
->>>>>>> 7ab7f0fd
+    solver.solve(highs_model, HDUAL_VARIANT_MULTI, 8);
 #ifdef HiGHSDEV
     if (opt.pami) model.writePivots("multi");
     if (opt.sip) model.writePivots("tasks");
 #endif
   } else {
     // Serial. Based on previous solvePlainJAJH.
-
-// todo: do setup and presolve timings elsewhere.
 
     double crashTime = 0; 
 #ifdef HiGHSDEV
@@ -448,14 +434,16 @@
   model.scale_ = &highs_model.scale_;
   model.simplex_ = &highs_model.simplex_;
 
-  bool load_fromArrays = false;
+  bool load_fromArrays = true;
   if (load_fromArrays) {
-    model.load_fromArrays(lp_.numCol_, lp_.sense_, &lp_.colCost_[0],
-			  &lp_.colLower_[0], &lp_.colUpper_[0], lp_.numRow_,
-			  &lp_.rowLower_[0], &lp_.rowUpper_[0], lp_.nnz_,
-			  &lp_.Astart_[0], &lp_.Aindex_[0], &lp_.Avalue_[0]);
+    highs_model.lp_scaled_ = highs_model.lp_;
+    model.lp_scaled_ = &highs_model.lp_scaled_;
+        model.load_fromArrays(lp_.numCol_, lp_.sense_, &lp_.colCost_[0],
+    			  &lp_.colLower_[0], &lp_.colUpper_[0], lp_.numRow_,
+    			  &lp_.rowLower_[0], &lp_.rowUpper_[0], lp_.nnz_,
+    			  &lp_.Astart_[0], &lp_.Aindex_[0], &lp_.Avalue_[0]);
     // Scaling: Separate from simplex.
-    model.scaleModel();
+   model.scaleModel();
 
   } else {
     // Copy the LP to the structure to be scaled and then scale it
