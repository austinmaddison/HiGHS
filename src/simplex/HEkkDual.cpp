--- conflicted
+++ resolved
@@ -171,21 +171,6 @@
     } else {
       assert(!status.has_dual_steepest_edge_weights);
     }
-<<<<<<< HEAD
-    if (dual_edge_weight_mode == DualEdgeWeightMode::kDevex) {
-      // Using Devex pricing, so set up the first framework
-      info.devex_index_.assign(solver_num_tot, 0);
-      initialiseDevexFramework();
-    }
-    // Check on consistency between dual_edge_weight_mode and
-    // status.has_dual_steepest_edge_weights
-    if (dual_edge_weight_mode == DualEdgeWeightMode::kSteepestEdge) {
-      assert(status.has_dual_steepest_edge_weights);
-    } else {
-      assert(!status.has_dual_steepest_edge_weights);
-    }
-=======
->>>>>>> b0f45841
   }
   // Resize the copy of scattered edge weights for backtracking
   info.backtracking_basis_edge_weight_.resize(solver_num_tot);
