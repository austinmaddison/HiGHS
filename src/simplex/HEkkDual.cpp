/* * * * * * * * * * * * * * * * * * * * * * * * * * * * * * * * * * * * */
/*                                                                       */
/*    This file is part of the HiGHS linear optimization suite           */
/*                                                                       */
/*    Written and engineered 2008-2021 at the University of Edinburgh    */
/*                                                                       */
/*    Available as open-source under the MIT License                     */
/*                                                                       */
/*    Authors: Julian Hall, Ivet Galabova, Qi Huangfu, Leona Gottwald    */
/*    and Michael Feldmeier                                              */
/*                                                                       */
/* * * * * * * * * * * * * * * * * * * * * * * * * * * * * * * * * * * * */
/**@file simplex/HEkkDual.cpp
 * @brief
 */
#include "HEkkDual.h"

#include <cassert>
#include <cmath>
#include <cstdio>
#include <cstring>
#include <iostream>
#include <set>

#include "lp_data/HighsLpUtils.h"
#include "parallel/HighsParallel.h"
#include "simplex/HEkkPrimal.h"
#include "simplex/SimplexTimer.h"

using std::fabs;

HighsStatus HEkkDual::solve() {
  // Initialise control data for a particular solve
  initialiseSolve();

  if (debugDualSimplex("Initialise", true) == HighsDebugStatus::kLogicalError)
    return ekk_instance_.returnFromSolve(HighsStatus::kError);
  // Assumes that the LP has a positive number of rows
  if (ekk_instance_.isUnconstrainedLp())
    return ekk_instance_.returnFromSolve(HighsStatus::kError);

  HighsOptions& options = *ekk_instance_.options_;
  HighsSimplexInfo& info = ekk_instance_.info_;
  HighsSimplexStatus& status = ekk_instance_.status_;
  HighsModelStatus& model_status = ekk_instance_.model_status_;

  bool dual_info_ok = dualInfoOk(ekk_instance_.lp_);
  if (!dual_info_ok) {
    highsLogDev(options.log_options, HighsLogType::kError,
                "HPrimalDual::solve has error in dual information\n");
    return ekk_instance_.returnFromSolve(HighsStatus::kError);
  }

  // Decide whether to use LiDSE by not storing squared primal infeasibilities
  info.store_squared_primal_infeasibility = true;
  if (options.less_infeasible_DSE_check) {
    if (isLessInfeasibleDSECandidate(options.log_options, ekk_instance_.lp_)) {
      // LP is a candidate for LiDSE
      if (options.less_infeasible_DSE_choose_row)
        // Use LiDSE
        info.store_squared_primal_infeasibility = false;
    }
  }

  // Record whether the solution with unperturbed costs is dual feasible
  const bool dual_feasible_without_unperturbed_costs =
      info.num_dual_infeasibilities == 0;
  // Determine whether the solution is near-optimal.
  const bool near_optimal = dual_feasible_without_unperturbed_costs &&
                            info.num_primal_infeasibilities < 1000 &&
                            info.max_primal_infeasibility < 1e-3;
  // Save a copy of info for the LP without cost perturbations
  HighsSimplexInfo unperturbed_info = info;
  if (near_optimal)
    highsLogDev(options.log_options, HighsLogType::kDetailed,
                "Dual feasible with unperturbed costs and num / max / sum "
                "primal infeasibilities are "
                "%" HIGHSINT_FORMAT
                " / %g "
                "/ %g, so near-optimal\n",
                info.num_primal_infeasibilities, info.max_primal_infeasibility,
                info.sum_primal_infeasibilities);

  // Perturb costs according to whether the solution is near-optimnal
  const bool perturb_costs = !near_optimal;
  if (!perturb_costs)
    highsLogDev(options.log_options, HighsLogType::kDetailed,
                "Near-optimal, so don't use cost perturbation\n");
  ekk_instance_.initialiseCost(SimplexAlgorithm::kDual, kSolvePhaseUnknown,
                               perturb_costs);
  assert(status.has_invert);
  if (!status.has_invert) {
    highsLogDev(options.log_options, HighsLogType::kError,
                "HDual:: Should enter solve with INVERT\n");
    return ekk_instance_.returnFromSolve(HighsStatus::kError);
  }

  // Check whether the time/iteration limit has been reached. First
  // point at which a non-error return can occur
  if (ekk_instance_.bailoutOnTimeIterations())
    return ekk_instance_.returnFromSolve(HighsStatus::kWarning);

  // Consider initialising edge weights
<<<<<<< HEAD
  if (status.has_dual_steepest_edge_weights) {
    // Dual steepest edge weights are known, so possibly check
    assert(ekk_instance_.dual_edge_weight_.size() >= solver_num_row);
    assert(ekk_instance_.scattered_dual_edge_weight_.size() >= solver_num_tot);
    // Possibly force the expensive check for development work
    const bool check_dual_edge_weights = false;
    const HighsInt alt_debug_level = check_dual_edge_weights
                                         ? (HighsInt)kHighsDebugLevelExpensive
                                         : options.highs_debug_level;
    if (check_dual_edge_weights)
      printf(
          "\n!! Performing expensive check for dual steepest edge weights "
          "!!\n\n");
    ekk_instance_.debugSteepestEdgeWeights(alt_debug_level);
  } else {
    // Set up edge weights
    //
    // Assign unit weights - necessary for Dantzig and Devex, and
    // correct for steepest edge when B=I so, for clarity, do it for
    // all. Also ensure that the scattering vector is the right size
    ekk_instance_.dual_edge_weight_.assign(solver_num_row, 1.0);
    ekk_instance_.scattered_dual_edge_weight_.resize(solver_num_tot);
    if (dual_edge_weight_mode == DualEdgeWeightMode::kSteepestEdge) {
      // Intending to using dual steepest edge weights
      //
      // Exact DSE weights need to be computed if the basis contains
      // structurals
      bool logical_basis = true;
      for (HighsInt iRow = 0; iRow < solver_num_row; iRow++) {
        if (ekk_instance_.basis_.basicIndex_[iRow] < solver_num_col) {
          logical_basis = false;
          break;
        }
      }
      if (logical_basis) {
        // Unit weights already set up for B=I
        status.has_dual_steepest_edge_weights = true;
      } else {
        // Non-logical basis
        if (near_optimal) {
          // Use Devex rather than compute steepest edge weights
          highsLogDev(
              options.log_options, HighsLogType::kDetailed,
              "Basis is not logical, but near-optimal, so use Devex rather "
              "than compute steepest edge weights\n");
          dual_edge_weight_mode = DualEdgeWeightMode::kDevex;
        } else {
          // Compute steepest edge weights
          highsLogDev(
              options.log_options, HighsLogType::kDetailed,
              "Basis is not logical, so compute steepest edge weights\n");
          ekk_instance_.computeDualSteepestEdgeWeights();
          status.has_dual_steepest_edge_weights = true;
=======
  //
  // NB workEdWt is assigned and initialised to 1s in
  // dualRHS.setup(ekk_instance_) so that CHUZR is well defined, even for
  // Dantzig pricing
  //
  if (!status.has_dual_steepest_edge_weights) {
    // Edge weights are not known
    // Set up edge weights according to dual_edge_weight_mode and
    // initialise_dual_steepest_edge_weights

    const bool use_devex =
        dual_edge_weight_mode == DualEdgeWeightMode::kDevex ||
        (!initial_basis_is_logical_ && near_optimal);
    if (use_devex) {
      // Using dual Devex edge weights, so ensure that
      // dual_edge_weight_mode is DualEdgeWeightMode::kDevex and set
      // up the first Devex framework
      dual_edge_weight_mode = DualEdgeWeightMode::kDevex;
      info.devex_index_.assign(solver_num_tot, 0);
      initialiseDevexFramework();
    } else if (dual_edge_weight_mode == DualEdgeWeightMode::kSteepestEdge) {
      // Using dual steepest edge (DSE) weights, so must initialise
      // them if the basis is not logical
      assert(initialise_dual_steepest_edge_weights);
      if (!initial_basis_is_logical_) {
        highsLogDev(options.log_options, HighsLogType::kDetailed,
                    "Basis is not logical, so compute exact DSE weights\n");
        if (analysis->analyse_simplex_time) {
          analysis->simplexTimerStart(SimplexIzDseWtClock);
          analysis->simplexTimerStart(DseIzClock);
        }
        for (HighsInt i = 0; i < solver_num_row; i++) {
          row_ep.clear();
          row_ep.count = 1;
          row_ep.index[0] = i;
          row_ep.array[i] = 1;
          row_ep.packFlag = false;
          simplex_nla->btran(row_ep, ekk_instance_.info_.row_ep_density,
                             analysis->pointer_serial_factor_clocks);
          const double local_row_ep_density =
              (double)row_ep.count / solver_num_row;
          ekk_instance_.updateOperationResultDensity(local_row_ep_density,
                                                     info.row_ep_density);
          dualRHS.workEdWt[i] = row_ep.norm2();
        }
        if (analysis->analyse_simplex_time) {
          analysis->simplexTimerStop(SimplexIzDseWtClock);
          analysis->simplexTimerStop(DseIzClock);
          double IzDseWtTT = analysis->simplexTimerRead(SimplexIzDseWtClock);
          highsLogDev(options.log_options, HighsLogType::kDetailed,
                      "Computed %" HIGHSINT_FORMAT
                      " initial DSE weights in %gs\n",
                      solver_num_row, IzDseWtTT);
>>>>>>> eeb455ff
        }
      }
      // Indicate that edge weights are known
      status.has_dual_steepest_edge_weights = true;
    }
<<<<<<< HEAD
    if (dual_edge_weight_mode == DualEdgeWeightMode::kDevex) {
      // Using Devex pricing, so set up the first framework
      info.devex_index_.assign(solver_num_tot, 0);
      initialiseDevexFramework();
    }
    // Check on consistency between dual_edge_weight_mode and
    // status.has_dual_steepest_edge_weights
    if (dual_edge_weight_mode == DualEdgeWeightMode::kSteepestEdge) {
      assert(status.has_dual_steepest_edge_weights);
    } else {
      assert(!status.has_dual_steepest_edge_weights);
    }
=======
>>>>>>> eeb455ff
  }
  // Resize the copy of scattered edge weights for backtracking
  info.backtracking_basis_edge_weight_.resize(solver_num_tot);

  // Compute the dual values
  ekk_instance_.computeDual();
  // Determine the number of dual infeasibilities, and hence the solve phase
  ekk_instance_.computeDualInfeasibleWithFlips();
  dualInfeasCount = info.num_dual_infeasibilities;
  solve_phase = dualInfeasCount > 0 ? kSolvePhase1 : kSolvePhase2;
  // Allow phase 2 if the infeasibilities are minor - and can be
  // removed by shifts. This can happen when using cost perturbation
  // for a basis that, without it, is dual feasible.
  //
  // NB the case of lseu: A single dual infeasibility for a LB variable
  // put it at its nonzero phase 1 bound. One iteration made it basic
  // and solved the phase 1 problem. The first phase 2 iteration put
  // the variable at its bound - returning to the initial basis. Not
  // true cycling, but something to be avoided numerically.
  //
  // Perhaps the answer is to go straight to phase 2 when dual
  // feasible without perturbed costs. Hence any shifts required in
  // phase 2 are due to perturbed costs
  if (solve_phase == kSolvePhase1) {
    const bool near_dual_feasible = (info.num_dual_infeasibilities <= 1 &&
                                     info.max_dual_infeasibility < 1e-1) ||
                                    (info.num_dual_infeasibilities <= 10 &&
                                     info.max_dual_infeasibility < 1e-2) ||
                                    (info.num_dual_infeasibilities <= 100 &&
                                     info.max_dual_infeasibility < 1e-3);
    if (dual_feasible_without_unperturbed_costs || near_dual_feasible) {
      solve_phase = kSolvePhase2;
      const bool local_report = false;
      if (!dual_feasible_without_unperturbed_costs && local_report) {
        printf(
            "Solve %d: Near dual feasible with perturbed costs but not dual "
            "feasible "
            "with unperturbed costs\n"
            "num / max / sum dual infeasiblitiles\n"
            "%d / %11.4g / %11.4g (  perturbed costs with    flips)\n"
            "%d / %11.4g / %11.4g (unperturbed costs without flips)\n",
            (int)ekk_instance_.debug_solve_call_num_,
            (int)info.num_dual_infeasibilities, info.max_dual_infeasibility,
            info.sum_dual_infeasibilities,
            (int)unperturbed_info.num_dual_infeasibilities,
            unperturbed_info.max_dual_infeasibility,
            unperturbed_info.sum_dual_infeasibilities);
      }
      highsLogDev(
          options.log_options, HighsLogType::kInfo,
          "Dual feasible with unperturbed costs, or small dual "
          "infeasibilities, "
          "so use shifts in phase 2 with "
          "num / max / sum dual infeasiblitiles of %d / %11.4g / %11.4g\n",
          (int)info.num_dual_infeasibilities, info.max_dual_infeasibility,
          info.sum_dual_infeasibilities);
    }
  }
  if (ekk_instance_.debugOkForSolve(SimplexAlgorithm::kDual, solve_phase) ==
      HighsDebugStatus::kLogicalError)
    return ekk_instance_.returnFromSolve(HighsStatus::kError);
  //
  // The major solving loop
  //
  while (solve_phase) {
    HighsInt it0 = ekk_instance_.iteration_count_;
    // When starting a new phase the (updated) dual objective function
    // value isn't known. Indicate this so that when the value
    // computed from scratch in rebuild() isn't checked against the
    // the updated value
    status.has_dual_objective_value = false;
    if (solve_phase == kSolvePhaseUnknown) {
      // Reset the phase 2 bounds so that true number of dual
      // infeasibilities can be determined
      ekk_instance_.initialiseBound(SimplexAlgorithm::kDual,
                                    kSolvePhaseUnknown);
      ekk_instance_.initialiseNonbasicValueAndMove();
      // Determine the number of dual infeasibilities, and hence the solve phase
      ekk_instance_.computeDualInfeasibleWithFlips();
      dualInfeasCount = info.num_dual_infeasibilities;
      solve_phase = dualInfeasCount > 0 ? kSolvePhase1 : kSolvePhase2;
      if (info.backtracking_) {
        // Backtracking, so set the bounds and primal values
        ekk_instance_.initialiseBound(SimplexAlgorithm::kDual, solve_phase);
        ekk_instance_.initialiseNonbasicValueAndMove();
        // Can now forget that we might have been backtracking
        info.backtracking_ = false;
      }
    }
    assert(solve_phase == kSolvePhase1 || solve_phase == kSolvePhase2);
    if (solve_phase == kSolvePhase1) {
      // Phase 1
      analysis->simplexTimerStart(SimplexDualPhase1Clock);
      solvePhase1();
      analysis->simplexTimerStop(SimplexDualPhase1Clock);
      info.dual_phase1_iteration_count +=
          (ekk_instance_.iteration_count_ - it0);
    } else if (solve_phase == kSolvePhase2) {
      // Phase 2
      analysis->simplexTimerStart(SimplexDualPhase2Clock);
      solvePhase2();
      analysis->simplexTimerStop(SimplexDualPhase2Clock);
      info.dual_phase2_iteration_count +=
          (ekk_instance_.iteration_count_ - it0);
    } else {
      // Should only be kSolvePhase1 or kSolvePhase2
      model_status = HighsModelStatus::kSolveError;
      return ekk_instance_.returnFromSolve(HighsStatus::kError);
    }
    // Return if bailing out from solve
    if (ekk_instance_.solve_bailout_)
      return ekk_instance_.returnFromSolve(HighsStatus::kWarning);
    // Can have all possible cases of solve_phase
    assert(solve_phase >= kSolvePhaseMin && solve_phase <= kSolvePhaseMax);
    // Look for scenarios when the major solving loop ends
    if (solve_phase == kSolvePhaseTabooBasis) {
      // Only basis change is taboo
      // printf("HEkkDual::solve Only basis change is taboo\n");
      ekk_instance_.model_status_ = HighsModelStatus::kUnknown;
      return ekk_instance_.returnFromSolve(HighsStatus::kWarning);
    }
    if (solve_phase == kSolvePhaseError) {
      // Solver error so return HighsStatus::kError
      assert(model_status == HighsModelStatus::kSolveError);
      return ekk_instance_.returnFromSolve(HighsStatus::kError);
    }
    if (solve_phase == kSolvePhaseExit) {
      // LP identified as not having an optimal solution
      assert(model_status == HighsModelStatus::kUnboundedOrInfeasible ||
             model_status == HighsModelStatus::kInfeasible);
      break;
    }
    if (solve_phase == kSolvePhaseOptimalCleanup ||
        solve_phase == kSolvePhasePrimalInfeasibleCleanup) {
      // Dual infeasibilities after phase 2 which ends either
      //
      // primal feasible with dual infeasibilities, so use primal
      // simplex to clean up expecting to identify optimality
      //
      // primal infeasible with dual infeasibilities so use primal
      // simplex to clean up expecting to identify (primal)
      // infeasibility
      break;
    }
    // If solve_phase == kSolvePhaseOptimal == 0 then major solving
    // loop ends naturally since solve_phase is false
  }
  // If bailing out, should have returned already
  assert(!ekk_instance_.solve_bailout_);
  // Should only have these cases
  assert(solve_phase == kSolvePhaseExit || solve_phase == kSolvePhaseUnknown ||
         solve_phase == kSolvePhaseOptimal ||
         solve_phase == kSolvePhaseOptimalCleanup ||
         solve_phase == kSolvePhasePrimalInfeasibleCleanup);
  // Can't be solve_phase == kSolvePhase1 since this requires simplex
  // solver to have continued after identifying dual infeasiblility.
  if (solve_phase == kSolvePhaseOptimalCleanup ||
      solve_phase == kSolvePhasePrimalInfeasibleCleanup) {
    ekk_instance_.dual_simplex_cleanup_level_++;
    if (solve_phase == kSolvePhasePrimalInfeasibleCleanup) {
      // Primal and dual infeasibilities aren't known when cleaning up
      // after suspected unboundedness in dual phase 2. All that's
      // known is that cost shifting was required to get dual
      // feasibility after removing cost perturbations, and dual
      // simplex iterations may also have been done. This is unlike
      // clean-up of dual infeasiblilties after suspected optimality,
      // when no shifting and dual simplex iterations are done after
      // removing cost perturbations.
      //
      // Determine the primal and dual infeasibilities
      ekk_instance_.computeSimplexInfeasible();
    }
    if (ekk_instance_.dual_simplex_cleanup_level_ >
        options.max_dual_simplex_cleanup_level) {
      // No clean up. Dual simplex was optimal or unbounded with
      // unperturbed costs, so say that the scaled LP has been solved
      // optimally. Optimality or infeasibility for the unscaled LP
      // are unlikely but will still be assessed honestly, so leave it
      // to the user to decide whether the solution can be accepted.
      highsLogDev(options.log_options, HighsLogType::kWarning,
                  "HEkkDual:: Cannot use level %" HIGHSINT_FORMAT
                  " primal simplex cleanup for %" HIGHSINT_FORMAT
                  " dual infeasibilities\n",
                  ekk_instance_.dual_simplex_cleanup_level_,
                  info.num_dual_infeasibilities);
      if (solve_phase == kSolvePhaseOptimalCleanup) {
        ekk_instance_.model_status_ = HighsModelStatus::kOptimal;
      } else {
        ekk_instance_.model_status_ = HighsModelStatus::kInfeasible;
      }
    } else {
      // Use primal simplex to clean up. This usually yields
      // optimality or infeasiblilty (according to whether solve_phase
      // is kSolvePhaseOptimalCleanup or
      // kSolvePhasePrimalInfeasibleCleanup) but can yield
      // unboundedness. Time/iteration limit return is, of course,
      // possible, as are solver error
      highsLogDev(options.log_options, HighsLogType::kInfo,
                  "HEkkDual:: Using primal simplex to try to clean up num / "
                  "max / sum = %" HIGHSINT_FORMAT
                  " / %g / %g dual infeasibilities\n",
                  info.num_dual_infeasibilities, info.max_dual_infeasibility,
                  info.sum_dual_infeasibilities);
      HighsStatus return_status = HighsStatus::kOk;
      analysis->simplexTimerStart(SimplexPrimalPhase2Clock);
      // Switch off any bound perturbation
      double save_primal_simplex_bound_perturbation_multiplier =
          info.primal_simplex_bound_perturbation_multiplier;
      info.primal_simplex_bound_perturbation_multiplier = 0;
      HEkkPrimal primal_solver(ekk_instance_);
      HighsStatus call_status = primal_solver.solve();
      // Restore any bound perturbation
      info.primal_simplex_bound_perturbation_multiplier =
          save_primal_simplex_bound_perturbation_multiplier;
      analysis->simplexTimerStop(SimplexPrimalPhase2Clock);
      assert(ekk_instance_.called_return_from_solve_);
      return_status = interpretCallStatus(options.log_options, call_status,
                                          return_status, "HEkkPrimal::solve");
      // Reset called_return_from_solve_ to be false, since it's
      // called for this solve
      ekk_instance_.called_return_from_solve_ = false;
      if (return_status != HighsStatus::kOk)
        return ekk_instance_.returnFromSolve(return_status);
      if (ekk_instance_.model_status_ == HighsModelStatus::kOptimal &&
          info.num_primal_infeasibilities + info.num_dual_infeasibilities)
        highsLogDev(options.log_options, HighsLogType::kWarning,
                    "HEkkDual:: Primal simplex clean up yields optimality, "
                    "but with %" HIGHSINT_FORMAT
                    " (max %g) primal infeasibilities and " HIGHSINT_FORMAT
                    " (max %g) dual infeasibilities\n",
                    info.num_primal_infeasibilities,
                    info.max_primal_infeasibility,
                    info.num_dual_infeasibilities, info.max_dual_infeasibility);
    }
  }
  assert(model_status == HighsModelStatus::kOptimal ||
         model_status == HighsModelStatus::kInfeasible ||
         model_status == HighsModelStatus::kUnbounded ||
         model_status == HighsModelStatus::kUnboundedOrInfeasible);
  if (ekk_instance_.debugOkForSolve(SimplexAlgorithm::kDual, solve_phase) ==
      HighsDebugStatus::kLogicalError)
    return ekk_instance_.returnFromSolve(HighsStatus::kError);
  return ekk_instance_.returnFromSolve(HighsStatus::kOk);
}

void HEkkDual::initialiseInstance() {
  // Called in constructor for HEkkDual class
  // Copy size, matrix and simplex NLA

  solver_num_col = ekk_instance_.lp_.num_col_;
  solver_num_row = ekk_instance_.lp_.num_row_;
  solver_num_tot = solver_num_col + solver_num_row;

  a_matrix = &ekk_instance_.lp_.a_matrix_;
  simplex_nla = &ekk_instance_.simplex_nla_;
  analysis = &ekk_instance_.analysis_;

  // Copy pointers
  jMove = &ekk_instance_.basis_.nonbasicMove_[0];
  workDual = &ekk_instance_.info_.workDual_[0];
  workValue = &ekk_instance_.info_.workValue_[0];
  workRange = &ekk_instance_.info_.workRange_[0];
  baseLower = &ekk_instance_.info_.baseLower_[0];
  baseUpper = &ekk_instance_.info_.baseUpper_[0];
  baseValue = &ekk_instance_.info_.baseValue_[0];

  // Setup local vectors
  col_DSE.setup(solver_num_row);
  col_BFRT.setup(solver_num_row);
  col_aq.setup(solver_num_row);
  row_ep.setup(solver_num_row);
  row_ap.setup(solver_num_col);

  // Setup other buffers
  dualRow.setup();
  dualRHS.setup();
}

void HEkkDual::initialiseInstanceParallel(HEkk& simplex) {
  // No need to call this with kSimplexStrategyDualPlain
  if (ekk_instance_.info_.simplex_strategy == kSimplexStrategyDualPlain) return;

  // Identify the (current) number of HiGHS tasks to be used
  const HighsInt num_concurrency = ekk_instance_.info_.num_concurrency;

  HighsInt pass_num_slice;
  if (ekk_instance_.info_.simplex_strategy == kSimplexStrategyDualTasks) {
    // Initialize for tasks
    pass_num_slice = num_concurrency - 2;
    assert(pass_num_slice > 0);
    if (pass_num_slice <= 0) {
      highsLogDev(ekk_instance_.options_->log_options, HighsLogType::kWarning,
                  "SIP trying to use using %" HIGHSINT_FORMAT
                  " slices due to concurrency (%" HIGHSINT_FORMAT
                  ") being too small: results unpredictable\n",
                  pass_num_slice, num_concurrency);
    }
  } else {
    // Initialize for multi
    multi_num = num_concurrency;
    if (multi_num < 1) multi_num = 1;
    if (multi_num > kSimplexConcurrencyLimit)
      multi_num = kSimplexConcurrencyLimit;
    for (HighsInt i = 0; i < multi_num; i++) {
      multi_choice[i].row_ep.setup(solver_num_row);
      multi_choice[i].col_aq.setup(solver_num_row);
      multi_choice[i].col_BFRT.setup(solver_num_row);
    }
    pass_num_slice = max(multi_num - 1, HighsInt{1});
    assert(pass_num_slice > 0);
    if (pass_num_slice <= 0) {
      highsLogDev(ekk_instance_.options_->log_options, HighsLogType::kWarning,
                  "PAMI trying to use using %" HIGHSINT_FORMAT
                  " slices due to concurrency (%" HIGHSINT_FORMAT
                  ") being too small: results unpredictable\n",
                  pass_num_slice, num_concurrency);
    }
  }
  // Create the multiple HEkkDualRow instances: one for each column
  // slice
  for (HighsInt i = 0; i < pass_num_slice; i++)
    slice_dualRow.push_back(HEkkDualRow(simplex));
  // Initialise the column slices
  initSlice(pass_num_slice);
  multi_iteration = 0;
}

void HEkkDual::initSlice(const HighsInt initial_num_slice) {
  // Number of slices
  slice_num = initial_num_slice;
  if (slice_num < 1) slice_num = 1;
  assert(slice_num <= kHighsSlicedLimit);
  if (slice_num > kHighsSlicedLimit) {
    highsLogDev(ekk_instance_.options_->log_options, HighsLogType::kWarning,
                "WARNING: %" HIGHSINT_FORMAT
                " = slice_num > kHighsSlicedLimit = %" HIGHSINT_FORMAT
                " so truncating "
                "slice_num\n",
                slice_num, kHighsSlicedLimit);
    slice_num = kHighsSlicedLimit;
  }

  // Alias to the matrix
  const HighsInt* Astart = &a_matrix->start_[0];
  const HighsInt* Aindex = &a_matrix->index_[0];
  const double* Avalue = &a_matrix->value_[0];
  const HighsInt AcountX = Astart[solver_num_col];

  // Figure out partition weight
  double sliced_countX = AcountX / (double)slice_num;
  slice_start[0] = 0;
  for (HighsInt i = 0; i < slice_num - 1; i++) {
    HighsInt endColumn = slice_start[i] + 1;  // At least one column
    HighsInt endX = Astart[endColumn];
    HighsInt stopX = (i + 1) * sliced_countX;
    while (endX < stopX) {
      endX = Astart[++endColumn];
    }
    slice_start[i + 1] = endColumn;
    if (endColumn >= solver_num_col) {
      slice_num = i;  // SHRINK
      break;
    }
  }
  slice_start[slice_num] = solver_num_col;

  // Partition the matrix, row_ap and related packet
  vector<HighsInt> sliced_Astart;
  for (HighsInt i = 0; i < slice_num; i++) {
    // The matrix
    HighsInt from_col = slice_start[i];
    HighsInt to_col = slice_start[i + 1] - 1;
    HighsInt slice_num_col = slice_start[i + 1] - from_col;
    HighsInt from_el = Astart[from_col];
    sliced_Astart.resize(slice_num_col + 1);
    for (HighsInt k = 0; k <= slice_num_col; k++)
      sliced_Astart[k] = Astart[k + from_col] - from_el;
    slice_a_matrix[i].createSlice(ekk_instance_.lp_.a_matrix_, from_col,
                                  to_col);
    slice_ar_matrix[i].createRowwise(slice_a_matrix[i]);

    // The row_ap and its packages
    slice_row_ap[i].setup(slice_num_col);
    slice_dualRow[i].setupSlice(slice_num_col);
  }
}

void HEkkDual::initialiseSolve() {
  // Copy values of simplex solver options to dual simplex options
  primal_feasibility_tolerance =
      ekk_instance_.options_->primal_feasibility_tolerance;
  dual_feasibility_tolerance =
      ekk_instance_.options_->dual_feasibility_tolerance;
  objective_bound = ekk_instance_.options_->objective_bound;

  // Copy tolerances
  // ToDo: Eliminate these horribly-named unnecessary copies!
  Tp = primal_feasibility_tolerance;
  Td = dual_feasibility_tolerance;

  initial_basis_is_logical_ = true;
  for (HighsInt iRow = 0; iRow < solver_num_row; iRow++) {
    if (ekk_instance_.basis_.basicIndex_[iRow] < solver_num_col) {
      initial_basis_is_logical_ = false;
      break;
    }
  }

  interpretDualEdgeWeightStrategy(
      ekk_instance_.info_.dual_edge_weight_strategy);

  // Initialise model and run status values
  ekk_instance_.model_status_ = HighsModelStatus::kNotset;
  ekk_instance_.solve_bailout_ = false;
  ekk_instance_.called_return_from_solve_ = false;
  ekk_instance_.exit_algorithm_ = SimplexAlgorithm::kDual;

  rebuild_reason = kRebuildReasonNo;
}

void HEkkDual::solvePhase1() {
  // Performs dual phase 1 iterations. Returns solve_phase with value
  //
  // kSolvePhaseError => Solver error
  //
  // kSolvePhaseTabooBasis => Only basis change is taboo
  //
  // kSolvePhaseExit => LP identified as dual infeasible
  //
  // kSolvePhaseUnknown => Back-tracking due to singularity
  //
  // kSolvePhase1 => Dual infeasibility suspected, but have to go out
  // and back in to solvePhase1 to perform fresh rebuild. Also if
  // bailing out due to reaching time/iteration limit.
  //
  // kSolvePhase2 => Continue with dual phase 2 iterations

  HighsSimplexInfo& info = ekk_instance_.info_;
  HighsSimplexStatus& status = ekk_instance_.status_;
  HighsModelStatus& model_status = ekk_instance_.model_status_;
  // When starting a new phase the (updated) dual objective function
  // value isn't known. Indicate this so that when the value computed
  // from scratch in build() isn't checked against the the updated
  // value
  status.has_primal_objective_value = false;
  status.has_dual_objective_value = false;
  // Set rebuild_reason so that it's assigned when first tested
  rebuild_reason = kRebuildReasonNo;
  // Use to set solve_phase = kSolvePhase1 and ekk_instance_.solve_bailout_ =
  // false so they are set if solvePhase1() is called directly - but it never is
  assert(solve_phase == kSolvePhase1);
  assert(!ekk_instance_.solve_bailout_);
  if (ekk_instance_.bailoutOnTimeIterations()) return;
  // Report the phase start
  highsLogDev(ekk_instance_.options_->log_options, HighsLogType::kDetailed,
              "dual-phase-1-start\n");
  // Switch to dual phase 1 bounds
  ekk_instance_.initialiseBound(SimplexAlgorithm::kDual, solve_phase);
  ekk_instance_.initialiseNonbasicValueAndMove();

  // If there's no backtracking basis, save the initial basis in case of
  // backtracking
  if (!info.valid_backtracking_basis_) ekk_instance_.putBacktrackingBasis();

  // Main solving structure
  analysis->simplexTimerStart(IterateClock);
  for (;;) {
    analysis->simplexTimerStart(IterateDualRebuildClock);
    rebuild();
    analysis->simplexTimerStop(IterateDualRebuildClock);
    if (solve_phase == kSolvePhaseError) {
      model_status = HighsModelStatus::kSolveError;
      return;
    }
    if (solve_phase == kSolvePhaseUnknown) {
      // If backtracking, may change phase, so drop out
      analysis->simplexTimerStop(IterateClock);
      return;
    }
    if (ekk_instance_.bailoutOnTimeIterations()) break;
    for (;;) {
      if (debugDualSimplex("Before iteration") ==
          HighsDebugStatus::kLogicalError) {
        solve_phase = kSolvePhaseError;
        return;
      }
      switch (info.simplex_strategy) {
        default:
        case kSimplexStrategyDualPlain:
          iterate();
          break;
        case kSimplexStrategyDualTasks:
          iterateTasks();
          break;
        case kSimplexStrategyDualMulti:
          iterateMulti();
          break;
      }
      if (ekk_instance_.bailoutOnTimeIterations()) break;
      assert(solve_phase != kSolvePhaseTabooBasis);
      if (rebuild_reason) break;
    }
    if (ekk_instance_.solve_bailout_) break;
    // If the data are fresh from rebuild(), possibly break out of the
    // outer loop to see what's ocurred
    //
    // Deciding whether to rebuild is now more complicated if
    // refactorization is being avoided, since
    // status.has_fresh_rebuild being true may not imply that there is
    // a fresh factorization
    //
    bool finished = status.has_fresh_rebuild &&
                    !ekk_instance_.rebuildRefactor(rebuild_reason);
    if (finished && ekk_instance_.tabooBadBasisChange()) {
      // A bad basis change has had to be made taboo without any other
      // basis changes having been performed from a fresh rebuild. In
      // other words, the only basis change that could be made is not
      // permitted, so no definitive statement about the LP can be
      // made.
      solve_phase = kSolvePhaseTabooBasis;
      return;
    }
    if (finished) break;
  }
  analysis->simplexTimerStop(IterateClock);
  // Possibly return due to bailing out, having now stopped
  // IterateClock
  if (ekk_instance_.solve_bailout_) return;

  // If bailing out, should have done so already
  assert(!ekk_instance_.solve_bailout_);
  // Assess outcome of dual phase 1
  if (row_out == kNoRowChosen) {
    highsLogDev(ekk_instance_.options_->log_options, HighsLogType::kDetailed,
                "dual-phase-1-optimal\n");
    // Optimal in phase 1
    if (info.dual_objective_value == 0) {
      // Zero phase 1 objective so go to phase 2
      //
      // This is the usual way to exit phase 1. Although the test
      // looks ambitious, the dual objective is the sum of products of
      // primal and dual values for nonbasic variables. For dual
      // simplex phase 1, the primal bounds are set so that when the
      // dual value is feasible, the primal value is set to
      // zero. Otherwise the value is +1/-1 according to the required
      // sign of the dual, except for free variables, where the bounds
      // are [-1000, 1000].
      //
      // OK if costs are perturbed, since they remain perturbed in phase 2 until
      // the final clean-up
      solve_phase = kSolvePhase2;
    } else {
      // A nonzero dual objective value at an optimal solution of
      // phase 1 means that there may be dual infeasibilities. If the
      // objective value is very negative, then it's clear
      // enough. However, if it's small in magnitude, it could be the
      // sum of values, all of which are smaller than the dual
      // feasibility tolerance. Plus there may be cost perturbations
      // to remove before reliable conclusions on dual infeasibility
      // of the (scaled) LP being solved can be drawn.
      //
      // If assessPhase1Optimality() is happy that there are no dual
      // infeasibilities, it will set solve_phase = kSolvePhase2;
      assessPhase1Optimality();
    }
  } else if (rebuild_reason == kRebuildReasonChooseColumnFail) {
    // chooseColumn has failed
    // Behave as "Report strange issues" below
    solve_phase = kSolvePhaseError;
    highsLogDev(ekk_instance_.options_->log_options, HighsLogType::kInfo,
                "dual-phase-1-not-solved\n");
    model_status = HighsModelStatus::kSolveError;
    // printf(
    //     "HEkkDual::solvePhase1 kRebuildReasonChooseColumnFail "
    //     "dual-phase-1-not-solved\n");
  } else if (variable_in == -1) {
    // We got dual phase 1 unbounded - strange
    highsLogDev(ekk_instance_.options_->log_options, HighsLogType::kInfo,
                "dual-phase-1-unbounded\n");
    // This use of costs_alt_perturbed is (unsurprisingly) not
    // executed by ctest
    //
    // assert(99==1);
    if (ekk_instance_.info_.costs_perturbed) {
      // Clean up perturbation
      cleanup();
      highsLogDev(ekk_instance_.options_->log_options, HighsLogType::kWarning,
                  "Cleaning up cost perturbation when unbounded in phase 1\n");
      if (dualInfeasCount == 0) {
        // No dual infeasibilities and (since unbounded) at least zero
        // phase 1 objective so go to phase 2
        solve_phase = kSolvePhase2;
      }
    } else {
      // Report strange issues
      solve_phase = kSolvePhaseError;
      highsLogDev(ekk_instance_.options_->log_options, HighsLogType::kInfo,
                  "dual-phase-1-not-solved\n");
      model_status = HighsModelStatus::kSolveError;
      // printf(
      //     "HEkkDual::solvePhase1 dual phase 1 unbounded "
      //     "dual-phase-1-not-solved\n");
    }
  }

  // Debug here since not all simplex data will be correct until after
  // rebuild() when switching to Phase 2
  //
  // Also have to avoid debug when the model status is not set and
  // there are dual infeasibilities, since this happens legitimately
  // when the LP is dual infeasible. However, the model status can't
  // be set to dual infeasible until perturbations have been removed.
  //
  const bool no_debug = ekk_instance_.info_.num_dual_infeasibilities > 0 &&
                        model_status == HighsModelStatus::kNotset;
  if (!no_debug) {
    if (debugDualSimplex("End of solvePhase1") ==
        HighsDebugStatus::kLogicalError) {
      solve_phase = kSolvePhaseError;
      return;
    }
  }

  // todo @ Julian: this assert fails on miplib2017 models arki001, momentum1,
  // and glass4 if the one about num_shift_skipped in HEkk.cpp with the other
  // todo is commented out.
  // A hotfix suggestion of mine was to put returns above
  // at the cases where you set model_status = HighsModelStatus::kSolveError. I
  // think this error can lead to infinite looping, or at least plays a part in
  // some of the cases where the simplex gets stuck infinitely.
  const bool solve_phase_ok = solve_phase == kSolvePhase1 ||
                              solve_phase == kSolvePhase2 ||
                              solve_phase == kSolvePhaseExit;
  if (!solve_phase_ok)
    printf("HEkkDual::solvePhase1 solve_phase == %d (solve call %d; iter %d)\n",
           (int)solve_phase, (int)ekk_instance_.debug_solve_call_num_,
           (int)ekk_instance_.iteration_count_);
  assert(solve_phase == kSolvePhase1 || solve_phase == kSolvePhase2 ||
         solve_phase == kSolvePhaseExit);
  if (solve_phase == kSolvePhase2 || solve_phase == kSolvePhaseExit) {
    // Moving to phase 2 or exiting, so make sure that the simplex
    // bounds and nonbasic value/move correspond to the LP
    ekk_instance_.initialiseBound(SimplexAlgorithm::kDual, kSolvePhase2);
    ekk_instance_.initialiseNonbasicValueAndMove();
    if (solve_phase == kSolvePhase2) {
      // Moving to phase 2 so possibly reinstate cost perturbation
      if (ekk_instance_.dual_simplex_phase1_cleanup_level_ <
          ekk_instance_.options_->max_dual_simplex_phase1_cleanup_level) {
        // Allow cost perturbation for now, but may have to prevent it
        // to avoid cleanup-perturbation loops
        info.allow_cost_shifting = true;
        info.allow_cost_perturbation = true;
      }
      // Comment if cost perturbation is not permitted
      if (!info.allow_cost_perturbation)
        highsLogDev(ekk_instance_.options_->log_options, HighsLogType::kWarning,
                    "Moving to phase 2, but not allowing cost perturbation\n");
    }
  }
  return;
}

void HEkkDual::solvePhase2() {
  // Performs dual phase 2 iterations. Returns solve_phase with value
  //
  // kSolvePhaseError => Solver error
  //
  // kSolvePhaseTabooBasis => Only basis change is taboo
  //
  // kSolvePhaseExit => LP identified as not having an optimal solution
  //
  // kSolvePhaseUnknown => Back-tracking due to singularity
  //
  // kSolvePhaseOptimal => Primal feasible and no dual infeasibilities =>
  // Optimal
  //
  // kSolvePhase1 => Primal feasible and dual infeasibilities.
  //
  // kSolvePhase2 => Dual unboundedness suspected, but have to go out
  // and back in to solvePhase2 to perform fresh rebuild. Also if
  // bailing out due to reaching time/iteration limit or dual
  // objective
  //
  // kSolvePhaseOptimalCleanup => Continue with primal phase 2 iterations to
  // clean up dual infeasibilities
  //
  // Have to set multi_chooseAgain = 1 since it may come in set to 0
  // from the end of Phase 1, implying that there is a set of
  // attractive candidates to choose from in minorChooseRow() so
  // majorChooseRow() is unnecessary. If there are no such candidates
  // optimality may be declared in error. Previously, the forced
  // reinversion in the rebuild at the start of phase 2 led to
  // update_count == 0 causing multi_chooseAgain to be set to 1 in
  // majorChooseRow!
  multi_chooseAgain = 1;
  HighsSimplexInfo& info = ekk_instance_.info_;
  HighsSimplexStatus& status = ekk_instance_.status_;
  HighsModelStatus& model_status = ekk_instance_.model_status_;
  // When starting a new phase the (updated) dual objective function
  // value isn't known. Indicate this so that when the value computed
  // from scratch in build() isn't checked against the the updated
  // value
  status.has_primal_objective_value = false;
  status.has_dual_objective_value = false;
  // Set rebuild_reason so that it's assigned when first tested
  rebuild_reason = kRebuildReasonNo;
  // Set solve_phase = kSolvePhase2 and ekk_instance_.solve_bailout_ = false so
  // they are set if solvePhase2() is called directly
  solve_phase = kSolvePhase2;
  ekk_instance_.solve_bailout_ = false;
  if (ekk_instance_.bailoutOnTimeIterations()) return;
  // Report the phase start
  highsLogDev(ekk_instance_.options_->log_options, HighsLogType::kDetailed,
              "dual-phase-2-start\n");
  // Collect free variables
  dualRow.createFreelist();

  // If there's no backtracking basis Save the initial basis in case of
  // backtracking
  if (!info.valid_backtracking_basis_) ekk_instance_.putBacktrackingBasis();

  // Main solving structure
  analysis->simplexTimerStart(IterateClock);
  for (;;) {
    // Outer loop of solvePhase2()
    // Rebuild all values, reinverting B if updates have been performed
    analysis->simplexTimerStart(IterateDualRebuildClock);
    rebuild();
    analysis->simplexTimerStop(IterateDualRebuildClock);
    if (solve_phase == kSolvePhaseError) {
      model_status = HighsModelStatus::kSolveError;
      return;
    }
    if (solve_phase == kSolvePhaseUnknown) {
      // If backtracking, may change phase, so drop out
      analysis->simplexTimerStop(IterateClock);
      return;
    }
    if (ekk_instance_.bailoutOnTimeIterations()) break;
    if (bailoutOnDualObjective()) break;
    if (dualInfeasCount > 0) break;
    for (;;) {
      // Inner loop of solvePhase2()
      // Performs one iteration in case kSimplexStrategyDualPlain:
      if (debugDualSimplex("Before iteration") ==
          HighsDebugStatus::kLogicalError) {
        solve_phase = kSolvePhaseError;
        return;
      }
      switch (info.simplex_strategy) {
        default:
        case kSimplexStrategyDualPlain:
          iterate();
          break;
        case kSimplexStrategyDualTasks:
          iterateTasks();
          break;
        case kSimplexStrategyDualMulti:
          iterateMulti();
          break;
      }
      if (ekk_instance_.bailoutOnTimeIterations()) break;
      if (bailoutOnDualObjective()) break;
      assert(solve_phase != kSolvePhaseTabooBasis);
      if (rebuild_reason) break;
    }
    if (ekk_instance_.solve_bailout_) break;
    // If the data are fresh from rebuild(), possibly break out of the
    // outer loop to see what's ocurred
    bool finished = status.has_fresh_rebuild &&
                    !ekk_instance_.rebuildRefactor(rebuild_reason);
    if (finished && ekk_instance_.tabooBadBasisChange()) {
      // A bad basis change has had to be made taboo without any other
      // basis changes having been performed from a fresh rebuild. In
      // other words, the only basis change that could be made is not
      // permitted, so no definitive statement about the LP can be
      // made.
      solve_phase = kSolvePhaseTabooBasis;
      return;
    }
    if (finished) break;
  }
  analysis->simplexTimerStop(IterateClock);
  // Possibly return due to bailing out, having now stopped
  // IterateClock
  if (ekk_instance_.solve_bailout_) return;

  // If bailing out, should have done so already
  assert(!ekk_instance_.solve_bailout_);
  // Assess outcome of dual phase 2
  if (dualInfeasCount > 0) {
    // There are dual infeasiblities so possibly switch to Phase 1 and
    // return. "Possibly" because, if dual infeasibility has already
    // been shown, primal simplex is used to distinguish primal
    // unboundedness from primal infeasibility
    highsLogDev(ekk_instance_.options_->log_options, HighsLogType::kDetailed,
                "dual-phase-2-found-free\n");
    solve_phase = kSolvePhase1;
  } else if (row_out == kNoRowChosen) {
    // There is no candidate in CHUZR, even after rebuild so probably optimal
    highsLogDev(ekk_instance_.options_->log_options, HighsLogType::kDetailed,
                "dual-phase-2-optimal\n");
    // Remove any cost perturbations and see if basis is still dual feasible
    cleanup();
    if (dualInfeasCount > 0) {
      // There are dual infeasiblities, so consider performing primal
      // simplex iterations to get dual feasibility
      solve_phase = kSolvePhaseOptimalCleanup;
    } else {
      // There are no dual infeasiblities so optimal!
      solve_phase = kSolvePhaseOptimal;
      highsLogDev(ekk_instance_.options_->log_options, HighsLogType::kDetailed,
                  "problem-optimal\n");
      model_status = HighsModelStatus::kOptimal;
    }
  } else if (rebuild_reason == kRebuildReasonChooseColumnFail) {
    // chooseColumn has failed
    // Behave as "Report strange issues" below
    solve_phase = kSolvePhaseError;
    highsLogDev(ekk_instance_.options_->log_options, HighsLogType::kInfo,
                "dual-phase-2-not-solved\n");
    model_status = HighsModelStatus::kSolveError;
  } else if (variable_in == -1) {
    // There is no candidate in CHUZC, so probably dual unbounded
    highsLogDev(ekk_instance_.options_->log_options, HighsLogType::kInfo,
                "dual-phase-2-unbounded\n");
    // First determine whether there is a proof of primal infeasibility
    const bool proof_of_infeasibility = proofOfPrimalInfeasibility();
    if (proof_of_infeasibility) {
      // There is a proof of primal infeasiblilty
      solve_phase = kSolvePhaseExit;
      // Save dual ray information
      saveDualRay();
      // Model status should be unset?
      assert(model_status == HighsModelStatus::kNotset);
      highsLogDev(ekk_instance_.options_->log_options, HighsLogType::kInfo,
                  "problem-primal-infeasible\n");
      model_status = HighsModelStatus::kInfeasible;
    } else {
      if (ekk_instance_.info_.costs_perturbed) {
        // If the costs have been perturbed, clean up and return
        cleanup();
      } else if (ekk_instance_.info_.costs_shifted) {
        // Costs have been shifted to ensure dual feasibility, so
        // consider performing primal simplex iterations to get dual
        // feasibility
        //
        // First remove any shifts and recompute the dual values
        ekk_instance_.initialiseCost(SimplexAlgorithm::kDual, kSolvePhase2,
                                     false);
        ekk_instance_.computeDual();
        solve_phase = kSolvePhasePrimalInfeasibleCleanup;
      } else {
        // The costs have not been perturbed, so dual unbounded---and
        // hence primal infeasible.
        solve_phase = kSolvePhaseExit;
        // Model status should be unset?
        assert(model_status == HighsModelStatus::kNotset);
        highsLogDev(ekk_instance_.options_->log_options, HighsLogType::kInfo,
                    "problem-primal-infeasible\n");
        highsLogDev(
            ekk_instance_.options_->log_options, HighsLogType::kWarning,
            "Dual unbounded but no ray to prove primal infeasiblilty?\n");
        model_status = HighsModelStatus::kInfeasible;
      }
    }
  }
  // Possibly debug unless before primal simplex clean-up(in which
  // case there will be dual infeasibilities).
  if (solve_phase != kSolvePhaseOptimalCleanup) {
    if (debugDualSimplex("End of solvePhase2") ==
        HighsDebugStatus::kLogicalError) {
      solve_phase = kSolvePhaseError;
      return;
    }
  }
  return;
}

void HEkkDual::rebuild() {
  HighsSimplexInfo& info = ekk_instance_.info_;
  HighsSimplexStatus& status = ekk_instance_.status_;
  // Clear taboo flag from any bad basis changes
  ekk_instance_.clearBadBasisChangeTabooFlag();

  // Decide whether refactorization should be performed
  const bool refactor_basis_matrix =
      ekk_instance_.rebuildRefactor(rebuild_reason);

  // Take a local copy of the rebuild reason and then reset the global value
  const HighsInt local_rebuild_reason = rebuild_reason;
  rebuild_reason = kRebuildReasonNo;
  if (refactor_basis_matrix) {
    // Get a nonsingular inverse if possible. One of three things
    // happens: Current basis is nonsingular; Current basis is
    // singular and last nonsingular basis is refactorized as
    // nonsingular - or found singular. Latter is code failure.
    if (!ekk_instance_.getNonsingularInverse(solve_phase)) {
      solve_phase = kSolvePhaseError;
      return;
    }
    // Record the synthetic clock for INVERT, and zero it for UPDATE
    ekk_instance_.resetSyntheticClock();
  }

  HighsInt alt_debug_level = -1;
  //  if (ekk_instance_.debug_solve_report_) alt_debug_level =
  //  kHighsDebugLevelExpensive;
  ekk_instance_.debugNlaCheckInvert("HEkkDual::rebuild", alt_debug_level);

  if (!ekk_instance_.status_.has_ar_matrix) {
    // Don't have the row-wise matrix, so reinitialise it
    //
    // Should only happen when backtracking
    assert(info.backtracking_);
    ekk_instance_.initialisePartitionedRowwiseMatrix();
    assert(ekk_instance_.ar_matrix_.debugPartitionOk(
        &ekk_instance_.basis_.nonbasicFlag_[0]));
  }
  // Record whether the update objective value should be tested. If
  // the objective value is known, then the updated objective value
  // should be correct - once the correction due to recomputing the
  // dual values has been applied.
  //
  // Note that computePrimalObjectiveValue sets
  // has_primal_objective_value
  const bool check_updated_objective_value = status.has_dual_objective_value;
  double previous_dual_objective_value;
  if (check_updated_objective_value) {
    //    debugUpdatedObjectiveValue(ekk_instance_, algorithm, solve_phase,
    //    "Before computeDual");
    previous_dual_objective_value = info.updated_dual_objective_value;
  } else {
    // Reset the knowledge of previous objective values
    //    debugUpdatedObjectiveValue(ekk_instance_, algorithm, -1, "");
  }
  // Recompute dual solution
  ekk_instance_.computeDual();

  if (info.backtracking_) {
    // If backtracking, may change phase, so drop out
    solve_phase = kSolvePhaseUnknown;
    return;
  }
  analysis->simplexTimerStart(CorrectDualClock);
  ekk_instance_.correctDual(&dualInfeasCount);
  analysis->simplexTimerStop(CorrectDualClock);

  // Recompute primal solution
  ekk_instance_.computePrimal();

  // Collect primal infeasible as a list
  analysis->simplexTimerStart(CollectPrIfsClock);
  dualRHS.createArrayOfPrimalInfeasibilities();
  dualRHS.createInfeasList(ekk_instance_.info_.col_aq_density);
  analysis->simplexTimerStop(CollectPrIfsClock);

  // Dual objective section
  //
  ekk_instance_.computeDualObjectiveValue(solve_phase);

  if (check_updated_objective_value) {
    // Apply the objective value correction due to computing duals
    // from scratch.
    const double dual_objective_value_correction =
        info.dual_objective_value - previous_dual_objective_value;
    info.updated_dual_objective_value += dual_objective_value_correction;
    //    debugUpdatedObjectiveValue(ekk_instance_, algorithm);
  }
  // Now that there's a new dual_objective_value, reset the updated
  // value
  info.updated_dual_objective_value = info.dual_objective_value;

  if (!info.run_quiet) {
    // Report the primal infeasiblities
    ekk_instance_.computeSimplexPrimalInfeasible();
    if (solve_phase == kSolvePhase1) {
      // In phase 1, report the simplex LP dual infeasiblities
      ekk_instance_.computeSimplexLpDualInfeasible();
    } else {
      // In phase 2, report the simplex dual infeasiblities
      ekk_instance_.computeSimplexDualInfeasible();
    }
    reportRebuild(local_rebuild_reason);
  }

  // Record the synthetic clock for INVERT, and zero it for UPDATE
  ekk_instance_.resetSyntheticClock();

  // Dual simplex doesn't maintain the number of primal
  // infeasiblities, so set it to an illegal value now
  ekk_instance_.invalidatePrimalInfeasibilityRecord();
  // Although dual simplex should always be dual feasible,
  // infeasiblilities are only corrected in rebuild
  ekk_instance_.invalidateDualInfeasibilityRecord();

  // Data are fresh from rebuild
  status.has_fresh_rebuild = true;
}

void HEkkDual::cleanup() {
  if (solve_phase == kSolvePhase1) {
    // Take action to prevent infinite loop. Shouldn't get to this
    // stage, since cost perturbation isn't permitted unless the dual
    // simplex phase 1 cleanup level is less than the limit
    ekk_instance_.dual_simplex_phase1_cleanup_level_++;
    const bool excessive_cleanup_calls =
        ekk_instance_.dual_simplex_phase1_cleanup_level_ >
        ekk_instance_.options_->max_dual_simplex_phase1_cleanup_level;
    if (excessive_cleanup_calls) {
      highsLogDev(
          ekk_instance_.options_->log_options, HighsLogType::kError,
          "Dual simplex cleanup level has exceeded limit of %d\n",
          (int)ekk_instance_.options_->max_dual_simplex_phase1_cleanup_level);
      assert(!excessive_cleanup_calls);
    }
  }
  highsLogDev(ekk_instance_.options_->log_options, HighsLogType::kDetailed,
              "dual-cleanup-shift\n");
  HighsSimplexInfo& info = ekk_instance_.info_;
  // Remove perturbation and don't permit further perturbation
  ekk_instance_.initialiseCost(SimplexAlgorithm::kDual, kSolvePhaseUnknown);
  info.allow_cost_perturbation = false;
  // No solve_phase term in initialiseBound is surely an omission -
  // when cleanup called in phase 1
  ekk_instance_.initialiseBound(SimplexAlgorithm::kDual, solve_phase);
  // Possibly take a copy of the original duals before recomputing them
  vector<double> original_workDual;
  if (ekk_instance_.options_->highs_debug_level > kHighsDebugLevelCheap)
    original_workDual = info.workDual_;
  // Compute the dual values
  ekk_instance_.computeDual();
  // Possibly analyse the change in duals
  //  debugCleanup(ekk_instance_, original_workDual);
  // Compute the dual infeasibilities
  ekk_instance_.computeSimplexDualInfeasible();
  dualInfeasCount = ekk_instance_.info_.num_dual_infeasibilities;

  // Compute the dual objective value
  ekk_instance_.computeDualObjectiveValue(solve_phase);
  // Now that there's a new dual_objective_value, reset the updated
  // value
  info.updated_dual_objective_value = info.dual_objective_value;

  if (!info.run_quiet) {
    // Report the primal infeasiblities
    ekk_instance_.computeSimplexPrimalInfeasible();
    // In phase 1, report the simplex LP dual infeasiblities
    // In phase 2, report the simplex dual infeasiblities (known)
    if (solve_phase == kSolvePhase1)
      ekk_instance_.computeSimplexLpDualInfeasible();
    reportRebuild(kRebuildReasonCleanup);
  }
}

void HEkkDual::iterate() {
  // This is the main teration loop for dual revised simplex. All the
  // methods have as their first line if (rebuild_reason) return;, where
  // rebuild_reason is, for example, set to 1 when CHUZR finds no
  // candidate. This causes a break from the inner loop of
  // solvePhase% and, hence, a call to rebuild()

  // Reporting:
  // Row-wise matrix after update in updateMatrix(variable_in, variable_out);

  const HighsInt from_check_iter = 0;
  const HighsInt to_check_iter = from_check_iter + 10;
  if (ekk_instance_.debug_solve_report_) {
    ekk_instance_.debug_iteration_report_ =
        ekk_instance_.iteration_count_ >= from_check_iter &&
        ekk_instance_.iteration_count_ <= to_check_iter;
    if (ekk_instance_.debug_iteration_report_) {
      printf("HEkkDual::iterate Debug iteration %d\n",
             (int)ekk_instance_.iteration_count_);
    }
  }

  analysis->simplexTimerStart(IterateChuzrClock);
  chooseRow();
  analysis->simplexTimerStop(IterateChuzrClock);

  // if (row_out == 238 && variable_out == 297) {
  //   printf("HEkkDual::iterate row_out = %d variable_out = %d\n",
  //   (int)row_out,
  //          (int)variable_out);
  // }
  analysis->simplexTimerStart(IterateChuzcClock);
  chooseColumn(&row_ep);
  analysis->simplexTimerStop(IterateChuzcClock);

  // if (rebuild_reason == kRebuildReasonChooseColumnFail) {
  //   printf("HEkkDual::iterate row_out = %d:
  //   kRebuildReasonChooseColumnFail\n",
  //          (int)row_out);
  // }
  if (badBasisChange()) return;

  analysis->simplexTimerStart(IterateFtranClock);
  updateFtranBFRT();

  // updateFtran(); computes the pivotal column in the data structure "column"
  updateFtran();

  // updateFtranDSE performs the DSE FTRAN on pi_p
  if (dual_edge_weight_mode == DualEdgeWeightMode::kSteepestEdge)
    updateFtranDSE(&row_ep);
  analysis->simplexTimerStop(IterateFtranClock);

  // updateVerify() Checks row-wise pivot against column-wise pivot for
  // numerical trouble
  analysis->simplexTimerStart(IterateVerifyClock);
  updateVerify();
  analysis->simplexTimerStop(IterateVerifyClock);

  // updateDual() Updates the dual values
  analysis->simplexTimerStart(IterateDualClock);
  updateDual();
  analysis->simplexTimerStop(IterateDualClock);

  //  debugUpdatedObjectiveValue(ekk_instance_, algorithm, solve_phase, "Before
  //  updatePrimal");
  // updatePrimal(&row_ep); Updates the primal values and the edge weights
  analysis->simplexTimerStart(IteratePrimalClock);
  updatePrimal(&row_ep);
  analysis->simplexTimerStop(IteratePrimalClock);
  // After primal update in dual simplex the primal objective value is not known
  ekk_instance_.status_.has_primal_objective_value = false;
  //  debugUpdatedObjectiveValue(ekk_instance_, algorithm, solve_phase, "After
  //  updatePrimal");

  // Update the records of chosen rows and pivots
  //  ekk_instance_.info_.pivot_.push_back(alpha_row);
  //  ekk_instance_.info_.index_chosen_.push_back(row_out);

  // Update the basis representation
  analysis->simplexTimerStart(IteratePivotsClock);
  updatePivots();
  analysis->simplexTimerStop(IteratePivotsClock);

  if (new_devex_framework) {
    // Initialise new Devex framework
    analysis->simplexTimerStart(IterateDevexIzClock);
    initialiseDevexFramework();
    analysis->simplexTimerStop(IterateDevexIzClock);
  }

  // Analyse the iteration: possibly report; possibly switch strategy
  iterationAnalysis();
}

void HEkkDual::iterateTasks() {
  slice_PRICE = 1;

  // Group 1
  chooseRow();

  // Disable slice when too sparse
  if (1.0 * row_ep.count / solver_num_row < 0.01) slice_PRICE = 0;

  analysis->simplexTimerStart(Group1Clock);
  //#pragma omp parallel
  //#pragma omp single
  {
    //#pragma omp task
    highs::parallel::spawn([&]() {
      col_DSE.copy(&row_ep);
      updateFtranDSE(&col_DSE);
    });
    //#pragma omp task
    {
      if (slice_PRICE)
        chooseColumnSlice(&row_ep);
      else
        chooseColumn(&row_ep);
      //#pragma omp task
      highs::parallel::spawn([&]() { updateFtranBFRT(); });
      //#pragma omp task
      updateFtran();
      //#pragma omp taskwait
      highs::parallel::sync();
    }

    highs::parallel::sync();
  }
  analysis->simplexTimerStop(Group1Clock);

  updateVerify();
  updateDual();
  updatePrimal(&col_DSE);
  updatePivots();
}

void HEkkDual::iterationAnalysisData() {
  double cost_scale_factor =
      pow(2.0, -ekk_instance_.options_->cost_scale_factor);
  HighsSimplexInfo& info = ekk_instance_.info_;
  analysis->simplex_strategy = info.simplex_strategy;
  analysis->edge_weight_mode = dual_edge_weight_mode;
  analysis->solve_phase = solve_phase;
  analysis->simplex_iteration_count = ekk_instance_.iteration_count_;
  analysis->devex_iteration_count = num_devex_iterations;
  analysis->pivotal_row_index = row_out;
  analysis->leaving_variable = variable_out;
  analysis->entering_variable = variable_in;
  analysis->rebuild_reason = rebuild_reason;
  analysis->reduced_rhs_value = 0;
  analysis->reduced_cost_value = 0;
  analysis->edge_weight = 0;
  analysis->primal_delta = delta_primal;
  analysis->primal_step = theta_primal;
  analysis->dual_step = theta_dual * cost_scale_factor;
  analysis->pivot_value_from_column = alpha_col;
  analysis->pivot_value_from_row = alpha_row;
  analysis->factor_pivot_threshold = info.factor_pivot_threshold;
  analysis->numerical_trouble = numericalTrouble;
  analysis->edge_weight_error = ekk_instance_.edge_weight_error;
  analysis->objective_value = info.updated_dual_objective_value;
  // Since maximization is achieved by minimizing the LP with negated
  // costs, in phase 2 the dual objective value is negated, so flip
  // its sign according to the LP sense
  if (solve_phase == kSolvePhase2)
    analysis->objective_value *= (HighsInt)ekk_instance_.lp_.sense_;
  analysis->num_primal_infeasibility = info.num_primal_infeasibilities;
  analysis->sum_primal_infeasibility = info.sum_primal_infeasibilities;
  if (solve_phase == kSolvePhase1) {
    analysis->num_dual_infeasibility =
        analysis->num_dual_phase_1_lp_dual_infeasibility;
    analysis->sum_dual_infeasibility =
        analysis->sum_dual_phase_1_lp_dual_infeasibility;
  } else {
    analysis->num_dual_infeasibility = info.num_dual_infeasibilities;
    analysis->sum_dual_infeasibility = info.sum_dual_infeasibilities;
  }
  if ((dual_edge_weight_mode == DualEdgeWeightMode::kDevex) &&
      (num_devex_iterations == 0))
    analysis->num_devex_framework++;
  analysis->col_aq_density = info.col_aq_density;
  analysis->row_ep_density = info.row_ep_density;
  analysis->row_ap_density = info.row_ap_density;
  analysis->row_DSE_density = info.row_DSE_density;
  analysis->col_basic_feasibility_change_density =
      info.col_basic_feasibility_change_density;
  analysis->row_basic_feasibility_change_density =
      info.row_basic_feasibility_change_density;
  analysis->col_BFRT_density = info.col_BFRT_density;
  analysis->primal_col_density = info.primal_col_density;
  analysis->dual_col_density = info.dual_col_density;
  analysis->num_costly_DSE_iteration = info.num_costly_DSE_iteration;
  analysis->costly_DSE_measure = info.costly_DSE_measure;
  //  analysis-> = info.;
}

void HEkkDual::iterationAnalysis() {
  // Possibly report on the iteration
  iterationAnalysisData();
  analysis->iterationReport();

  // Possibly switch from DSE to Devex
  if (dual_edge_weight_mode == DualEdgeWeightMode::kSteepestEdge) {
    const bool switch_to_devex = ekk_instance_.switchToDevex();
    if (switch_to_devex) {
      dual_edge_weight_mode = DualEdgeWeightMode::kDevex;
      // Using dual Devex edge weights, so set up the first framework
      ekk_instance_.info_.devex_index_.assign(solver_num_tot, 0);
      initialiseDevexFramework();
    }
  }
  if (analysis->analyse_simplex_summary_data) analysis->iterationRecord();
}

void HEkkDual::reportRebuild(const HighsInt reason_for_rebuild) {
  analysis->simplexTimerStart(ReportRebuildClock);
  iterationAnalysisData();
  analysis->rebuild_reason = reason_for_rebuild;
  analysis->rebuild_reason_string =
      ekk_instance_.rebuildReason(reason_for_rebuild);
  analysis->invertReport();
  analysis->simplexTimerStop(ReportRebuildClock);
}

void HEkkDual::chooseRow() {
  // Choose the index of a row to leave the basis (CHUZR)
  //
  // If reinversion is needed then skip this method
  if (rebuild_reason) return;
  // Zero the infeasibility of any taboo rows
  ekk_instance_.applyTabooRowOut(dualRHS.work_infeasibility, 0);
  // Choose candidates repeatedly until candidate is OK or optimality is
  // detected
  if (dual_edge_weight_mode == DualEdgeWeightMode::kSteepestEdge) {
    HighsDebugStatus return_status = ekk_instance_.debugSteepestEdgeWeights();
    assert(return_status == HighsDebugStatus::kNotChecked ||
           return_status == HighsDebugStatus::kOk);
  }
  std::vector<double>& edge_weight = ekk_instance_.dual_edge_weight_;
  for (;;) {
    // Choose the index of a good row to leave the basis
    dualRHS.chooseNormal(&row_out);
    if (row_out == kNoRowChosen) {
      // No index found so may be dual optimal.
      rebuild_reason = kRebuildReasonPossiblyOptimal;
      return;
    }
    // Compute pi_p = B^{-T}e_p in row_ep
    analysis->simplexTimerStart(BtranClock);
    // Set up RHS for BTRAN
    row_ep.clear();
    row_ep.count = 1;
    row_ep.index[0] = row_out;
    row_ep.array[row_out] = 1;
    row_ep.packFlag = true;
    if (analysis->analyse_simplex_summary_data)
      analysis->operationRecordBefore(kSimplexNlaBtranEp, row_ep,
                                      ekk_instance_.info_.row_ep_density);
    // Perform BTRAN
    simplex_nla->btran(row_ep, ekk_instance_.info_.row_ep_density,
                       analysis->pointer_serial_factor_clocks);
    if (analysis->analyse_simplex_summary_data)
      analysis->operationRecordAfter(kSimplexNlaBtranEp, row_ep);
    analysis->simplexTimerStop(BtranClock);
    // Verify DSE weight
    if (dual_edge_weight_mode == DualEdgeWeightMode::kSteepestEdge) {
      // For DSE, see how accurate the updated weight is
      // Save the updated weight
      double updated_edge_weight = edge_weight[row_out];
      // Compute the weight from row_ep and over-write the updated weight
      computed_edge_weight = edge_weight[row_out] = row_ep.norm2();
      // If the weight error is acceptable then break out of the
      // loop. All we worry about is accepting rows with weights
      // which are not too small, since this can make the row look
      // unreasonably attractive
      if (acceptDualSteepestEdgeWeight(updated_edge_weight)) break;
      // Weight error is unacceptable so look for another
      // candidate. Of course, it's possible that the same
      // candidate is chosen, but the weight will be correct (so
      // no infinite loop).
    } else {
      // If not using DSE then accept the row by breaking out of
      // the loop
      break;
    }
  }
  // Recover the infeasibility of any taboo rows
  ekk_instance_.unapplyTabooRowOut(dualRHS.work_infeasibility);

  // Index of row to leave the basis has been found
  //
  // Assign basic info:
  //
  // Record the column (variable) associated with the leaving row
  variable_out = ekk_instance_.basis_.basicIndex_[row_out];
  // Record the change in primal variable associated with the move to the bound
  // being violated
  if (baseValue[row_out] < baseLower[row_out]) {
    // Below the lower bound so set delta_primal = value - LB < 0
    delta_primal = baseValue[row_out] - baseLower[row_out];
  } else {
    // Above the upper bound so set delta_primal = value - UB > 0
    delta_primal = baseValue[row_out] - baseUpper[row_out];
  }
  // Set move_out to be -1 if delta_primal<0, otherwise +1 (since
  // delta_primal>0)
  move_out = delta_primal < 0 ? -1 : 1;
  // Update the record of average row_ep (pi_p) density. This ignores
  // any BTRANs done for skipped candidates
  const double local_row_ep_density = (double)row_ep.count / solver_num_row;
  ekk_instance_.updateOperationResultDensity(
      local_row_ep_density, ekk_instance_.info_.row_ep_density);
}

bool HEkkDual::acceptDualSteepestEdgeWeight(const double updated_edge_weight) {
  // Accept the updated weight if it is at least a quarter of the
  // computed weight. Excessively large updated weights don't matter!
  const bool accept_weight =
      updated_edge_weight >= kAcceptDseWeightThreshold * computed_edge_weight;
  //  if (analysis->analyse_simplex_summary_data)
  ekk_instance_.assessDSEWeightError(computed_edge_weight, updated_edge_weight);
  analysis->dualSteepestEdgeWeightError(computed_edge_weight,
                                        updated_edge_weight);
  return accept_weight;
}

bool HEkkDual::newDevexFramework(const double updated_edge_weight) {
  // Analyse the Devex weight to determine whether a new framework
  // should be set up
  //
  // There is a new Devex framework if either
  //
  // 1) The weight inaccuracy ratio exceeds kMaxAllowedDevexWeightRatio
  //
  // 2) There have been max(kMinAbsNumberDevexIterations,
  // numRow/kMinRlvNumberDevexIterations) Devex iterations
  //
  const HighsInt kMinAbsNumberDevexIterations = 25;
  const double kMinRlvNumberDevexIterations = 1e-2;
  const double kMaxAllowedDevexWeightRatio = 3.0;

  double devex_ratio = max(updated_edge_weight / computed_edge_weight,
                           computed_edge_weight / updated_edge_weight);
  HighsInt i_te = solver_num_row / kMinRlvNumberDevexIterations;
  i_te = max(kMinAbsNumberDevexIterations, i_te);
  // Square kMaxAllowedDevexWeightRatio due to keeping squared
  // weights
  const double accept_ratio_threshold =
      kMaxAllowedDevexWeightRatio * kMaxAllowedDevexWeightRatio;
  const bool accept_ratio = devex_ratio <= accept_ratio_threshold;
  const bool accept_it = num_devex_iterations <= i_te;
  bool return_new_devex_framework;
  return_new_devex_framework = !accept_ratio || !accept_it;
  /*
  if (return_new_devex_framework) {
    printf("New Devex framework: (Iter %" HIGHSINT_FORMAT ") updated weight =
  %11.4g; computed weight = %11.4g; Devex ratio = %11.4g\n",
           ekk_instance_.iteration_count_,
           updated_edge_weight, computed_edge_weight, devex_ratio);
    return true;
  }
  */
  return return_new_devex_framework;
}

void HEkkDual::chooseColumn(HVector* row_ep) {
  // Compute pivot row (PRICE) and choose the index of a column to enter the
  // basis (CHUZC)
  //
  // If reinversion is needed then skip this method
  if (rebuild_reason) return;
  HighsOptions* options = ekk_instance_.options_;
  HighsLp& lp = ekk_instance_.lp_;

  HighsInt debug_price_report = kDebugReportOff;
  const bool debug_price_report_on = false;
  const bool debug_small_pivot_issue_report_on = false;
  bool debug_small_pivot_issue_report = false;
  bool debug_rows_report = false;
  if (ekk_instance_.debug_iteration_report_) {
    if (debug_price_report_on) debug_price_report = kDebugReportAll;
    debug_rows_report = debug_price_report_on;
    debug_small_pivot_issue_report = debug_small_pivot_issue_report_on;
    if (debug_price_report != kDebugReportOff || debug_rows_report ||
        debug_small_pivot_issue_report)
      printf("HEkkDual::chooseColumn Check iter = %d\n",
             (int)ekk_instance_.iteration_count_);
  }
  //
  // PRICE
  //
  const bool quad_precision = false;
  ekk_instance_.tableauRowPrice(quad_precision, *row_ep, row_ap,
                                debug_price_report);
  if (debug_rows_report) {
    ekk_instance_.simplex_nla_.reportArray("Row a_p", 0, &row_ap, true);
    ekk_instance_.simplex_nla_.reportArray("Row e_p", lp.num_col_, row_ep,
                                           true);
  }
  //
  // CHUZC
  //
  // Section 0: Clear data and call createFreemove to set a value of
  // nonbasicMove for all free columns to prevent their dual values
  // from being changed.
  analysis->simplexTimerStart(Chuzc0Clock);
  dualRow.clear();
  dualRow.workDelta = delta_primal;
  dualRow.createFreemove(row_ep);
  analysis->simplexTimerStop(Chuzc0Clock);
  //
  // Section 1: Pack row_ap and row_ep
  analysis->simplexTimerStart(Chuzc1Clock);
  // Pack row_ap into the packIndex/Value of HEkkDualRow
  dualRow.chooseMakepack(&row_ap, 0);
  // Pack row_ep into the packIndex/Value of HEkkDualRow
  dualRow.chooseMakepack(row_ep, solver_num_col);
  const double row_ep_scale =
      ekk_instance_.getValueScale(dualRow.packCount, dualRow.packValue);
  analysis->simplexTimerStop(Chuzc1Clock);
  // Loop until an acceptable pivot is found. Each pass either finds a
  // pivot, identifies possible unboundedness, or reduced the number
  // of nonzeros in dualRow.pack_value
  HighsInt chuzc_pass = 0;
  for (;;) {
    //
    // Section 2: Determine the possible variables - candidates for CHUZC
    analysis->simplexTimerStart(Chuzc2Clock);
    dualRow.choosePossible();
    analysis->simplexTimerStop(Chuzc2Clock);
    //
    // Take action if the step to an expanded bound is not positive, or
    // there are no candidates for CHUZC
    variable_in = -1;
    if (dualRow.workTheta <= 0 || dualRow.workCount == 0) {
      if (chuzc_pass > 0 && debug_small_pivot_issue_report) {
        printf(
            "                                                       "
            "Negative step or no candidates after %2d CHUZC passes\n",
            (int)chuzc_pass);
      }
      if (debug_rows_report) {
        ekk_instance_.simplex_nla_.reportVector(
            "dualRow.packValue/Index", dualRow.packCount, dualRow.packValue,
            dualRow.packIndex, true);
      }
      rebuild_reason = kRebuildReasonPossiblyDualUnbounded;
      return;
    }
    //
    // Sections 3 and 4: Perform (bound-flipping) ratio test. This can
    // fail if the dual values are excessively large
    bool chooseColumnFail = dualRow.chooseFinal();
    if (chooseColumnFail) {
      rebuild_reason = kRebuildReasonChooseColumnFail;
      return;
    }
    if (dualRow.workPivot >= 0) {
      const double growth_tolerance =
          options->dual_simplex_pivot_growth_tolerance;  // kHighsMacheps; //
      // A pivot has been chosen
      double alpha_row = dualRow.workAlpha;
      assert(alpha_row);
      const double scaled_value = row_ep_scale * alpha_row;
      if (std::abs(scaled_value) <= growth_tolerance) {
        if (chuzc_pass == 0 && debug_small_pivot_issue_report)
          printf(
              "CHUZC: Solve %6d; Iter %4d; ||e_p|| = %11.4g: Variable %6d "
              "Pivot %11.4g (dual "
              "%11.4g; ratio = %11.4g) is small",
              (int)ekk_instance_.debug_solve_call_num_,
              (int)ekk_instance_.iteration_count_, 1.0 / row_ep_scale,
              (int)dualRow.workPivot, dualRow.workAlpha,
              workDual[dualRow.workPivot],
              workDual[dualRow.workPivot] / dualRow.workAlpha);
        // On the first pass, try to make the povotal row more accurate
        if (chuzc_pass == 0) {
          if (debug_small_pivot_issue_report) printf(": improve row\n");
          ekk_instance_.analysis_.num_improve_choose_column_row_call++;
          improveChooseColumnRow(row_ep);
        } else {
          // Remove the pivot
          ekk_instance_.analysis_.num_remove_pivot_from_pack++;
          for (HighsInt i = 0; i < dualRow.packCount; i++) {
            if (dualRow.packIndex[i] == dualRow.workPivot) {
              dualRow.packIndex[i] = dualRow.packIndex[dualRow.packCount - 1];
              dualRow.packValue[i] = dualRow.packValue[dualRow.packCount - 1];
              dualRow.packCount--;
              if (chuzc_pass == 0 && debug_small_pivot_issue_report)
                printf(": removing pivot gives pack count = %6d",
                       (int)dualRow.packCount);
              break;
            }
          }
          if (chuzc_pass == 0 && debug_small_pivot_issue_report)
            printf(" so %s\n", dualRow.packCount > 0 ? "repeat CHUZC"
                                                     : "consider unbounded");
        }
        // Indicate that no pivot has been chosen
        dualRow.workPivot = -1;
      } else if (chuzc_pass > 0 && debug_small_pivot_issue_report) {
        printf(
            "                                                       Variable "
            "%6d "
            "Pivot %11.4g (dual "
            "%11.4g; ratio = %11.4g) is OK after %2d CHUZC passes\n",
            (int)dualRow.workPivot, dualRow.workAlpha,
            workDual[dualRow.workPivot],
            workDual[dualRow.workPivot] / dualRow.workAlpha, (int)chuzc_pass);
      }
    } else {
      // No pivot has been chosen
      assert(dualRow.workPivot == -1);
      if (chuzc_pass > 0 && debug_small_pivot_issue_report) {
        printf(
            "                                                       No pivot "
            "after %2d CHUZC passes\n",
            (int)chuzc_pass);
      }
      break;
    }
    // If a pivot has been chosen, or there are no more packed values
    // then end CHUZC
    if (dualRow.workPivot >= 0 || dualRow.packCount <= 0) break;
    chuzc_pass++;
  }
  //
  // Section 5: Reset the nonbasicMove values for free columns
  analysis->simplexTimerStart(Chuzc5Clock);
  dualRow.deleteFreemove();
  analysis->simplexTimerStop(Chuzc5Clock);
  // Record values for basis change, checking for numerical problems and update
  // of dual variables
  variable_in = dualRow.workPivot;  // Index of the column entering the basis
  alpha_row = dualRow.workAlpha;    // Pivot value computed row-wise - used for
                                    // numerical checking
  theta_dual = dualRow.workTheta;   // Dual step length

  if (dual_edge_weight_mode == DualEdgeWeightMode::kDevex &&
      !new_devex_framework) {
    // When using Devex, unless a new framework is to be used, get the
    // exact weight for the pivotal row and, based on its accuracy,
    // determine that a new framework is to be used. In serial
    // new_devex_framework should only ever be false at this point in
    // this method, but in PAMI, this method may be called multiple
    // times in minor iterations and the new framework is set up in
    // majorUpdate.
    analysis->simplexTimerStart(DevexWtClock);
    // Determine the exact Devex weight
    dualRow.computeDevexWeight();
    computed_edge_weight = dualRow.computed_edge_weight;
    computed_edge_weight = max(1.0, computed_edge_weight);
    analysis->simplexTimerStop(DevexWtClock);
  }
  return;
}

void HEkkDual::improveChooseColumnRow(HVector* row_ep) {
  HighsLp& lp = ekk_instance_.lp_;
  const bool debug_price_report_on = false;
  HighsInt debug_price_report = kDebugReportOff;
  bool debug_rows_report = false;
  if (ekk_instance_.debug_iteration_report_) {
    if (debug_price_report_on) debug_price_report = kDebugReportAll;
    debug_rows_report = debug_price_report_on;
    if (debug_price_report != kDebugReportOff)
      printf("HEkkDual::chooseColumn Check iter = %d\n",
             (int)ekk_instance_.iteration_count_);
  }

  analysis->simplexTimerStart(Chuzc5Clock);
  dualRow.deleteFreemove();
  analysis->simplexTimerStop(Chuzc5Clock);

  if (debug_rows_report)
    ekk_instance_.simplex_nla_.reportArray("Row e_p.0", lp.num_col_, row_ep,
                                           true);
  ekk_instance_.unitBtranIterativeRefinement(row_out, *row_ep);
  if (debug_rows_report)
    ekk_instance_.simplex_nla_.reportArray("Row e_p.1", lp.num_col_, row_ep,
                                           true);

  const bool quad_precision = true;
  ekk_instance_.tableauRowPrice(quad_precision, *row_ep, row_ap,
                                debug_price_report);
  if (debug_rows_report) {
    ekk_instance_.simplex_nla_.reportArray("Row a_p", 0, &row_ap, true);
    ekk_instance_.simplex_nla_.reportArray("Row e_p", lp.num_col_, row_ep,
                                           true);
  }
  analysis->simplexTimerStart(Chuzc0Clock);
  dualRow.clear();
  dualRow.workDelta = delta_primal;
  dualRow.createFreemove(row_ep);
  analysis->simplexTimerStop(Chuzc0Clock);
  //
  // Section 1: Pack row_ap and row_ep
  analysis->simplexTimerStart(Chuzc1Clock);
  // Pack row_ap into the packIndex/Value of HEkkDualRow
  dualRow.chooseMakepack(&row_ap, 0);
  // Pack row_ep into the packIndex/Value of HEkkDualRow
  dualRow.chooseMakepack(row_ep, solver_num_col);
  analysis->simplexTimerStop(Chuzc1Clock);
}

void HEkkDual::chooseColumnSlice(HVector* row_ep) {
  // Choose the index of a column to enter the basis (CHUZC) by
  // exploiting slices of the pivotal row - for SIP and PAMI
  //
  // If reinversion is needed then skip this method
  if (rebuild_reason) return;

  analysis->simplexTimerStart(Chuzc0Clock);
  dualRow.clear();
  dualRow.workDelta = delta_primal;
  dualRow.createFreemove(row_ep);
  analysis->simplexTimerStop(Chuzc0Clock);

  //  const HighsInt solver_num_row = ekk_instance_.lp_.num_row_;
  const double local_density = 1.0 * row_ep->count / solver_num_row;
  bool use_col_price;
  bool use_row_price_w_switch;
  HighsSimplexInfo& info = ekk_instance_.info_;
  ekk_instance_.choosePriceTechnique(info.price_strategy, local_density,
                                     use_col_price, use_row_price_w_switch);

  if (analysis->analyse_simplex_summary_data) {
    const HighsInt row_ep_count = row_ep->count;
    if (use_col_price) {
      analysis->operationRecordBefore(kSimplexNlaPriceAp, row_ep_count, 0.0);
      analysis->num_col_price++;
    } else if (use_row_price_w_switch) {
      analysis->operationRecordBefore(kSimplexNlaPriceAp, row_ep_count,
                                      ekk_instance_.info_.row_ep_density);
      analysis->num_row_price_with_switch++;
    } else {
      analysis->operationRecordBefore(kSimplexNlaPriceAp, row_ep_count,
                                      ekk_instance_.info_.row_ep_density);
      analysis->num_row_price++;
    }
  }
  analysis->simplexTimerStart(PriceChuzc1Clock);
  // Row_ep:         PACK + CC1

  /*
  HighsInt row_ep_thread_id = 0;
  vector<HighsInt> row_ap_thread_id;
  row_ap_thread_id.resize(slice_num);
  */

  highs::parallel::spawn([&]() {
    dualRow.chooseMakepack(row_ep, solver_num_col);
    dualRow.choosePossible();
  });

  // Row_ap: PRICE + PACK + CC1
  highs::parallel::for_each(0, slice_num, [&](HighsInt start, HighsInt end) {
    const bool quad_precision = false;
    for (HighsInt i = start; i < end; i++) {
      //      HighsInt row_ap_thread_id = omp_get_thread_num();
      //      printf("Hello world from omp Row_ap: PRICE + PACK + CC1 [%1"
      //      HIGHSINT_FORMAT "] thread %" HIGHSINT_FORMAT "\n", i,
      //      row_ap_thread_id);

      slice_row_ap[i].clear();

      if (use_col_price) {
        // Perform column-wise PRICE
        slice_a_matrix[i].priceByColumn(quad_precision, slice_row_ap[i],
                                        *row_ep);
      } else if (use_row_price_w_switch) {
        // Perform hyper-sparse row-wise PRICE, but switch if the density of
        // row_ap becomes extreme
        slice_ar_matrix[i].priceByRowWithSwitch(
            quad_precision, slice_row_ap[i], *row_ep,
            ekk_instance_.info_.row_ap_density, 0, kHyperPriceDensity);
      } else {
        // Perform hyper-sparse row-wise PRICE
        slice_ar_matrix[i].priceByRow(quad_precision, slice_row_ap[i], *row_ep);
      }

      slice_dualRow[i].clear();
      slice_dualRow[i].workDelta = delta_primal;
      slice_dualRow[i].chooseMakepack(&slice_row_ap[i], slice_start[i]);
      slice_dualRow[i].choosePossible();
    }
  });

  highs::parallel::sync();

  if (analysis->analyse_simplex_summary_data) {
    // Determine the nonzero count of the whole row
    HighsInt row_ap_count = 0;
    for (HighsInt i = 0; i < slice_num; i++)
      row_ap_count += slice_row_ap[i].count;
    analysis->operationRecordAfter(kSimplexNlaPriceAp, row_ap_count);
  }

  // Join CC1 results here
  for (HighsInt i = 0; i < slice_num; i++) {
    dualRow.chooseJoinpack(&slice_dualRow[i]);
  }

  analysis->simplexTimerStop(PriceChuzc1Clock);

  // Infeasible we created before
  variable_in = -1;
  if (dualRow.workTheta <= 0 || dualRow.workCount == 0) {
    rebuild_reason = kRebuildReasonPossiblyDualUnbounded;
    return;
  }

  // Choose column 2, This only happens if didn't go out
  HighsInt return_code = dualRow.chooseFinal();
  if (return_code) {
    // Only returns -1, if not zero
    assert(return_code == -1);
    if (return_code < 0) {
      rebuild_reason = kRebuildReasonChooseColumnFail;
    } else {
      rebuild_reason = kRebuildReasonPossiblyDualUnbounded;
    }
    return;
  }

  if (slice_num == 0) {
    // This check is only done for serial code - since packIndex/Value
    // is distributed
    HighsInt num_infeasibility = dualRow.debugChooseColumnInfeasibilities();
    if (num_infeasibility) {
      highsLogDev(ekk_instance_.options_->log_options, HighsLogType::kError,
                  "chooseFinal would create %d dual infeasibilities\n",
                  (int)num_infeasibility);
      analysis->simplexTimerStop(Chuzc4dClock);
      rebuild_reason = kRebuildReasonChooseColumnFail;
      return;
    }
  }

  analysis->simplexTimerStart(Chuzc5Clock);
  dualRow.deleteFreemove();
  analysis->simplexTimerStop(Chuzc5Clock);

  variable_in = dualRow.workPivot;
  alpha_row = dualRow.workAlpha;
  theta_dual = dualRow.workTheta;

  if (dual_edge_weight_mode == DualEdgeWeightMode::kDevex &&
      !new_devex_framework) {
    // When using Devex, unless a new framework is to be used, get the
    // exact weight for the pivotal row and, based on its accuracy,
    // determine that a new framework is to be used. In serial
    // new_devex_framework should only ever be false at this point in
    // this method, but in PAMI, this method may be called multiple
    // times in minor iterations and the new framework is set up in
    // majorUpdate.
    analysis->simplexTimerStart(DevexWtClock);
    // Determine the partial sums of the exact Devex weight
    // First the partial sum for row_ep
    dualRow.computeDevexWeight();
    // Second the partial sums for the slices of row_ap
    for (HighsInt i = 0; i < slice_num; i++)
      slice_dualRow[i].computeDevexWeight(i);
    // Accumulate the partial sums
    // Initialse with the partial sum for row_ep
    computed_edge_weight = dualRow.computed_edge_weight;
    // Update with the partial sum for row_ep
    for (HighsInt i = 0; i < slice_num; i++)
      computed_edge_weight += slice_dualRow[i].computed_edge_weight;
    computed_edge_weight = max(1.0, computed_edge_weight);
    analysis->simplexTimerStop(DevexWtClock);
  }
}

void HEkkDual::updateFtran() {
  // Compute the pivotal column (FTRAN)
  //
  // If reinversion is needed then skip this method
  if (rebuild_reason) return;
  analysis->simplexTimerStart(FtranClock);
  // Clear the picotal column and indicate that its values should be packed
  col_aq.clear();
  col_aq.packFlag = true;
  // Get the constraint matrix column by combining just one column
  // with unit multiplier
  a_matrix->collectAj(col_aq, variable_in, 1);
  if (analysis->analyse_simplex_summary_data)
    analysis->operationRecordBefore(kSimplexNlaFtran, col_aq,
                                    ekk_instance_.info_.col_aq_density);
  // Perform FTRAN
  simplex_nla->ftran(col_aq, ekk_instance_.info_.col_aq_density,
                     analysis->pointer_serial_factor_clocks);
  if (analysis->analyse_simplex_summary_data)
    analysis->operationRecordAfter(kSimplexNlaFtran, col_aq);
  const double local_col_aq_density = (double)col_aq.count / solver_num_row;
  ekk_instance_.updateOperationResultDensity(
      local_col_aq_density, ekk_instance_.info_.col_aq_density);
  // Save the pivot value computed column-wise - used for numerical checking
  alpha_col = col_aq.array[row_out];
  analysis->simplexTimerStop(FtranClock);
}

void HEkkDual::updateFtranBFRT() {
  // Compute the RHS changes corresponding to the BFRT (FTRAN-BFRT)
  //
  // If reinversion is needed then skip this method
  if (rebuild_reason) return;

  // Only time updateFtranBFRT if dualRow.workCount > 0;
  // If dualRow.workCount = 0 then dualRow.updateFlip(&col_BFRT)
  // merely clears col_BFRT so no FTRAN is performed
  bool time_updateFtranBFRT = dualRow.workCount > 0;

  if (time_updateFtranBFRT) {
    analysis->simplexTimerStart(FtranBfrtClock);
  }

  //  debugUpdatedObjectiveValue(ekk_instance_, algorithm, solve_phase, "Before
  //  update_flip");
  dualRow.updateFlip(&col_BFRT);
  //  debugUpdatedObjectiveValue(ekk_instance_, algorithm, solve_phase, "After
  //  update_flip");

  if (col_BFRT.count) {
    if (analysis->analyse_simplex_summary_data)
      analysis->operationRecordBefore(kSimplexNlaFtranBfrt, col_BFRT,
                                      ekk_instance_.info_.col_BFRT_density);
    simplex_nla->ftran(col_BFRT, ekk_instance_.info_.col_BFRT_density,
                       analysis->pointer_serial_factor_clocks);
    if (analysis->analyse_simplex_summary_data)
      analysis->operationRecordAfter(kSimplexNlaFtranBfrt, col_BFRT);
  }
  if (time_updateFtranBFRT) {
    analysis->simplexTimerStop(FtranBfrtClock);
  }
  const double local_col_BFRT_density = (double)col_BFRT.count / solver_num_row;
  ekk_instance_.updateOperationResultDensity(
      local_col_BFRT_density, ekk_instance_.info_.col_BFRT_density);
}

void HEkkDual::updateFtranDSE(HVector* DSE_Vector) {
  // Compute the vector required to update DSE weights - being FTRAN
  // applied to the pivotal column (FTRAN-DSE)
  //
  // If reinversion is needed then skip this method
  if (rebuild_reason) return;
  analysis->simplexTimerStart(FtranDseClock);
  if (analysis->analyse_simplex_summary_data)
    analysis->operationRecordBefore(kSimplexNlaFtranDse, *DSE_Vector,
                                    ekk_instance_.info_.row_DSE_density);
  // Perform FTRAN DSE
  simplex_nla->ftran(*DSE_Vector, ekk_instance_.info_.row_DSE_density,
                     analysis->pointer_serial_factor_clocks);
  if (analysis->analyse_simplex_summary_data)
    analysis->operationRecordAfter(kSimplexNlaFtranDse, *DSE_Vector);
  analysis->simplexTimerStop(FtranDseClock);
  const double local_row_DSE_density =
      (double)DSE_Vector->count / solver_num_row;
  ekk_instance_.updateOperationResultDensity(
      local_row_DSE_density, ekk_instance_.info_.row_DSE_density);
}

void HEkkDual::updateVerify() {
  // Compare the pivot value computed row-wise and column-wise and
  // determine whether reinversion is advisable
  //
  // If reinversion is needed then skip this method
  if (rebuild_reason) return;

  // Use the two pivot values to identify numerical trouble
  if (ekk_instance_.reinvertOnNumericalTrouble(
          "HEkkDual::updateVerify", numericalTrouble, alpha_col, alpha_row,
          kNumericalTroubleTolerance)) {
    rebuild_reason = kRebuildReasonPossiblySingularBasis;
  }
}

void HEkkDual::updateDual() {
  // Update the dual values
  //
  // If reinversion is needed then skip this method
  if (rebuild_reason) return;

  // Update - dual (shift and back)
  if (theta_dual == 0) {
    // Little to do if theta_dual is zero
    //    debugUpdatedObjectiveValue(ekk_instance_, algorithm, solve_phase,
    //    "Before shift_cost");
    shiftCost(variable_in, -workDual[variable_in]);
    //    debugUpdatedObjectiveValue(ekk_instance_, algorithm, solve_phase,
    //    "After shift_cost");
  } else {
    // Update the whole vector of dual values
    //    debugUpdatedObjectiveValue(ekk_instance_, algorithm, solve_phase,
    //    "Before calling dualRow.updateDual");
    dualRow.updateDual(theta_dual);
    if (ekk_instance_.info_.simplex_strategy != kSimplexStrategyDualPlain &&
        slice_PRICE) {
      // Update the slice-by-slice copy of dual variables
      for (HighsInt i = 0; i < slice_num; i++)
        slice_dualRow[i].updateDual(theta_dual);
    }
    //    debugUpdatedObjectiveValue(ekk_instance_, algorithm, solve_phase,
    //    "After calling dualRow.updateDual");
  }
  // Identify the changes in the dual objective
  double dual_objective_value_change;
  const double variable_in_delta_dual = workDual[variable_in];
  const double variable_in_value = workValue[variable_in];
  const HighsInt variable_in_nonbasicFlag =
      ekk_instance_.basis_.nonbasicFlag_[variable_in];
  dual_objective_value_change =
      variable_in_nonbasicFlag * (-variable_in_value * variable_in_delta_dual);
  dual_objective_value_change *= ekk_instance_.cost_scale_;
  ekk_instance_.info_.updated_dual_objective_value +=
      dual_objective_value_change;
  // Surely variable_out_nonbasicFlag is always 0 since it's basic - so there's
  // no dual objective change
  const HighsInt variable_out_nonbasicFlag =
      ekk_instance_.basis_.nonbasicFlag_[variable_out];
  assert(variable_out_nonbasicFlag == 0);
  if (variable_out_nonbasicFlag) {
    const double variable_out_delta_dual = workDual[variable_out] - theta_dual;
    const double variable_out_value = workValue[variable_out];
    dual_objective_value_change =
        variable_out_nonbasicFlag *
        (-variable_out_value * variable_out_delta_dual);
    dual_objective_value_change *= ekk_instance_.cost_scale_;
    ekk_instance_.info_.updated_dual_objective_value +=
        dual_objective_value_change;
  }
  workDual[variable_in] = 0;
  workDual[variable_out] = -theta_dual;

  //  debugUpdatedObjectiveValue(ekk_instance_, algorithm, solve_phase, "Before
  //  shift_back");
  shiftBack(variable_out);
  //  debugUpdatedObjectiveValue(ekk_instance_, algorithm, solve_phase, "After
  //  shift_back");
}

void HEkkDual::updatePrimal(HVector* DSE_Vector) {
  // Update the primal values and any edge weights
  //
  // If reinversion is needed then skip this method
  if (rebuild_reason) return;
  std::vector<double>& edge_weight = ekk_instance_.dual_edge_weight_;
  if (dual_edge_weight_mode == DualEdgeWeightMode::kDevex) {
    const double updated_edge_weight = edge_weight[row_out];
    edge_weight[row_out] = computed_edge_weight;
    new_devex_framework = newDevexFramework(updated_edge_weight);
  }
  // DSE_Vector is either col_DSE = B^{-1}B^{-T}e_p (if using dual
  // steepest edge weights) or row_ep = B^{-T}e_p.
  //
  // Update - primal and weight
  dualRHS.updatePrimal(&col_BFRT, 1);
  dualRHS.updateInfeasList(&col_BFRT);
  double x_out = baseValue[row_out];
  double l_out = baseLower[row_out];
  double u_out = baseUpper[row_out];
  theta_primal = (x_out - (delta_primal < 0 ? l_out : u_out)) / alpha_col;
  dualRHS.updatePrimal(&col_aq, theta_primal);
  if (dual_edge_weight_mode == DualEdgeWeightMode::kSteepestEdge) {
    const double new_pivotal_edge_weight =
        edge_weight[row_out] / (alpha_col * alpha_col);
    const double Kai = -2 / alpha_col;
    ekk_instance_.updateDualSteepestEdgeWeights(
        &col_aq, new_pivotal_edge_weight, Kai, &DSE_Vector->array[0]);
    edge_weight[row_out] = new_pivotal_edge_weight;
  } else if (dual_edge_weight_mode == DualEdgeWeightMode::kDevex) {
    // Pivotal row is for the current basis: weights are required for
    // the next basis so have to divide the current (exact) weight by
    // the pivotal value
    double new_pivotal_edge_weight =
        edge_weight[row_out] / (alpha_col * alpha_col);
    new_pivotal_edge_weight = max(1.0, new_pivotal_edge_weight);
    // nw_wt is max(use_edge_weight_[iRow], NewExactWeight*columnArray[iRow]^2);
    //
    // But NewExactWeight is new_pivotal_edge_weight = max(1.0,
    // edge_weight[row_out] / (alpha * alpha))
    //
    // so nw_wt = max(use_edge_weight_[iRow],
    // new_pivotal_edge_weight*columnArray[iRow]^2);
    //
    // Update rest of weights
    ekk_instance_.updateDualDevexWeights(&col_aq, new_pivotal_edge_weight);
    edge_weight[row_out] = new_pivotal_edge_weight;
    num_devex_iterations++;
  }
  dualRHS.updateInfeasList(&col_aq);

  // Whether or not dual steepest edge weights are being used, have to
  // add in DSE_Vector->synthetic_tick_ since this contains the
  // contribution from forming row_ep = B^{-T}e_p.
  ekk_instance_.total_synthetic_tick_ += col_aq.synthetic_tick;
  ekk_instance_.total_synthetic_tick_ += DSE_Vector->synthetic_tick;
}

// Record the shift in the cost of a particular column
void HEkkDual::shiftCost(const HighsInt iCol, const double amount) {
  HighsSimplexInfo& info = ekk_instance_.info_;
  info.costs_shifted = true;
  assert(info.workShift_[iCol] == 0);
  if (!amount) return;
  double use_amount = amount;
  info.workShift_[iCol] = use_amount;
  // Analysis
  const double shift = fabs(use_amount);
  analysis->net_num_single_cost_shift++;
  analysis->num_single_cost_shift++;
  analysis->sum_single_cost_shift += shift;
  analysis->max_single_cost_shift = max(shift, analysis->max_single_cost_shift);
  //  printf("HEkkDual::shiftCost Iteration %6d: Cost %6d shifted      by
  //  %11.4g: %d net shifts\n",
  //	 (int)ekk_instance_.iteration_count_,
  //	 (int)iCol, shift,
  //	 (int)analysis->net_num_single_cost_shift);
}

// Undo the shift in the cost of a particular column
void HEkkDual::shiftBack(const HighsInt iCol) {
  HighsSimplexInfo& info = ekk_instance_.info_;
  if (!info.workShift_[iCol]) return;
  const double shift = fabs(info.workShift_[iCol]);
  info.workDual_[iCol] -= info.workShift_[iCol];
  info.workShift_[iCol] = 0;
  // Analysis
  analysis->net_num_single_cost_shift--;
  //  printf("HEkkDual::shiftCost Iteration %6d: Cost %6d shifted back by
  //  %11.4g: %d net shifts\n",
  //	 (int)ekk_instance_.iteration_count_,
  //	 (int)iCol, shift,
  //	 (int)analysis->net_num_single_cost_shift);
}

void HEkkDual::updatePivots() {
  // UPDATE
  //
  // If reinversion is needed then skip this method
  if (rebuild_reason) return;
  // Transform the vectors used in updateFactor if the simplex NLA involves
  // scaling
  ekk_instance_.transformForUpdate(&col_aq, &row_ep, variable_in, &row_out);
  //
  // Update the sets of indices of basic and nonbasic variables
  //
  // debugUpdatedObjectiveValue(ekk_instance_, algorithm, solve_phase, "Before
  // update_pivots");
  ekk_instance_.updatePivots(variable_in, row_out, move_out);
  //  debugUpdatedObjectiveValue(ekk_instance_, algorithm, solve_phase, "After
  //  update_pivots");
  //
  ekk_instance_.iteration_count_++;
  //
  // Update the invertible representation of the basis matrix
  ekk_instance_.updateFactor(&col_aq, &row_ep, &row_out, &rebuild_reason);
  //
  // Update the row-wise representation of the nonbasic columns
  ekk_instance_.updateMatrix(variable_in, variable_out);
  //
  // Delete Freelist entry for variable_in
  dualRow.deleteFreelist(variable_in);
  //
  // Update the primal value for the row where the basis change has
  // occurred, and set the corresponding primal infeasibility value in
  // dualRHS.work_infeasibility
  dualRHS.updatePivots(
      row_out, ekk_instance_.info_.workValue_[variable_in] + theta_primal);

  /*
  // Determine whether to reinvert based on the synthetic clock
  bool reinvert_syntheticClock = total_synthetic_tick >= build_synthetic_tick;
  const bool performed_min_updates =
      ekk_instance_.info_.update_count >=
      kSyntheticTickReinversionMinUpdateCount;
  if (reinvert_syntheticClock && performed_min_updates)
    rebuild_reason = kRebuildReasonSyntheticClockSaysInvert;
  */
}

void HEkkDual::initialiseDevexFramework(const bool parallel) {
  HighsSimplexInfo& info = ekk_instance_.info_;
  // Initialise the Devex framework: reference set is all basic
  // variables
  analysis->simplexTimerStart(DevexIzClock);
  const vector<int8_t>& nonbasicFlag = ekk_instance_.basis_.nonbasicFlag_;
  // Initialise the devex framework. The devex reference set is
  // initialise to be the current set of basic variables - and never
  // changes until a new framework is set up. In a simplex iteration,
  // to compute the exact Devex weight for the pivotal row requires
  // summing the squares of the its entries over the indices in the
  // reference set. This is achieved by summing over all indices, but
  // multiplying the entry by the value in devex_index before
  // equaring. Thus devex_index contains 1 for indices in the
  // reference set, and 0 otherwise. This is achieved by setting the
  // values of devex_index to be 1-nonbasicFlag^2, ASSUMING
  // |nonbasicFlag|=1 iff the corresponding variable is nonbasic
  for (HighsInt vr_n = 0; vr_n < solver_num_tot; vr_n++)
    info.devex_index_[vr_n] = 1 - nonbasicFlag[vr_n] * nonbasicFlag[vr_n];
  // Set all initial weights to 1, zero the count of iterations with
  // this Devex framework, increment the number of Devex frameworks
  // and indicate that there's no need for a new Devex framework
  ekk_instance_.dual_edge_weight_.assign(solver_num_row, 1.0);
  num_devex_iterations = 0;
  new_devex_framework = false;
  minor_new_devex_framework = false;
  analysis->simplexTimerStop(DevexIzClock);
}

void HEkkDual::interpretDualEdgeWeightStrategy(
    const HighsInt dual_edge_weight_strategy) {
  const bool always_initialise_dual_steepest_edge_weights = true;
  if (dual_edge_weight_strategy == kSimplexDualEdgeWeightStrategyChoose) {
<<<<<<< HEAD
    dual_edge_weight_mode = DualEdgeWeightMode::kSteepestEdge;
    allow_dual_steepest_edge_to_devex_switch = true;
=======
    if (initial_basis_is_logical_ ||
        always_initialise_dual_steepest_edge_weights) {
      dual_edge_weight_mode = DualEdgeWeightMode::kSteepestEdge;
      initialise_dual_steepest_edge_weights = true;
      allow_dual_steepest_edge_to_devex_switch = true;
    } else {
      dual_edge_weight_mode = DualEdgeWeightMode::kDevex;
    }
>>>>>>> eeb455ff
  } else if (dual_edge_weight_strategy ==
             kSimplexDualEdgeWeightStrategyDantzig) {
    dual_edge_weight_mode = DualEdgeWeightMode::kDantzig;
  } else if (dual_edge_weight_strategy == kSimplexDualEdgeWeightStrategyDevex) {
    dual_edge_weight_mode = DualEdgeWeightMode::kDevex;
  } else if (dual_edge_weight_strategy ==
             kSimplexDualEdgeWeightStrategySteepestEdge) {
    dual_edge_weight_mode = DualEdgeWeightMode::kSteepestEdge;
<<<<<<< HEAD
=======
    initialise_dual_steepest_edge_weights = true;
>>>>>>> eeb455ff
    allow_dual_steepest_edge_to_devex_switch = false;
  } else {
    assert(1 == 0);
    highsLogDev(ekk_instance_.options_->log_options, HighsLogType::kInfo,
                "HEkkDual::interpretDualEdgeWeightStrategy: "
                "unrecognised dual_edge_weight_strategy = %" HIGHSINT_FORMAT
                " - using "
                "dual steepest edge with possible switch to Devex\n",
                dual_edge_weight_strategy);
    dual_edge_weight_mode = DualEdgeWeightMode::kSteepestEdge;
    allow_dual_steepest_edge_to_devex_switch = true;
  }
}

bool HEkkDual::proofOfPrimalInfeasibility() {
  const bool report = false;
  if (report)
    printf("HEkkDual::proofOfPrimalInfeasibility row_out %d\n", (int)row_out);
  return ekk_instance_.proofOfPrimalInfeasibility(row_ep, move_out, row_out);
}

void HEkkDual::saveDualRay() {
  ekk_instance_.status_.has_dual_ray = true;
  ekk_instance_.info_.dual_ray_row_ = row_out;
  ekk_instance_.info_.dual_ray_sign_ = move_out;
}

void HEkkDual::assessPhase1Optimality() {
  // Should only be called when optimal in phase 1 (row_out == kNoRowChosen)
  // with nonzero dual activity, and after a fresh rebuild - so
  // "final" decisions can be made.
  assert(solve_phase == kSolvePhase1);
  assert(row_out == kNoRowChosen);
  assert(ekk_instance_.info_.dual_objective_value);
  assert(ekk_instance_.status_.has_fresh_rebuild);

  HighsSimplexInfo& info = ekk_instance_.info_;
  HighsModelStatus& model_status = ekk_instance_.model_status_;
  double& dual_objective_value = info.dual_objective_value;
  // There are (possibly insignificant) LP dual infeasibilities that
  // can't be removed by dual Phase 1, so clean up any perturbations
  // before concluding dual infeasibility
  //
  // Interesting for Devs to know if this method is called at all
  highsLogDev(ekk_instance_.options_->log_options, HighsLogType::kInfo,
              "Optimal in phase 1 but not jumping to phase 2 since "
              "dual objective is %10.4g: Costs perturbed = %" HIGHSINT_FORMAT
              "\n",
              dual_objective_value, info.costs_perturbed);
  if (info.costs_perturbed) {
    // Clean up perturbation
    cleanup();
    assessPhase1OptimalityUnperturbed();
  } else {
    assert(dualInfeasCount == 0);
    assert(dual_objective_value != 0);
    assessPhase1OptimalityUnperturbed();
  }
  if (dualInfeasCount > 0) {
    // Must still be solve_phase = kSolvePhase1 since dual
    // infeasibilities with respect to phase 1 bounds mean that primal
    // values must change, so primal feasibility is unknown
    assert(solve_phase == kSolvePhase1);
  } else {
    // Optimal in dual phase 1, so either dual feasible wrt Phase 2
    // bounds and going to phase 2, or identified dual infeasibility and exiting
    assert(solve_phase == kSolvePhase2 ||
           (solve_phase == kSolvePhaseExit &&
            model_status == HighsModelStatus::kUnboundedOrInfeasible));
    if (solve_phase == kSolvePhase2) {
      // Reset the duals, if necessary shifting costs of free variables
      // so that their duals are zero
      exitPhase1ResetDuals();
    }
  }
}

void HEkkDual::assessPhase1OptimalityUnperturbed() {
  HighsSimplexInfo& info = ekk_instance_.info_;
  HighsModelStatus& model_status = ekk_instance_.model_status_;
  double& dual_objective_value = info.dual_objective_value;
  assert(!info.costs_perturbed);
  if (dualInfeasCount == 0) {
    // No dual infeasibilities with respect to phase 1 bounds.
    if (dual_objective_value == 0) {
      // No dual infeasibilities with respect to phase 2 bounds so
      // go to phase 2
      highsLogDev(ekk_instance_.options_->log_options, HighsLogType::kInfo,
                  "LP is dual feasible wrt Phase 2 bounds after removing cost "
                  "perturbations so go to phase 2\n");
      solve_phase = kSolvePhase2;
    } else {
      // Nonzero dual objective value: could be insignificant dual
      // infeasibilities
      highsLogDev(ekk_instance_.options_->log_options, HighsLogType::kInfo,
                  "LP is dual feasible wrt Phase 1 bounds after removing cost "
                  "perturbations: "
                  "dual objective is %10.4g\n",
                  dual_objective_value);
      ekk_instance_.computeSimplexLpDualInfeasible();
      const HighsInt num_lp_dual_infeasibilities =
          ekk_instance_.analysis_.num_dual_phase_1_lp_dual_infeasibility;
      if (num_lp_dual_infeasibilities == 0) {
        highsLogDev(
            ekk_instance_.options_->log_options, HighsLogType::kInfo,
            "LP is dual feasible wrt Phase 2 bounds after removing cost "
            "perturbations so go to phase 2\n");
        solve_phase = kSolvePhase2;
      } else {
        // LP is dual infeasible if the dual objective is sufficiently
        // negative, so no conclusions on the primal LP can be deduced
        // - could be primal unbounded or primal infeasible.
        //
        // Indicate the conclusion of dual infeasiblility by setting
        // the scaled model status
        reportOnPossibleLpDualInfeasibility();
        model_status = HighsModelStatus::kUnboundedOrInfeasible;
        solve_phase = kSolvePhaseExit;
      }
    }
  } else {
    highsLogDev(ekk_instance_.options_->log_options, HighsLogType::kInfo,
                "LP has %d dual feasibilities wrt Phase 1 bounds after "
                "removing cost perturbations "
                "so return to phase 1\n",
                dualInfeasCount);
    assert(solve_phase == kSolvePhase1);
  }
}

void HEkkDual::exitPhase1ResetDuals() {
  const HighsLp& lp = ekk_instance_.lp_;
  const SimplexBasis& basis = ekk_instance_.basis_;
  HighsSimplexInfo& info = ekk_instance_.info_;
  // This use of costs_alt_perturbed is not executed by ctest
  //
  //  assert(99==2);
  if (info.costs_perturbed) {
    highsLogDev(ekk_instance_.options_->log_options, HighsLogType::kInfo,
                "Costs are already perturbed in exitPhase1ResetDuals\n");
  } else {
    highsLogDev(ekk_instance_.options_->log_options, HighsLogType::kDetailed,
                "Re-perturbing costs when optimal in phase 1\n");
    ekk_instance_.initialiseCost(SimplexAlgorithm::kDual, kSolvePhase2, true);
    ekk_instance_.computeDual();
  }

  const HighsInt numTot = lp.num_col_ + lp.num_row_;
  HighsInt num_shift = 0;
  double sum_shift = 0;
  for (HighsInt iVar = 0; iVar < numTot; iVar++) {
    if (basis.nonbasicFlag_[iVar]) {
      double lp_lower;
      double lp_upper;
      if (iVar < lp.num_col_) {
        lp_lower = lp.col_lower_[iVar];
        lp_upper = lp.col_upper_[iVar];
      } else {
        HighsInt iRow = iVar - lp.num_col_;
        lp_lower = lp.row_lower_[iRow];
        lp_upper = lp.row_upper_[iRow];
      }
      if (lp_lower <= -kHighsInf && lp_upper >= kHighsInf) {
        const double shift = -info.workDual_[iVar];
        info.workDual_[iVar] = 0;
        info.workCost_[iVar] = info.workCost_[iVar] + shift;
        num_shift++;
        sum_shift += fabs(shift);
        highsLogDev(ekk_instance_.options_->log_options, HighsLogType::kVerbose,
                    "Variable %" HIGHSINT_FORMAT
                    " is free: shift cost to zero dual of %g\n",
                    iVar, shift);
      }
    }
  }
  if (num_shift) {
    highsLogDev(ekk_instance_.options_->log_options, HighsLogType::kDetailed,
                "Performed %" HIGHSINT_FORMAT
                " cost shift(s) for free variables to zero "
                "dual values: total = %g\n",
                num_shift, sum_shift);
    info.costs_shifted = true;
  }
}

void HEkkDual::reportOnPossibleLpDualInfeasibility() {
  HighsSimplexInfo& info = ekk_instance_.info_;
  HighsSimplexAnalysis& analysis = ekk_instance_.analysis_;
  assert(solve_phase == kSolvePhase1);
  assert(row_out == kNoRowChosen);
  //  assert(info.dual_objective_value < 0);
  assert(!info.costs_perturbed);
  std::string lp_dual_status;
  if (analysis.num_dual_phase_1_lp_dual_infeasibility) {
    lp_dual_status = "infeasible";
  } else {
    lp_dual_status = "feasible";
  }
  highsLogDev(ekk_instance_.options_->log_options, HighsLogType::kInfo,
              "LP is dual %s with dual phase 1 objective %10.4g and num / "
              "max / sum dual infeasibilities = %" HIGHSINT_FORMAT
              " / %9.4g / %9.4g\n",
              lp_dual_status.c_str(), info.dual_objective_value,
              analysis.num_dual_phase_1_lp_dual_infeasibility,
              analysis.max_dual_phase_1_lp_dual_infeasibility,
              analysis.sum_dual_phase_1_lp_dual_infeasibility);
}

bool HEkkDual::dualInfoOk(const HighsLp& lp) {
  HighsInt lp_num_col = lp.num_col_;
  HighsInt lp_num_row = lp.num_row_;
  bool dimensions_ok;
  dimensions_ok = lp_num_col == solver_num_col && lp_num_row == solver_num_row;
  assert(dimensions_ok);
  if (!dimensions_ok) {
    printf("LP-Solver dimension incompatibility (%" HIGHSINT_FORMAT
           ", %" HIGHSINT_FORMAT ") != (%" HIGHSINT_FORMAT ", %" HIGHSINT_FORMAT
           ")\n",
           lp_num_col, solver_num_col, lp_num_row, solver_num_row);
    return false;
  }
  dimensions_ok = lp_num_col == simplex_nla->lp_->num_col_ &&
                  lp_num_row == simplex_nla->lp_->num_row_;
  assert(dimensions_ok);
  if (!dimensions_ok) {
    printf("LP-Factor dimension incompatibility (%" HIGHSINT_FORMAT
           ", %" HIGHSINT_FORMAT ") != (%" HIGHSINT_FORMAT ", %" HIGHSINT_FORMAT
           ")\n",
           lp_num_col, simplex_nla->lp_->num_col_, lp_num_row,
           simplex_nla->lp_->num_row_);
    return false;
  }
  return true;
}

bool HEkkDual::bailoutOnDualObjective() {
  if (ekk_instance_.solve_bailout_) {
    // Bailout has already been decided: check that it's for one of these
    // reasons
    assert(ekk_instance_.model_status_ == HighsModelStatus::kTimeLimit ||
           ekk_instance_.model_status_ == HighsModelStatus::kIterationLimit ||
           ekk_instance_.model_status_ == HighsModelStatus::kObjectiveBound ||
           ekk_instance_.model_status_ == HighsModelStatus::kObjectiveTarget);
  } else if (ekk_instance_.lp_.sense_ == ObjSense::kMinimize &&
             solve_phase == kSolvePhase2) {
    if (ekk_instance_.info_.updated_dual_objective_value >
        ekk_instance_.options_->objective_bound)
      ekk_instance_.solve_bailout_ = reachedExactObjectiveBound();
  }
  return ekk_instance_.solve_bailout_;
}

bool HEkkDual::reachedExactObjectiveBound() {
  // Solving a minimization in dual simplex phase 2, and dual
  // objective exceeds the prescribed upper bound. However, costs
  // will be perturbed, so need to check whether exact dual
  // objective value exceeds the prescribed upper bound. This can be
  // a relatively expensive calculation, so determine whether to do
  // it according to the sparsity of the pivotal row
  bool reached_exact_objective_bound = false;
  double use_row_ap_density =
      std::min(std::max(ekk_instance_.info_.row_ap_density, 0.01), 1.0);
  HighsInt check_frequency = 1.0 / use_row_ap_density;
  assert(check_frequency > 0);

  bool check_exact_dual_objective_value =
      ekk_instance_.info_.update_count % check_frequency == 0;

  if (check_exact_dual_objective_value) {
    const double objective_bound = ekk_instance_.options_->objective_bound;
    const double perturbed_dual_objective_value =
        ekk_instance_.info_.updated_dual_objective_value;
    const double perturbed_value_residual =
        perturbed_dual_objective_value - objective_bound;
    const double exact_dual_objective_value = computeExactDualObjectiveValue();
    const double exact_value_residual =
        exact_dual_objective_value - objective_bound;
    std::string action;
    if (exact_dual_objective_value > objective_bound) {
      highsLogDev(ekk_instance_.options_->log_options, HighsLogType::kDetailed,
                  "HEkkDual::solvePhase2: %12g = Objective > ObjectiveUB\n",
                  ekk_instance_.info_.updated_dual_objective_value,
                  objective_bound);
      action = "Have DualUB bailout";
      reached_exact_objective_bound = true;
      ekk_instance_.model_status_ = HighsModelStatus::kObjectiveBound;
    } else {
      action = "No   DualUB bailout";
    }
    highsLogDev(ekk_instance_.options_->log_options, HighsLogType::kInfo,
                "%s on iteration %" HIGHSINT_FORMAT
                ": Density %11.4g; Frequency %" HIGHSINT_FORMAT
                ": "
                "Residual(Perturbed = %g; Exact = %g)\n",
                action.c_str(), ekk_instance_.iteration_count_,
                use_row_ap_density, check_frequency, perturbed_value_residual,
                exact_value_residual);
  }
  return reached_exact_objective_bound;
}

double HEkkDual::computeExactDualObjectiveValue() {
  const HighsLp& lp = ekk_instance_.lp_;
  const SimplexBasis& basis = ekk_instance_.basis_;
  const HighsSimplexInfo& info = ekk_instance_.info_;
  // Create a local buffer for the pi vector
  HVector dual_col;
  dual_col.setup(lp.num_row_);
  dual_col.clear();
  for (HighsInt iRow = 0; iRow < lp.num_row_; iRow++) {
    HighsInt iVar = basis.basicIndex_[iRow];
    if (iVar < lp.num_col_) {
      const double value = lp.col_cost_[iVar];
      if (value) {
        dual_col.array[iRow] = value;
        dual_col.index[dual_col.count++] = iRow;
      }
    }
  }
  // Create a local buffer for the dual vector
  const HighsInt numTot = lp.num_col_ + lp.num_row_;
  HVector dual_row;
  dual_row.setup(lp.num_col_);
  dual_row.clear();
  if (dual_col.count) {
    const bool quad_precision = false;
    const double expected_density = 1;
    simplex_nla->btran(dual_col, expected_density);
    lp.a_matrix_.priceByColumn(quad_precision, dual_row, dual_col);
  }
  double dual_objective = lp.offset_;
  double norm_dual = 0;
  double norm_delta_dual = 0;
  for (HighsInt iCol = 0; iCol < lp.num_col_; iCol++) {
    if (!basis.nonbasicFlag_[iCol]) continue;
    double exact_dual = lp.col_cost_[iCol] - dual_row.array[iCol];
    double residual = fabs(exact_dual - info.workDual_[iCol]);
    norm_dual += fabs(exact_dual);
    norm_delta_dual += residual;
    if (residual > 1e10)
      highsLogDev(
          ekk_instance_.options_->log_options, HighsLogType::kWarning,
          "Col %4" HIGHSINT_FORMAT
          ": ExactDual = %11.4g; WorkDual = %11.4g; Residual = %11.4g\n",
          iCol, exact_dual, info.workDual_[iCol], residual);
    dual_objective += info.workValue_[iCol] * exact_dual;
  }
  for (HighsInt iVar = lp.num_col_; iVar < numTot; iVar++) {
    if (!basis.nonbasicFlag_[iVar]) continue;
    HighsInt iRow = iVar - lp.num_col_;
    double exact_dual = -dual_col.array[iRow];
    double residual = fabs(exact_dual - info.workDual_[iVar]);
    norm_dual += fabs(exact_dual);
    norm_delta_dual += residual;
    if (residual > 1e10)
      highsLogDev(
          ekk_instance_.options_->log_options, HighsLogType::kWarning,
          "Row %4" HIGHSINT_FORMAT
          ": ExactDual = %11.4g; WorkDual = %11.4g; Residual = %11.4g\n",
          iRow, exact_dual, info.workDual_[iVar], residual);
    dual_objective += info.workValue_[iVar] * exact_dual;
  }
  double relative_delta = norm_delta_dual / std::max(norm_dual, 1.0);
  if (relative_delta > 1e-3)
    highsLogDev(
        ekk_instance_.options_->log_options, HighsLogType::kWarning,
        "||exact dual vector|| = %g; ||delta dual vector|| = %g: ratio = %g\n",
        norm_dual, norm_delta_dual, relative_delta);
  return dual_objective;
}

HighsDebugStatus HEkkDual::debugDualSimplex(const std::string message,
                                            const bool initialise) {
  HighsDebugStatus return_status =
      ekk_instance_.debugSimplex(message, algorithm, solve_phase, initialise);
  if (return_status == HighsDebugStatus::kLogicalError) return return_status;
  if (initialise) return return_status;
  return HighsDebugStatus::kOk;
}

bool HEkkDual::badBasisChange() {
  HighsInt bad_basis_change_num = ekk_instance_.badBasisChange(
      SimplexAlgorithm::kDual, variable_in, row_out, rebuild_reason);
  return bad_basis_change_num >= 0;
}<|MERGE_RESOLUTION|>--- conflicted
+++ resolved
@@ -101,7 +101,6 @@
     return ekk_instance_.returnFromSolve(HighsStatus::kWarning);
 
   // Consider initialising edge weights
-<<<<<<< HEAD
   if (status.has_dual_steepest_edge_weights) {
     // Dual steepest edge weights are known, so possibly check
     assert(ekk_instance_.dual_edge_weight_.size() >= solver_num_row);
@@ -155,67 +154,11 @@
               "Basis is not logical, so compute steepest edge weights\n");
           ekk_instance_.computeDualSteepestEdgeWeights();
           status.has_dual_steepest_edge_weights = true;
-=======
-  //
-  // NB workEdWt is assigned and initialised to 1s in
-  // dualRHS.setup(ekk_instance_) so that CHUZR is well defined, even for
-  // Dantzig pricing
-  //
-  if (!status.has_dual_steepest_edge_weights) {
-    // Edge weights are not known
-    // Set up edge weights according to dual_edge_weight_mode and
-    // initialise_dual_steepest_edge_weights
-
-    const bool use_devex =
-        dual_edge_weight_mode == DualEdgeWeightMode::kDevex ||
-        (!initial_basis_is_logical_ && near_optimal);
-    if (use_devex) {
-      // Using dual Devex edge weights, so ensure that
-      // dual_edge_weight_mode is DualEdgeWeightMode::kDevex and set
-      // up the first Devex framework
-      dual_edge_weight_mode = DualEdgeWeightMode::kDevex;
-      info.devex_index_.assign(solver_num_tot, 0);
-      initialiseDevexFramework();
-    } else if (dual_edge_weight_mode == DualEdgeWeightMode::kSteepestEdge) {
-      // Using dual steepest edge (DSE) weights, so must initialise
-      // them if the basis is not logical
-      assert(initialise_dual_steepest_edge_weights);
-      if (!initial_basis_is_logical_) {
-        highsLogDev(options.log_options, HighsLogType::kDetailed,
-                    "Basis is not logical, so compute exact DSE weights\n");
-        if (analysis->analyse_simplex_time) {
-          analysis->simplexTimerStart(SimplexIzDseWtClock);
-          analysis->simplexTimerStart(DseIzClock);
-        }
-        for (HighsInt i = 0; i < solver_num_row; i++) {
-          row_ep.clear();
-          row_ep.count = 1;
-          row_ep.index[0] = i;
-          row_ep.array[i] = 1;
-          row_ep.packFlag = false;
-          simplex_nla->btran(row_ep, ekk_instance_.info_.row_ep_density,
-                             analysis->pointer_serial_factor_clocks);
-          const double local_row_ep_density =
-              (double)row_ep.count / solver_num_row;
-          ekk_instance_.updateOperationResultDensity(local_row_ep_density,
-                                                     info.row_ep_density);
-          dualRHS.workEdWt[i] = row_ep.norm2();
-        }
-        if (analysis->analyse_simplex_time) {
-          analysis->simplexTimerStop(SimplexIzDseWtClock);
-          analysis->simplexTimerStop(DseIzClock);
-          double IzDseWtTT = analysis->simplexTimerRead(SimplexIzDseWtClock);
-          highsLogDev(options.log_options, HighsLogType::kDetailed,
-                      "Computed %" HIGHSINT_FORMAT
-                      " initial DSE weights in %gs\n",
-                      solver_num_row, IzDseWtTT);
->>>>>>> eeb455ff
         }
       }
       // Indicate that edge weights are known
       status.has_dual_steepest_edge_weights = true;
     }
-<<<<<<< HEAD
     if (dual_edge_weight_mode == DualEdgeWeightMode::kDevex) {
       // Using Devex pricing, so set up the first framework
       info.devex_index_.assign(solver_num_tot, 0);
@@ -228,8 +171,6 @@
     } else {
       assert(!status.has_dual_steepest_edge_weights);
     }
-=======
->>>>>>> eeb455ff
   }
   // Resize the copy of scattered edge weights for backtracking
   info.backtracking_basis_edge_weight_.resize(solver_num_tot);
@@ -2400,19 +2341,8 @@
     const HighsInt dual_edge_weight_strategy) {
   const bool always_initialise_dual_steepest_edge_weights = true;
   if (dual_edge_weight_strategy == kSimplexDualEdgeWeightStrategyChoose) {
-<<<<<<< HEAD
     dual_edge_weight_mode = DualEdgeWeightMode::kSteepestEdge;
     allow_dual_steepest_edge_to_devex_switch = true;
-=======
-    if (initial_basis_is_logical_ ||
-        always_initialise_dual_steepest_edge_weights) {
-      dual_edge_weight_mode = DualEdgeWeightMode::kSteepestEdge;
-      initialise_dual_steepest_edge_weights = true;
-      allow_dual_steepest_edge_to_devex_switch = true;
-    } else {
-      dual_edge_weight_mode = DualEdgeWeightMode::kDevex;
-    }
->>>>>>> eeb455ff
   } else if (dual_edge_weight_strategy ==
              kSimplexDualEdgeWeightStrategyDantzig) {
     dual_edge_weight_mode = DualEdgeWeightMode::kDantzig;
@@ -2421,10 +2351,6 @@
   } else if (dual_edge_weight_strategy ==
              kSimplexDualEdgeWeightStrategySteepestEdge) {
     dual_edge_weight_mode = DualEdgeWeightMode::kSteepestEdge;
-<<<<<<< HEAD
-=======
-    initialise_dual_steepest_edge_weights = true;
->>>>>>> eeb455ff
     allow_dual_steepest_edge_to_devex_switch = false;
   } else {
     assert(1 == 0);
