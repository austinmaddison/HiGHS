--- conflicted
+++ resolved
@@ -287,7 +287,6 @@
     } else {
       // Use primal to clean up
 #ifdef HiGHSDEV
-<<<<<<< HEAD
       initialiseValueDistribution("Cleanup primal step summary", "", 
 				  1e-16, 1e16, 10.0, analysis->cleanup_primal_step_distribution);
       initialiseValueDistribution("Cleanup dual step summary", "", 
@@ -301,23 +300,6 @@
 	// Cleanup with original primal phase 2 code
 	HPrimal hPrimal(workHMO);
 	hPrimal.solvePhase2();
-=======
-      initialiseValueDistribution(1e-16, 1e16, 10.0,
-                                  analysis->cleanup_primal_step_distribution);
-      initialiseValueDistribution(1e-16, 1e16, 10.0,
-                                  analysis->cleanup_dual_step_distribution);
-#endif
-      int it0 = scaled_solution_params.simplex_iteration_count;
-      const bool full_logging = false;  // true;//
-      if (full_logging)
-        analysis->messaging(options.logfile, options.output, ML_ALWAYS);
-      timer.start(simplex_info.clock_[SimplexPrimalPhase2Clock]);
-      if (options.dual_simplex_cleanup_strategy ==
-          DUAL_SIMPLEX_CLEANUP_STRATEGY_HPRIMAL) {
-        // Cleanup with original primal phase 2 code
-        HPrimal hPrimal(workHMO);
-        hPrimal.solvePhase2();
->>>>>>> a8412703
       } else {
         // Cleanup with phase 2 for new primal code
         HQPrimal hPrimal(workHMO);
@@ -325,7 +307,6 @@
       }
       analysis->simplexTimerStop(SimplexPrimalPhase2Clock);
 #ifdef HiGHSDEV
-<<<<<<< HEAD
     vector<double> primal_value_after_cleanup;
     getPrimalValue(workHMO, primal_value_after_cleanup);
     for (int var = 0; var < solver_num_tot; var++) {
@@ -334,18 +315,6 @@
     }
     //      printf("\nAnalyse primal objective evaluation after cleanup\n");
     //      analysePrimalObjectiveValue(workHMO);
-=======
-      vector<double> primal_value_after_cleanup;
-      getPrimalValue(workHMO, primal_value_after_cleanup);
-      for (int var = 0; var < solver_num_tot; var++) {
-        const double primal_change = fabs(primal_value_after_cleanup[var] -
-                                          primal_value_before_cleanup[var]);
-        updateValueDistribution(primal_change,
-                                analysis->cleanup_primal_change_distribution);
-      }
-      printf("\nAnalyse primal objective evaluation after cleanup\n");
-      analysePrimalObjectiveValue(workHMO);
->>>>>>> a8412703
       const double objective_after = simplex_info.primal_objective_value;
       const double abs_objective_change =
           fabs(objective_before - objective_after);
@@ -912,15 +881,9 @@
     printf(
         "Dual  Ph%-2d rebuild %4d (%1d) on iteration %9d: Total rebuild time = "
         "%11.4g\n",
-<<<<<<< HEAD
         solvePhase, total_rebuilds, rebuild_invert_hint,
 	workHMO.scaled_solution_params_.simplex_iteration_count,
         total_rebuild_time);
-=======
-        solvePhase, totalRebuilds, rebuild_invert_hint,
-        workHMO.scaled_solution_params_.simplex_iteration_count,
-        totalRebuildTime);
->>>>>>> a8412703
   }
 #endif
   // Data are fresh from rebuild
@@ -928,15 +891,8 @@
 }
 
 void HDual::cleanup() {
-<<<<<<< HEAD
   HighsPrintMessage(workHMO.options_.output, workHMO.options_.message_level, ML_DETAILED,
 		    "dual-cleanup-shift\n");
-=======
-  HighsPrintMessage(workHMO.options_.output, workHMO.options_.message_level,
-                    ML_DETAILED, "dual-cleanup-shift\n");
-  HighsTimer& timer = workHMO.timer_;
-  HighsSimplexInfo& simplex_info = workHMO.simplex_info_;
->>>>>>> a8412703
   // Remove perturbation
   initialise_cost(workHMO);
   initialise_bound(workHMO);
@@ -1193,15 +1149,9 @@
     row_ep.array[rowOut] = 1;
     row_ep.packFlag = true;
 #ifdef HiGHSDEV
-<<<<<<< HEAD
     HighsSimplexInfo& simplex_info = workHMO.simplex_info_;
     if (simplex_info.analyse_iterations) 
       analysis->operationRecordBefore(ANALYSIS_OPERATION_TYPE_BTRAN_EP, row_ep, analysis->row_ep_density);
-=======
-    if (simplex_info.analyse_iterations)
-      analysis->operationRecordBefore(ANALYSIS_OPERATION_TYPE_BTRAN_EP, row_ep,
-                                      analysis->row_ep_density);
->>>>>>> a8412703
 #endif
     // Perform BTRAN
     factor->btran(row_ep, analysis->row_ep_density, analysis->pointer_serial_factor_clocks);
@@ -1324,13 +1274,8 @@
   // Pack row_ep into the packIndex/Value of HDualRow
   dualRow.chooseMakepack(row_ep, solver_num_col);
   // Determine the possible variables - candidates for CHUZC
-<<<<<<< HEAD
   dualRow.choosePossible();  
   analysis->simplexTimerStop(Chuzc1Clock);
-=======
-  dualRow.choosePossible();
-  timer.stop(simplex_info.clock_[Chuzc1Clock]);
->>>>>>> a8412703
   //
   // Take action if the step to an expanded bound is not positive, or
   // there are no candidates for CHUZC
@@ -1395,13 +1340,8 @@
   const double local_density = 1.0 * row_ep->count / solver_num_row;
   bool use_col_price;
   bool use_row_price_w_switch;
-<<<<<<< HEAD
   HighsSimplexInfo& simplex_info = workHMO.simplex_info_;
   choosePriceTechnique(simplex_info.price_strategy, local_density, use_col_price, use_row_price_w_switch);
-=======
-  choosePriceTechnique(simplex_info.price_strategy, local_density,
-                       use_col_price, use_row_price_w_switch);
->>>>>>> a8412703
 
 #ifdef HiGHSDEV
   if (simplex_info.analyse_iterations) {
@@ -1631,17 +1571,9 @@
     analysis->operationRecordAfter(ANALYSIS_OPERATION_TYPE_FTRAN_DSE,
                                    *DSE_Vector);
 #endif
-<<<<<<< HEAD
   analysis->simplexTimerStop(FtranDseClock);
   const double local_row_DSE_density = (double)DSE_Vector->count / solver_num_row;
   analysis->updateOperationResultDensity(local_row_DSE_density, analysis->row_DSE_density);
-=======
-  timer.stop(simplex_info.clock_[FtranDseClock]);
-  const double local_row_DSE_density =
-      (double)DSE_Vector->count / solver_num_row;
-  analysis->updateOperationResultDensity(local_row_DSE_density,
-                                         analysis->row_DSE_density);
->>>>>>> a8412703
 }
 
 void HDual::updateVerify() {
