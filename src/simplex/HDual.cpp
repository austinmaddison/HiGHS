/* * * * * * * * * * * * * * * * * * * * * * * * * * * * * * * * * * * * */
/*                                                                       */
/*    This file is part of the HiGHS linear optimization suite           */
/*                                                                       */
/*    Written and engineered 2008-2019 at the University of Edinburgh    */
/*                                                                       */
/*    Available as open-source under the MIT License                     */
/*                                                                       */
/* * * * * * * * * * * * * * * * * * * * * * * * * * * * * * * * * * * * */
/**@file simplex/HDual.cpp
 * @brief
 * @author Julian Hall, Ivet Galabova, Qi Huangfu and Michael Feldmeier
 */
#include "HDual.h"

#include <cassert>
#include <cmath>
#include <cstdio>
#include <cstring>
#include <iostream>
#include <set>
#include <stdexcept>

#include "io/HighsIO.h"
#include "lp_data/HConst.h"
#include "lp_data/HighsLp.h"
#include "lp_data/HighsLpUtils.h"
#include "lp_data/HighsModelObject.h"
#include "simplex/HCrash.h"
#include "simplex/HPrimal.h"
#include "simplex/HSimplex.h"
#include "simplex/SimplexTimer.h"
#include "util/HighsTimer.h"

using std::cout;
using std::endl;
using std::fabs;
using std::flush;
using std::runtime_error;

void HDual::solve(int num_threads) {
  HighsSimplexInfo& simplex_info = workHMO.simplex_info_;
  HighsSimplexLpStatus& simplex_lp_status = workHMO.simplex_lp_status_;
  workHMO.model_status_ = HighsModelStatus::NOTSET;
  // Cannot solve box-constrained LPs
  if (workHMO.simplex_lp_.numRow_ == 0) return;

  HighsTimer& timer = workHMO.timer_;
  invertHint = INVERT_HINT_NO;

  // Set solve_bailout to be true if control is to be returned immediately to
  // calling function
  solve_bailout = false;

  // Initialise working environment. Does LOTS, including
  // initialisation of edge weights to 1s. Should only be called if
  // model dimension changes
  init(num_threads);

  // Decide whether to use LiDSE by not storing squared primal infeasibilities
  simplex_info.store_squared_primal_infeasibility = true;
  if (workHMO.options_.less_infeasible_DSE_check) {
    if (isLessInfeasibleDSECandidate(workHMO.simplex_lp_)) {
      // LP is a candidate for LiDSE
      if (workHMO.options_.less_infeasible_DSE_choose_row)
	// Use LiDSE
	simplex_info.store_squared_primal_infeasibility = false;
    }
  }

  initialise_cost(workHMO, 1);
  assert(simplex_lp_status.has_fresh_invert);
  if (!simplex_lp_status.has_fresh_invert) {
    printf(
        "ERROR: Should enter with fresh INVERT - unless no_invert_on_optimal "
        "is set\n");
  }
  // Consider initialising edge weights
  //
  // NB workEdWt is assigned and initialised to 1s in
  // dualRHS.setup(workHMO) so that CHUZR is well defined, even for
  // Dantzig pricing
  //
  if (!simplex_lp_status.has_dual_steepest_edge_weights) {
    // Edge weights are not known
    // Set up edge weights according to dual_edge_weight_mode and
    // initialise_dual_steepest_edge_weights
    if (dual_edge_weight_mode == DualEdgeWeightMode::DEVEX) {
      // Using dual Devex edge weights
      // Zero the number of Devex frameworks used and set up the first one
      n_dvx_fwk = 0;
      dvx_ix.assign(solver_num_tot, 0);
      iz_dvx_fwk();
    } else if (dual_edge_weight_mode == DualEdgeWeightMode::STEEPEST_EDGE) {
      // Using dual steepest edge (DSE) weights
      int num_basic_structurals =
          solver_num_row - simplex_info.num_basic_logicals;
      bool computeExactDseWeights =
          num_basic_structurals > 0 && initialise_dual_steepest_edge_weights;
      // Initialise the measures used to analyse accuracy of steepest edge weights
      num_dual_steepest_edge_weight_check = 0;
      num_dual_steepest_edge_weight_reject = 0;
      num_wrong_low_dual_steepest_edge_weight = 0;
      num_wrong_high_dual_steepest_edge_weight = 0;
      average_frequency_low_dual_steepest_edge_weight = 0;
      average_frequency_high_dual_steepest_edge_weight = 0;
      average_log_low_dual_steepest_edge_weight_error = 0;
      average_log_high_dual_steepest_edge_weight_error = 0;
      max_average_frequency_low_dual_steepest_edge_weight = 0;
      max_average_frequency_high_dual_steepest_edge_weight = 0;
      max_sum_average_frequency_extreme_dual_steepest_edge_weight = 0;
      max_average_log_low_dual_steepest_edge_weight_error = 0;
      max_average_log_high_dual_steepest_edge_weight_error = 0;
      max_sum_average_log_extreme_dual_steepest_edge_weight_error = 0;
#ifdef HiGHSDEV
      if (computeExactDseWeights) {
        printf(
            "If (0<num_basic_structurals = %d) && %d = "
            "initialise_dual_steepest_edge_weights: Compute exact "
            "DSE weights\n",
            num_basic_structurals, initialise_dual_steepest_edge_weights);
      }
#endif
      if (computeExactDseWeights) {
        // Basis is not logical and DSE weights are to be initialised
#ifdef HiGHSDEV
        printf("Compute exact DSE weights\n");
        timer.start(simplex_info.clock_[SimplexIzDseWtClock]);
        timer.start(simplex_info.clock_[DseIzClock]);
#endif
        for (int i = 0; i < solver_num_row; i++) {
          row_ep.clear();
          row_ep.count = 1;
          row_ep.index[0] = i;
          row_ep.array[i] = 1;
          row_ep.packFlag = false;
          factor->btran(row_ep, row_epDensity);
          dualRHS.workEdWt[i] = row_ep.norm2();
          double lc_OpRsDensity = (double)row_ep.count / solver_num_row;
          uOpRsDensityRec(lc_OpRsDensity, row_epDensity);
        }
#ifdef HiGHSDEV
        timer.stop(simplex_info.clock_[SimplexIzDseWtClock]);
        timer.stop(simplex_info.clock_[DseIzClock]);
        double IzDseWtTT = timer.read(SimplexIzDseWtClock);
        HighsPrintMessage(ML_DETAILED,
                          "Computed %d initial DSE weights in %gs\n",
                          solver_num_row, IzDseWtTT);
#endif
      }
#ifdef HiGHSDEV
      else {
        HighsPrintMessage(ML_DETAILED,
                          "solve:: %d basic structurals: starting from B=I so "
                          "unit initial DSE weights\n",
                          num_basic_structurals);
      }
#endif
    }
    // Indicate that edge weights are known
    simplex_lp_status.has_dual_steepest_edge_weights = true;
  }
  // Compute the dual values
  compute_dual(workHMO);
  // Determine the number of dual infeasibilities, and hence the solve phase
  computeDualInfeasible(workHMO);
<<<<<<< HEAD
  //  int num_dual_infeasibilities_without_flips = simplex_info.num_dual_infeasibilities;
=======
  /* int num_dual_infeasibilities_without_flips = simplex_info.num_dual_infeasibilities; */
>>>>>>> 1457eb71
  if (simplex_info.allow_primal_flips_for_dual_feasibility) {
    computeDualInfeasibleWithFlips(workHMO);
  } else {
    computeDualInfeasible(workHMO);
  }
  /*
  printf("Dual infeasibilities with / without flips is %d / %d: Difference = %d\n",
	 simplex_info.num_dual_infeasibilities,
	 num_dual_infeasibilities_without_flips,
	 num_dual_infeasibilities_without_flips - simplex_info.num_dual_infeasibilities);
  */
  dualInfeasCount = simplex_info.num_dual_infeasibilities;
  solvePhase = dualInfeasCount > 0 ? 1 : 2;
  //
  // Check that the model is OK to solve:
  //
  // Level 0 just checks the flags
  //
  // Level 1 also checks that the basis is OK and that the necessary
  // data in work* is populated.
  //
  bool ok = ok_to_solve(workHMO, 1, solvePhase);
  if (!ok) {
    printf("NOT OK TO SOLVE???\n");
    cout << flush;
  }
  assert(ok);
#ifdef HiGHSDEV
  // reportSimplexLpStatus(simplex_lp_status, "Before HDual major solving
  // loop");
#endif
  //
  // The major solving loop
  //
  // Initialise the iteration analysis. Necessary for strategy, but
  // much is for development and only switched on with HiGHSDEV
  iterationAnalysisInitialise();

  while (solvePhase) {
    int it0 = simplex_info.iteration_count;
    // When starting a new phase the (updated) dual objective function
    // value isn't known. Indicate this so that when the value
    // computed from scratch in build() isn't checked against the the
    // updated value
    simplex_lp_status.has_dual_objective_value = false;
    switch (solvePhase) {
      case 1:
        timer.start(simplex_info.clock_[SimplexDualPhase1Clock]);
        solvePhase1();
        timer.stop(simplex_info.clock_[SimplexDualPhase1Clock]);
        simplex_info.dual_phase1_iteration_count +=
            (simplex_info.iteration_count - it0);
        break;
      case 2:
        timer.start(simplex_info.clock_[SimplexDualPhase2Clock]);
        solvePhase2();
        timer.stop(simplex_info.clock_[SimplexDualPhase2Clock]);
        simplex_info.dual_phase2_iteration_count +=
            (simplex_info.iteration_count - it0);
        break;
      case 4:
        break;
      default:
        solvePhase = 0;
        break;
    }
    // Jump for primal
    if (solvePhase == 4) break;
    // Possibly bail out
    if (solve_bailout) break;
  }

#ifdef HiGHSDEV
  int strategy = workHMO.options_.simplex_dual_edge_weight_strategy;
  if (
      strategy == SIMPLEX_DUAL_EDGE_WEIGHT_STRATEGY_STEEPEST_EDGE ||
      strategy == SIMPLEX_DUAL_EDGE_WEIGHT_STRATEGY_STEEPEST_EDGE_UNIT_INITIAL ||
      strategy == SIMPLEX_DUAL_EDGE_WEIGHT_STRATEGY_STEEPEST_EDGE_TO_DEVEX_SWITCH) {
    printf("grep_DSE_WtCk,%s,%s,%d,%d,%d,%d,%10.4g,%10.4g,%10.4g,%10.4g,%10.4g,%10.4g\n",
	   workHMO.lp_.model_name_.c_str(),
	   workHMO.lp_.lp_name_.c_str(),
	   num_dual_steepest_edge_weight_check,
	   num_dual_steepest_edge_weight_reject,
	   num_wrong_low_dual_steepest_edge_weight,
	   num_wrong_high_dual_steepest_edge_weight,
	   max_average_frequency_low_dual_steepest_edge_weight,
	   max_average_frequency_high_dual_steepest_edge_weight,
	   max_sum_average_frequency_extreme_dual_steepest_edge_weight,
	   max_average_log_low_dual_steepest_edge_weight_error,
	   max_average_log_high_dual_steepest_edge_weight_error,
	   max_sum_average_log_extreme_dual_steepest_edge_weight_error);
  }
#endif

  if (solve_bailout) {
    assert(workHMO.model_status_ == HighsModelStatus::REACHED_TIME_LIMIT ||
	   workHMO.model_status_ == HighsModelStatus::REACHED_DUAL_OBJECTIVE_VALUE_UPPER_BOUND);
    return;
  }

#ifdef HiGHSDEV
  if (simplex_info.analyseSimplexIterations) iterationAnalysisReport();
#endif
  if (solvePhase == 4) {
    // Use primal to clean up if not out of time
    int it0 = simplex_info.iteration_count;
    HPrimal hPrimal(workHMO);
    //    HighsSetMessagelevel(ML_ALWAYS);
    timer.start(simplex_info.clock_[SimplexPrimalPhase2Clock]);
    hPrimal.solvePhase2();
    timer.stop(simplex_info.clock_[SimplexPrimalPhase2Clock]);
    //    HighsSetMessagelevel(workHMO.options_.messageLevel);
    simplex_info.primal_phase2_iteration_count +=
        (simplex_info.iteration_count - it0);
  }
#ifdef HiGHSDEV
  if (dual_edge_weight_mode == DualEdgeWeightMode::DEVEX) {
    printf("Devex: n_dvx_fwk = %d; Average n_dvx_it = %d\n", n_dvx_fwk,
           simplex_info.iteration_count / n_dvx_fwk);
  }
#endif
  ok = ok_to_solve(workHMO, 1, solvePhase);
  if (!ok) {
    printf("NOT OK After Solve???\n");
    cout << flush;
  }
  assert(ok);
  computePrimalObjectiveValue(workHMO);
}

void HDual::options() {
  // Set solver options from simplex options

  HighsSimplexInfo& simplex_info = workHMO.simplex_info_;

  interpret_dual_edge_weight_strategy(simplex_info.dual_edge_weight_strategy);
  interpret_price_strategy(simplex_info.price_strategy);

  // Copy values of simplex solver options to dual simplex options
  primal_feasibility_tolerance = simplex_info.primal_feasibility_tolerance;
  dual_feasibility_tolerance = simplex_info.dual_feasibility_tolerance;
  dual_objective_value_upper_bound =
      workHMO.options_.dual_objective_value_upper_bound;
  //  perturb_costs = simplex_info.perturb_costs;
  //  iterationLimit = simplex_info.iterationLimit;

  // Set values of internal options
}

void HDual::init(int num_threads) {
  // Copy size, matrix and factor

  solver_num_col = workHMO.simplex_lp_.numCol_;
  solver_num_row = workHMO.simplex_lp_.numRow_;
  solver_num_tot = solver_num_col + solver_num_row;

  matrix = &workHMO.matrix_;
  factor = &workHMO.factor_;

  // Copy pointers
  jMove = &workHMO.simplex_basis_.nonbasicMove_[0];
  workDual = &workHMO.simplex_info_.workDual_[0];
  workValue = &workHMO.simplex_info_.workValue_[0];
  workRange = &workHMO.simplex_info_.workRange_[0];
  baseLower = &workHMO.simplex_info_.baseLower_[0];
  baseUpper = &workHMO.simplex_info_.baseUpper_[0];
  baseValue = &workHMO.simplex_info_.baseValue_[0];

  // Copy tolerances
  Tp = primal_feasibility_tolerance;
  Td = dual_feasibility_tolerance;

  // Setup local vectors
  columnDSE.setup(solver_num_row);
  columnBFRT.setup(solver_num_row);
  column.setup(solver_num_row);
  row_ep.setup(solver_num_row);
  row_ap.setup(solver_num_col);
  //  row_ap_ultra.setup(solver_num_col);
  columnDensity = 0;
  row_epDensity = 0;
  row_apDensity = 0;
  rowdseDensity = 0;
  // Setup other buffers
  dualRow.setup();
  dualRHS.setup();

  // Initialize for tasks
  if (workHMO.simplex_info_.simplex_strategy == SIMPLEX_STRATEGY_DUAL_TASKS) {
    initSlice(num_threads - 2);
  }

  // Initialize for multi
  if (workHMO.simplex_info_.simplex_strategy == SIMPLEX_STRATEGY_DUAL_MULTI) {
    multi_num = num_threads;
    if (multi_num < 1) multi_num = 1;
    if (multi_num > HIGHS_THREAD_LIMIT) multi_num = HIGHS_THREAD_LIMIT;
    for (int i = 0; i < multi_num; i++) {
      multi_choice[i].row_ep.setup(solver_num_row);
      multi_choice[i].column.setup(solver_num_row);
      multi_choice[i].columnBFRT.setup(solver_num_row);
    }
    initSlice(multi_num - 1);
  }
  multi_iteration = 0;
  //  string partitionFile = model->strOption[STROPT_PARTITION_FILE];
  //  if (partitionFile.size())
  //  {
  //    dualRHS.setup_partition(partitionFile.c_str());
  //  }
}

void HDual::initSlice(int init_sliced_num) {
  // Number of slices
  slice_num = init_sliced_num;
  if (slice_num < 1) slice_num = 1;
  if (slice_num > HIGHS_SLICED_LIMIT) slice_num = HIGHS_SLICED_LIMIT;

  // Alias to the matrix
  const int* Astart = matrix->getAstart();
  const int* Aindex = matrix->getAindex();
  const double* Avalue = matrix->getAvalue();
  const int AcountX = Astart[solver_num_col];

  // Figure out partition weight
  double sliced_countX = AcountX / slice_num;
  slice_start[0] = 0;
  for (int i = 0; i < slice_num - 1; i++) {
    int endColumn = slice_start[i] + 1;  // At least one column
    int endX = Astart[endColumn];
    int stopX = (i + 1) * sliced_countX;
    while (endX < stopX) {
      endX = Astart[++endColumn];
    }
    slice_start[i + 1] = endColumn;
    if (endColumn >= solver_num_col) {
      slice_num = i;  // SHRINK
      break;
    }
  }
  slice_start[slice_num] = solver_num_col;

  // Partition the matrix, row_ap and related packet
  vector<int> sliced_Astart;
  for (int i = 0; i < slice_num; i++) {
    // The matrix
    int mystart = slice_start[i];
    int mycount = slice_start[i + 1] - mystart;
    int mystartX = Astart[mystart];
    sliced_Astart.resize(mycount + 1);
    for (int k = 0; k <= mycount; k++)
      sliced_Astart[k] = Astart[k + mystart] - mystartX;
    // TODO generalise this call so slice can be used with non-logical initial
    // basis
    slice_matrix[i].setup_lgBs(mycount, solver_num_row, &sliced_Astart[0],
                               Aindex + mystartX, Avalue + mystartX);

    // The row_ap and its packages
    slice_row_ap[i].setup(mycount);
    slice_dualRow[i].setupSlice(mycount);
  }
}

void HDual::solvePhase1() {
  HighsTimer& timer = workHMO.timer_;
  HighsSimplexInfo& simplex_info = workHMO.simplex_info_;
  HighsSimplexLpStatus& simplex_lp_status = workHMO.simplex_lp_status_;
  // When starting a new phase the (updated) dual objective function
  // value isn't known. Indicate this so that when the value computed
  // from scratch in build() isn't checked against the the updated
  // value
  simplex_lp_status.has_dual_objective_value = 0;
  // Set invertHint so that it's assigned when first tested
  invertHint = INVERT_HINT_NO;
  // Set solvePhase=1 so it's set if solvePhase1() is called directly
  solvePhase = 1;
  // Report the phase start
  HighsPrintMessage(ML_DETAILED, "dual-phase-1-start\n");
  // Switch to dual phase 1 bounds
  initialise_bound(workHMO, 1);
  initialise_value(workHMO);
  // Main solving structure
  timer.start(simplex_info.clock_[IterateClock]);
  for (;;) {
    timer.start(simplex_info.clock_[IterateDualRebuildClock]);
    rebuild();
    timer.stop(simplex_info.clock_[IterateDualRebuildClock]);
    for (;;) {
      switch (simplex_info.simplex_strategy) {
        default:
        case SIMPLEX_STRATEGY_DUAL_PLAIN:
          iterate();
          break;
        case SIMPLEX_STRATEGY_DUAL_TASKS:
          iterateTasks();
          break;
        case SIMPLEX_STRATEGY_DUAL_MULTI:
          iterateMulti();
          break;
      }
      if (invertHint) break;
      // printf("HDual::solvePhase1: Iter = %d; Objective = %g\n",
      // simplex_info.iteration_count, simplex_info.dual_objective_value);
      double current_dual_objective_value =
          simplex_info.updated_dual_objective_value;
      if (current_dual_objective_value >
          workHMO.options_.dual_objective_value_upper_bound) {
#ifdef SCIP_DEV
        printf("HDual::solvePhase1: %12g = Objective > ObjectiveUB\n",
               current_dual_objective_value,
               workHMO.options_.dual_objective_value_upper_bound);
#endif
        workHMO.model_status_ =
            HighsModelStatus::REACHED_DUAL_OBJECTIVE_VALUE_UPPER_BOUND;
        break;
      }
    }
    double current_run_highs_time = timer.readRunHighsClock();
    if (current_run_highs_time > workHMO.options_.time_limit) {
      solve_bailout = true;
      workHMO.model_status_ = HighsModelStatus::REACHED_TIME_LIMIT;
      break;
    }
    // If the data are fresh from rebuild(), break out of
    // the outer loop to see what's ocurred
    // Was:	if (simplex_info.update_count == 0) break;
    if (simplex_lp_status.has_fresh_rebuild) break;
  }

  timer.stop(simplex_info.clock_[IterateClock]);
  if (solve_bailout) return;

  if (rowOut == -1) {
    HighsPrintMessage(ML_DETAILED, "dual-phase-1-optimal\n");
    // Go to phase 2
    if (simplex_info.dual_objective_value == 0) {
      solvePhase = 2;
    } else {
      // We still have dual infeasible
      if (workHMO.simplex_info_.costs_perturbed) {
        // Clean up perturbation and go on
        cleanup();
        if (dualInfeasCount == 0) solvePhase = 2;
      } else {
        // Report dual infeasible
        solvePhase = -1;
        HighsPrintMessage(ML_MINIMAL, "dual-infeasible\n");
        workHMO.model_status_ = HighsModelStatus::PRIMAL_UNBOUNDED;
      }
    }
  } else if (invertHint == INVERT_HINT_CHOOSE_COLUMN_FAIL) {
    // chooseColumn has failed
    // Behave as "Report strange issues" below
    solvePhase = -1;
    HighsPrintMessage(ML_MINIMAL, "dual-phase-1-not-solved\n");
    workHMO.model_status_ = HighsModelStatus::SOLVE_ERROR;
  } else if (columnIn == -1) {
    // We got dual phase 1 unbounded - strange
    HighsPrintMessage(ML_MINIMAL, "dual-phase-1-unbounded\n");
    if (workHMO.simplex_info_.costs_perturbed) {
      // Clean up perturbation and go on
      cleanup();
      if (dualInfeasCount == 0) solvePhase = 2;
    } else {
      // Report strange issues
      solvePhase = -1;
      HighsPrintMessage(ML_MINIMAL, "dual-phase-1-not-solved\n");
      workHMO.model_status_ = HighsModelStatus::SOLVE_ERROR;
    }
  }

  if (solvePhase == 2) {
    initialise_bound(workHMO);
    initialise_value(workHMO);
  }
}

void HDual::solvePhase2() {
  HighsTimer& timer = workHMO.timer_;
  HighsSimplexInfo& simplex_info = workHMO.simplex_info_;
  HighsSimplexLpStatus& simplex_lp_status = workHMO.simplex_lp_status_;
  // When starting a new phase the (updated) dual objective function
  // value isn't known. Indicate this so that when the value computed
  // from scratch in build() isn't checked against the the updated
  // value
  simplex_lp_status.has_dual_objective_value = 0;
  // Set invertHint so that it's assigned when first tested
  invertHint = INVERT_HINT_NO;
  // Set solvePhase=2 so it's set if solvePhase2() is called directly
  solvePhase = 2;
  // Report the phase start
  HighsPrintMessage(ML_DETAILED, "dual-phase-2-start\n");
  // Collect free variables
  dualRow.create_Freelist();
  // Main solving structure
  timer.start(simplex_info.clock_[IterateClock]);
  for (;;) {
    // Outer loop of solvePhase2()
    // Rebuild all values, reinverting B if updates have been performed
    timer.start(simplex_info.clock_[IterateDualRebuildClock]);
    rebuild();
    timer.stop(simplex_info.clock_[IterateDualRebuildClock]);
    if (dualInfeasCount > 0) break;
    for (;;) {
      // Inner loop of solvePhase2()
      // Performs one iteration in case SIMPLEX_STRATEGY_DUAL_PLAIN:
      switch (simplex_info.simplex_strategy) {
        default:
        case SIMPLEX_STRATEGY_DUAL_PLAIN:
          iterate();
          break;
        case SIMPLEX_STRATEGY_DUAL_TASKS:
          iterateTasks();
          break;
        case SIMPLEX_STRATEGY_DUAL_MULTI:
          iterateMulti();
          break;
      }
      // invertHint can be true for various reasons see SimplexConst.h
      if (invertHint) break;
      double current_dual_objective_value =
          simplex_info.updated_dual_objective_value;
      if (current_dual_objective_value >
          workHMO.options_.dual_objective_value_upper_bound) {
#ifdef SCIP_DEV
        printf("HDual::solvePhase2: %12g = Objective > ObjectiveUB\n",
               current_dual_objective_value,
               workHMO.options_.dual_objective_value_upper_bound);
#endif
        workHMO.model_status_ =
            HighsModelStatus::REACHED_DUAL_OBJECTIVE_VALUE_UPPER_BOUND;
        solve_bailout = true;
        break;
      }
    }
    if (workHMO.model_status_ ==
        HighsModelStatus::REACHED_DUAL_OBJECTIVE_VALUE_UPPER_BOUND) {
      solve_bailout = true;
      break;
    }
    double current_run_highs_time = timer.readRunHighsClock();
    if (current_run_highs_time > workHMO.options_.time_limit) {
      workHMO.model_status_ = HighsModelStatus::REACHED_TIME_LIMIT;
      solve_bailout = true;
      break;
    }
    // If the data are fresh from rebuild(), break out of
    // the outer loop to see what's ocurred
    // Was:	if (simplex_info.update_count == 0) break;
    if (simplex_lp_status.has_fresh_rebuild) break;
  }
  timer.stop(simplex_info.clock_[IterateClock]);

  if (solve_bailout) {
    return;
  }
  if (dualInfeasCount > 0) {
    // There are dual infeasiblities so switch to Phase 1 and return
    HighsPrintMessage(ML_DETAILED, "dual-phase-2-found-free\n");
    solvePhase = 1;
  } else if (rowOut == -1) {
    // There is no candidate in CHUZR, even after rebuild so probably optimal
    HighsPrintMessage(ML_DETAILED, "dual-phase-2-optimal\n");
    //		printf("Rebuild: cleanup()\n");
    cleanup();
    if (dualInfeasCount > 0) {
      // There are dual infeasiblities after cleanup() so switch to primal
      // simplex
      solvePhase = 4;  // Do primal
    } else {
      // There are no dual infeasiblities after cleanup() so optimal!
      solvePhase = 0;
      HighsPrintMessage(ML_DETAILED, "problem-optimal\n");
      workHMO.model_status_ = HighsModelStatus::OPTIMAL;
    }
  } else if (invertHint == INVERT_HINT_CHOOSE_COLUMN_FAIL) {
    // chooseColumn has failed
    // Behave as "Report strange issues" below
    solvePhase = -1;
    HighsPrintMessage(ML_MINIMAL, "dual-phase-2-not-solved\n");
    workHMO.model_status_ = HighsModelStatus::SOLVE_ERROR;
  } else if (columnIn == -1) {
    // There is no candidate in CHUZC, so probably dual unbounded
    HighsPrintMessage(ML_MINIMAL, "dual-phase-2-unbounded\n");
    if (workHMO.simplex_info_.costs_perturbed) {
      // If the costs have been perturbed, clean up and return
      cleanup();
    } else {
      // If the costs have not been perturbed, so dual unbounded---and hence
      // primal infeasible
      solvePhase = -1;
      HighsPrintMessage(ML_MINIMAL, "problem-infeasible\n");
      workHMO.model_status_ = HighsModelStatus::PRIMAL_INFEASIBLE;
    }
  }
}

void HDual::rebuild() {
  HighsTimer& timer = workHMO.timer_;
  HighsSimplexInfo& simplex_info = workHMO.simplex_info_;
  HighsSimplexLpStatus& simplex_lp_status = workHMO.simplex_lp_status_;
  // Save history information
  // Move this to Simplex class once it's created
  //  record_pivots(-1, -1, 0);  // Indicate REINVERT

  int sv_invertHint = invertHint;
  invertHint = INVERT_HINT_NO;
  // Possibly Rebuild workHMO.factor_
  bool reInvert = simplex_info.update_count > 0;
  if (!invert_if_row_out_negative) {
    // Don't reinvert if rowOut is negative [equivalently, if sv_invertHint ==
    // INVERT_HINT_POSSIBLY_OPTIMAL]
    if (sv_invertHint == INVERT_HINT_POSSIBLY_OPTIMAL) {
      assert(rowOut == -1);
      reInvert = false;
    }
  }
  if (reInvert) {
    const int* baseIndex = &workHMO.simplex_basis_.basicIndex_[0];
    // Scatter the edge weights so that, after INVERT,
    // they can be gathered according to the new

    // permutation of baseIndex
    timer.start(simplex_info.clock_[PermWtClock]);
    for (int i = 0; i < solver_num_row; i++)
      dualRHS.workEdWtFull[baseIndex[i]] = dualRHS.workEdWt[i];
    timer.stop(simplex_info.clock_[PermWtClock]);

    timer.start(simplex_info.clock_[InvertClock]);

    // Call computeFactor to perform INVERT
    int rankDeficiency = compute_factor(workHMO);
    timer.stop(simplex_info.clock_[InvertClock]);

    if (rankDeficiency)
      throw runtime_error("Dual reInvert: singular-basis-matrix");
    // Gather the edge weights according to the
    // permutation of baseIndex after INVERT
    timer.start(simplex_info.clock_[PermWtClock]);
    for (int i = 0; i < solver_num_row; i++)
      dualRHS.workEdWt[i] = dualRHS.workEdWtFull[baseIndex[i]];
    timer.stop(simplex_info.clock_[PermWtClock]);
  }

  // Recompute dual solution
  timer.start(simplex_info.clock_[ComputeDualClock]);
  compute_dual(workHMO);
  timer.stop(simplex_info.clock_[ComputeDualClock]);

  timer.start(simplex_info.clock_[CorrectDualClock]);
  correct_dual(workHMO, &dualInfeasCount);
  timer.stop(simplex_info.clock_[CorrectDualClock]);

  // Recompute primal solution
  timer.start(simplex_info.clock_[ComputePrimalClock]);
  compute_primal(workHMO);
  timer.stop(simplex_info.clock_[ComputePrimalClock]);

  // Collect primal infeasible as a list
  timer.start(simplex_info.clock_[CollectPrIfsClock]);
  dualRHS.createArrayOfPrimalInfeasibilities();
  dualRHS.create_infeasList(columnDensity);
  timer.stop(simplex_info.clock_[CollectPrIfsClock]);

  timer.start(simplex_info.clock_[ComputePrIfsClock]);
  computePrimalInfeasible(workHMO);
  timer.stop(simplex_info.clock_[ComputePrIfsClock]);

  timer.start(simplex_info.clock_[ComputeDuIfsClock]);
  computeDualInfeasible(workHMO);
  timer.stop(simplex_info.clock_[ComputeDuIfsClock]);

  // Compute the objective value
  timer.start(simplex_info.clock_[ComputeDuObjClock]);
  computeDualObjectiveValue(workHMO, solvePhase);
  timer.stop(simplex_info.clock_[ComputeDuObjClock]);

  double dual_objective_value = simplex_info.dual_objective_value;
#ifdef HiGHSDEV
  // Check the objective value maintained by updating against the
  // value when computed exactly - so long as there is a value to
  // check against
  /*
  if (simplex_lp_status.has_dual_objective_value) {
    double absDualObjectiveError =
        fabs(simplex_info.updated_dual_objective_value - dual_objective_value);
    double rlvDualObjectiveError =
        absDualObjectiveError / max(1.0, fabs(dual_objective_value));
    // TODO Investigate these Dual objective value errors
    if (rlvDualObjectiveError >= 1e-8) {
      HighsLogMessage(HighsMessageType::WARNING, "Dual objective value error
    |rel| = %12g (%12g)", absDualObjectiveError, rlvDualObjectiveError);
    }
  }
  */
#endif
  simplex_info.updated_dual_objective_value = dual_objective_value;

#ifdef HiGHSDEV
  //  checkDualObjectiveValue("After computing dual objective value");
  //  printf("Checking INVERT in rebuild()\n"); workHMO.factor_.checkInvert();
#endif

  timer.start(simplex_info.clock_[ReportRebuildClock]);
  iterationReportRebuild(
#ifdef HiGHSDEV
			 sv_invertHint
#endif
			 );
  timer.stop(simplex_info.clock_[ReportRebuildClock]);
  // Indicate that a header must be printed before the next iteration log
  previous_iteration_report_header_iteration_count = -1;

  total_INVERT_TICK = factor->build_syntheticTick;  // Was factor->pseudoTick
  total_FT_inc_TICK = 0;
#ifdef HiGHSDEV
  total_fake = 0;
#endif
  total_syntheticTick = 0;

#ifdef HiGHSDEV
  if (simplex_info.analyseRebuildTime) {
    int iClock = simplex_info.clock_[IterateDualRebuildClock];
    int totalRebuilds = timer.clock_num_call[iClock];
    double totalRebuildTime = timer.read(iClock);
    printf(
        "Dual  Ph%-2d rebuild %4d (%1d) on iteration %9d: Total rebuild time = "
        "%11.4g\n",
        solvePhase, totalRebuilds, sv_invertHint, simplex_info.iteration_count,
        totalRebuildTime);
  }
#endif
  // Data are fresh from rebuild
  simplex_lp_status.has_fresh_rebuild = true;
}

void HDual::cleanup() {
  HighsPrintMessage(ML_DETAILED, "dual-cleanup-shift\n");
  HighsTimer& timer = workHMO.timer_;
  HighsSimplexInfo& simplex_info = workHMO.simplex_info_;
  // Remove perturbation
  initialise_cost(workHMO);
  initialise_bound(workHMO);
  // Compute the dual values
  timer.start(simplex_info.clock_[ComputeDualClock]);
  compute_dual(workHMO);
  timer.stop(simplex_info.clock_[ComputeDualClock]);

  // Compute the dual infeasibilities
  timer.start(simplex_info.clock_[ComputeDuIfsClock]);
  computeDualInfeasible(workHMO);
  timer.stop(simplex_info.clock_[ComputeDuIfsClock]);

  // Compute the dual objective value
  timer.start(simplex_info.clock_[ComputeDuObjClock]);
  computeDualObjectiveValue(workHMO, solvePhase);
  timer.stop(simplex_info.clock_[ComputeDuObjClock]);

  iterationReportRebuild();

  computeDualInfeasible(workHMO);
  dualInfeasCount = simplex_info.num_dual_infeasibilities;
}

void HDual::iterate() {
  // This is the main teration loop for dual revised simplex. All the
  // methods have as their first line if (invertHint) return;, where
  // invertHint is, for example, set to 1 when CHUZR finds no
  // candidate. This causes a break from the inner loop of
  // solve_phase% and, hence, a call to rebuild()

  // Reporting:
  // Row-wise matrix after update in updateMatrix(columnIn, columnOut);
  HighsTimer& timer = workHMO.timer_;
  HighsSimplexInfo& simplex_info = workHMO.simplex_info_;
  timer.start(simplex_info.clock_[IterateChuzrClock]);
  chooseRow();
  timer.stop(simplex_info.clock_[IterateChuzrClock]);

  timer.start(simplex_info.clock_[IterateChuzcClock]);
  chooseColumn(&row_ep);
  timer.stop(simplex_info.clock_[IterateChuzcClock]);

  timer.start(simplex_info.clock_[IterateFtranClock]);
  updateFtranBFRT();
  // updateFtran(); computes the pivotal column in the data structure "column"
  updateFtran();

  // updateFtranDSE performs the DSE FTRAN on pi_p
  if (dual_edge_weight_mode == DualEdgeWeightMode::STEEPEST_EDGE)
    updateFtranDSE(&row_ep);
  timer.stop(simplex_info.clock_[IterateFtranClock]);

  // updateVerify() Checks row-wise pivot against column-wise pivot for
  // numerical trouble
  timer.start(simplex_info.clock_[IterateVerifyClock]);
  updateVerify();
  timer.stop(simplex_info.clock_[IterateVerifyClock]);

  // updateDual() Updates the dual values
  timer.start(simplex_info.clock_[IterateDualClock]);
  updateDual();
  timer.stop(simplex_info.clock_[IterateDualClock]);

  // updatePrimal(&row_ep); Updates the primal values and the edge weights
  timer.start(simplex_info.clock_[IteratePrimalClock]);
  updatePrimal(&row_ep);
  timer.stop(simplex_info.clock_[IteratePrimalClock]);
  // After primal update in dual simplex the primal objective value is not known
  workHMO.simplex_lp_status_.has_primal_objective_value = false;
  // Possibly update Devex weights
  if ((dual_edge_weight_mode == DualEdgeWeightMode::DEVEX) && (nw_dvx_fwk)) {
    timer.start(simplex_info.clock_[IterateDevexIzClock]);
    iz_dvx_fwk();
    timer.stop(simplex_info.clock_[IterateDevexIzClock]);
  }

  // Update the basis representation
  timer.start(simplex_info.clock_[IteratePivotsClock]);
  updatePivots();
  timer.stop(simplex_info.clock_[IteratePivotsClock]);

  // Analyse the iteration: possibly report; possibly switch strategy
  iterationAnalysis();
}

void HDual::iterateTasks() {
  HighsTimer& timer = workHMO.timer_;
  HighsSimplexInfo& simplex_info = workHMO.simplex_info_;
  slice_PRICE = 1;

  // Group 1
  chooseRow();

  // Disable slice when too sparse
  if (1.0 * row_ep.count / solver_num_row < 0.01) slice_PRICE = 0;

  timer.start(simplex_info.clock_[Group1Clock]);
#pragma omp parallel
#pragma omp single
  {
#pragma omp task
    {
      columnDSE.copy(&row_ep);
      updateFtranDSE(&columnDSE);
    }
#pragma omp task
    {
      if (slice_PRICE)
        chooseColumn_slice(&row_ep);
      else
        chooseColumn(&row_ep);
#pragma omp task
      updateFtranBFRT();
#pragma omp task
      updateFtran();
#pragma omp taskwait
    }
  }
  timer.stop(simplex_info.clock_[Group1Clock]);

  updateVerify();
  updateDual();
  updatePrimal(&columnDSE);
  updatePivots();
}

void HDual::iterationAnalysisInitialise() {
  AnIterIt0 = workHMO.simplex_info_.iteration_count;
  AnIterCostlyDseFq = 0;
#ifdef HiGHSDEV
  AnIterPrevRpNumCostlyDseIt = 0;
  AnIterPrevIt = 0;
  AnIterOpRec* AnIter;
  AnIter = &AnIterOp[AnIterOpTy_Btran];
  AnIter->AnIterOpName = "Btran";
  AnIter = &AnIterOp[AnIterOpTy_Price];
  AnIter->AnIterOpName = "Price";
  AnIter = &AnIterOp[AnIterOpTy_Ftran];
  AnIter->AnIterOpName = "Ftran";
  AnIter = &AnIterOp[AnIterOpTy_FtranBFRT];
  AnIter->AnIterOpName = "FtranBFRT";
  AnIter = &AnIterOp[AnIterOpTy_FtranDSE];
  AnIter->AnIterOpName = "FtranDSE";
  for (int k = 0; k < NumAnIterOpTy; k++) {
    AnIter = &AnIterOp[k];
    AnIter->AnIterOpLog10RsDsty = 0;
    AnIter->AnIterOpSuLog10RsDsty = 0;
    if (k == AnIterOpTy_Price) {
      AnIter->AnIterOpHyperCANCEL = 1.0;
      AnIter->AnIterOpHyperTRAN = 1.0;
      AnIter->AnIterOpRsDim = solver_num_col;
    } else {
      if (k == AnIterOpTy_Btran) {
        AnIter->AnIterOpHyperCANCEL = hyperCANCEL;
        AnIter->AnIterOpHyperTRAN = hyperBTRANU;
      } else {
        AnIter->AnIterOpHyperCANCEL = hyperCANCEL;
        AnIter->AnIterOpHyperTRAN = hyperFTRANL;
      }
      AnIter->AnIterOpRsDim = solver_num_row;
    }
    AnIter->AnIterOpNumCa = 0;
    AnIter->AnIterOpNumHyperOp = 0;
    AnIter->AnIterOpNumHyperRs = 0;
    AnIter->AnIterOpRsMxNNZ = 0;
    AnIter->AnIterOpSuNumCa = 0;
    AnIter->AnIterOpSuNumHyperOp = 0;
    AnIter->AnIterOpSuNumHyperRs = 0;
  }
  int last_invert_hint = INVERT_HINT_Count - 1;
  for (int k = 1; k <= last_invert_hint; k++) AnIterNumInvert[k] = 0;
  AnIterNumPrDgnIt = 0;
  AnIterNumDuDgnIt = 0;
  AnIterNumColPrice = 0;
  AnIterNumRowPrice = 0;
  AnIterNumRowPriceWSw = 0;
  AnIterNumRowPriceUltra = 0;
  int last_dual_edge_weight_mode = (int)DualEdgeWeightMode::STEEPEST_EDGE;
  for (int k = 0; k <= last_dual_edge_weight_mode; k++) {
    AnIterNumEdWtIt[k] = 0;
  }
  AnIterNumCostlyDseIt = 0;
  AnIterTraceNumRec = 0;
  AnIterTraceIterDl = 1;
  AnIterTraceRec* lcAnIter = &AnIterTrace[0];
  lcAnIter->AnIterTraceIter = AnIterIt0;
  lcAnIter->AnIterTraceTime = workHMO.timer_.getTime();
#endif
}

void HDual::iterationAnalysis() {
  // Possibly report on the iteration
  iterationReport();

  // Possibly switch from DSE to Dvx
  if (dual_edge_weight_mode == DualEdgeWeightMode::STEEPEST_EDGE) {
    bool switch_to_devex = false;
    // Firstly consider switching on the basis of NLA cost
    double AnIterCostlyDseMeasureDen;
    AnIterCostlyDseMeasureDen =
      max(max(row_epDensity, columnDensity), row_apDensity);
    if (AnIterCostlyDseMeasureDen > 0) {
      AnIterCostlyDseMeasure = rowdseDensity / AnIterCostlyDseMeasureDen;
      AnIterCostlyDseMeasure = AnIterCostlyDseMeasure * AnIterCostlyDseMeasure;
    } else {
      AnIterCostlyDseMeasure = 0;
    }
    bool CostlyDseIt = AnIterCostlyDseMeasure > AnIterCostlyDseMeasureLimit &&
      rowdseDensity > AnIterCostlyDseMnDensity;
    AnIterCostlyDseFq = (1 - runningAverageMu) * AnIterCostlyDseFq;
    if (CostlyDseIt) {
      AnIterNumCostlyDseIt++;
      AnIterCostlyDseFq += runningAverageMu * 1.0;
      int lcNumIter = workHMO.simplex_info_.iteration_count - AnIterIt0;
      // Switch to Devex if at least 5% of the (at least) 0.1NumTot iterations have been costly
      switch_to_devex = allow_dual_steepest_edge_to_devex_switch &&
	(AnIterNumCostlyDseIt > lcNumIter * AnIterFracNumCostlyDseItbfSw) &&
	(lcNumIter > AnIterFracNumTot_ItBfSw * solver_num_tot);
#ifdef HiGHSDEV
      if (switch_to_devex) {
	HighsLogMessage(HighsMessageType::INFO,
			"Switch from DSE to Devex after %d costly DSE iterations of %d: "
			"Col_Dsty = %11.4g; R_Ep_Dsty = %11.4g; DSE_Dsty = %11.4g",
			AnIterNumCostlyDseIt, lcNumIter, rowdseDensity, row_epDensity,
			columnDensity);
      }
#endif
    }
    if (!switch_to_devex) {
      // Secondly consider switching on the basis of weight accuracy
      double dse_weight_error_measure =
	average_log_low_dual_steepest_edge_weight_error +
	average_log_high_dual_steepest_edge_weight_error;
      double dse_weight_error_threshhold =
	workHMO.options_.dual_steepest_edge_weight_log_error_threshhold;
      switch_to_devex = allow_dual_steepest_edge_to_devex_switch &&
	dse_weight_error_measure > dse_weight_error_threshhold;
#ifdef HiGHSDEV
      if (switch_to_devex) {
	HighsLogMessage(HighsMessageType::INFO,
			"Switch from DSE to Devex with log error measure of %g > %g = threshhold",
			dse_weight_error_measure, dse_weight_error_threshhold);
      }
#endif
    }
    if (switch_to_devex) {
      dual_edge_weight_mode = DualEdgeWeightMode::DEVEX;
      // Zero the number of Devex frameworks used and set up the first one
      n_dvx_fwk = 0;
      dvx_ix.assign(solver_num_tot, 0);
      iz_dvx_fwk();
    }
  }

#ifdef HiGHSDEV
  int AnIterCuIt = workHMO.simplex_info_.iteration_count;
  bool iterLg = AnIterCuIt % 100 == 0;
  iterLg = false;
  if (iterLg) {
    int lc_NumCostlyDseIt = AnIterNumCostlyDseIt - AnIterPrevRpNumCostlyDseIt;
    AnIterPrevRpNumCostlyDseIt = AnIterNumCostlyDseIt;
    printf("Iter %10d: ", AnIterCuIt);
    iterationReportDensity(ML_MINIMAL, true);
    iterationReportDensity(ML_MINIMAL, false);
    if (dual_edge_weight_mode == DualEdgeWeightMode::STEEPEST_EDGE) {
      int lc_pct = (100 * AnIterNumCostlyDseIt) / (AnIterCuIt - AnIterIt0);
      printf("| Fq = %4.2f; Su =%5d (%3d%%)", AnIterCostlyDseFq,
             AnIterNumCostlyDseIt, lc_pct);

      if (lc_NumCostlyDseIt > 0) printf("; LcNum =%3d", lc_NumCostlyDseIt);
    }
    printf("\n");
  }

  for (int k = 0; k < NumAnIterOpTy; k++) {
    AnIterOpRec* lcAnIterOp = &AnIterOp[k];
    if (lcAnIterOp->AnIterOpNumCa) {
      lcAnIterOp->AnIterOpSuNumCa += lcAnIterOp->AnIterOpNumCa;
      lcAnIterOp->AnIterOpSuNumHyperOp += lcAnIterOp->AnIterOpNumHyperOp;
      lcAnIterOp->AnIterOpSuNumHyperRs += lcAnIterOp->AnIterOpNumHyperRs;
      lcAnIterOp->AnIterOpSuLog10RsDsty += lcAnIterOp->AnIterOpLog10RsDsty;
    }
    lcAnIterOp->AnIterOpNumCa = 0;
    lcAnIterOp->AnIterOpNumHyperOp = 0;
    lcAnIterOp->AnIterOpNumHyperRs = 0;
    lcAnIterOp->AnIterOpLog10RsDsty = 0;
  }
  if (invertHint > 0) AnIterNumInvert[invertHint]++;
  if (thetaDual <= 0) AnIterNumDuDgnIt++;
  if (thetaPrimal <= 0) AnIterNumPrDgnIt++;
  if (AnIterCuIt > AnIterPrevIt)
    AnIterNumEdWtIt[(int)dual_edge_weight_mode] += (AnIterCuIt - AnIterPrevIt);

  AnIterTraceRec* lcAnIter = &AnIterTrace[AnIterTraceNumRec];
  //  if (workHMO.simplex_info_.iteration_count ==
  //  AnIterTraceIterRec[AnIterTraceNumRec]+AnIterTraceIterDl) {
  if (workHMO.simplex_info_.iteration_count ==
      lcAnIter->AnIterTraceIter + AnIterTraceIterDl) {
    if (AnIterTraceNumRec == AN_ITER_TRACE_MX_NUM_REC) {
      for (int rec = 1; rec <= AN_ITER_TRACE_MX_NUM_REC / 2; rec++)
        AnIterTrace[rec] = AnIterTrace[2 * rec];
      AnIterTraceNumRec = AnIterTraceNumRec / 2;
      AnIterTraceIterDl = AnIterTraceIterDl * 2;
    } else {
      AnIterTraceNumRec++;
      lcAnIter = &AnIterTrace[AnIterTraceNumRec];
      lcAnIter->AnIterTraceIter = workHMO.simplex_info_.iteration_count;
      lcAnIter->AnIterTraceTime = workHMO.timer_.getTime();
      lcAnIter->AnIterTraceDsty[AnIterOpTy_Btran] = row_epDensity;
      lcAnIter->AnIterTraceDsty[AnIterOpTy_Price] = row_apDensity;
      lcAnIter->AnIterTraceDsty[AnIterOpTy_Ftran] = columnDensity;
      lcAnIter->AnIterTraceDsty[AnIterOpTy_FtranBFRT] = columnDensity;
      if (dual_edge_weight_mode == DualEdgeWeightMode::STEEPEST_EDGE) {
        lcAnIter->AnIterTraceDsty[AnIterOpTy_FtranDSE] = rowdseDensity;
        lcAnIter->AnIterTraceAux0 = AnIterCostlyDseMeasure;
      } else {
        lcAnIter->AnIterTraceDsty[AnIterOpTy_FtranDSE] = 0;
        lcAnIter->AnIterTraceAux0 = 0;
      }
      lcAnIter->AnIterTrace_dual_edge_weight_mode = (int)dual_edge_weight_mode;
    }
  }
  AnIterPrevIt = AnIterCuIt;
#endif
}

void HDual::iterationReport() {
  int iteration_count = workHMO.simplex_info_.iteration_count;
  int iteration_count_difference = iteration_count -
    previous_iteration_report_header_iteration_count;
  bool header = previous_iteration_report_header_iteration_count < 0
    || iteration_count_difference > 10;
  if (header) {
    iterationReportFull(header);
    previous_iteration_report_header_iteration_count = iteration_count;
  }
  iterationReportFull(false);
}

void HDual::iterationReportFull(bool header) {
  if (header) {
    iterationReportIterationAndPhase(ML_DETAILED, true);
    iterationReportDualObjective(ML_DETAILED, true);
#ifdef HiGHSDEV
    iterationReportIterationData(ML_DETAILED, true);
    iterationReportDensity(ML_DETAILED, true);
    HighsPrintMessage(ML_DETAILED, " FreeLsZ");
#endif
    HighsPrintMessage(ML_DETAILED, "\n");
  } else {
    iterationReportIterationAndPhase(ML_DETAILED, false);
    iterationReportDualObjective(ML_DETAILED, false);
#ifdef HiGHSDEV
    iterationReportIterationData(ML_DETAILED, false);
    iterationReportDensity(ML_DETAILED, false);
    HighsPrintMessage(ML_DETAILED, " %7d", dualRow.freeListSize);
#endif
    HighsPrintMessage(ML_DETAILED, "\n");
  }
}

void HDual::iterationReportIterationAndPhase(int iterate_log_level,
                                             bool header) {
  if (header) {
    HighsPrintMessage(iterate_log_level, " Iteration Ph");
  } else {
    int numIter = workHMO.simplex_info_.iteration_count;
    HighsPrintMessage(iterate_log_level, " %9d %2d", numIter, solvePhase);
  }
}
void HDual::iterationReportDualObjective(int iterate_log_level, bool header) {
  HighsSimplexInfo& simplex_info = workHMO.simplex_info_;
  if (header) {
    HighsPrintMessage(iterate_log_level, "        DualObjective");
  } else {
    HighsPrintMessage(iterate_log_level, " %20.10e",
                      simplex_info.updated_dual_objective_value);
  }
}

void HDual::iterationReportIterationData(int iterate_log_level, bool header) {
  if (header) {
    HighsPrintMessage(iterate_log_level,
                      " Inv       NumCk     LvR     LvC     EnC        DlPr    "
                      "    ThDu        ThPr          Aa");
  } else {
    HighsPrintMessage(iterate_log_level,
                      " %3d %11.4g %7d %7d %7d %11.4g %11.4g %11.4g %11.4g",
                      invertHint, numericalTrouble, rowOut, columnOut, columnIn,
                      deltaPrimal, thetaDual, thetaPrimal, alpha);
  }
}

void HDual::iterationReportDensity(int iterate_log_level, bool header) {
  bool rp_dual_steepest_edge =
      dual_edge_weight_mode == DualEdgeWeightMode::STEEPEST_EDGE;
  if (header) {
    HighsPrintMessage(iterate_log_level, "  Col R_Ep R_Ap");
    if (rp_dual_steepest_edge) {
      HighsPrintMessage(iterate_log_level, "  DSE");
    } else {
      HighsPrintMessage(iterate_log_level, "     ");
    }
  } else {
    int l10ColDse = intLog10(columnDensity);
    int l10REpDse = intLog10(row_epDensity);
    int l10RapDse = intLog10(row_apDensity);
    HighsPrintMessage(iterate_log_level, " %4d %4d %4d", l10ColDse, l10REpDse,
                      l10RapDse);
    if (rp_dual_steepest_edge) {
      int l10DseDse = intLog10(rowdseDensity);
      HighsPrintMessage(iterate_log_level, " %4d", l10DseDse);
    } else {
      HighsPrintMessage(iterate_log_level, "     ");
    }
  }
}

void HDual::iterationReportRebuild(
#ifdef HiGHSDEV
				   const int i_v
#endif
				   ) {
#ifdef HiGHSDEV
  HighsSimplexInfo& simplex_info = workHMO.simplex_info_;
  bool report_condition = simplex_info.analyse_invert_condition;
  HighsPrintMessage(ML_MINIMAL,
                    "Iter %10d:", workHMO.simplex_info_.iteration_count);
  iterationReportDensity(ML_MINIMAL, true);
  iterationReportDensity(ML_MINIMAL, false);
  iterationReportDualObjective(ML_MINIMAL, false);
  HighsPrintMessage(ML_MINIMAL, " DuPh%1d(%2d)", solvePhase, i_v);
  if (report_condition) HighsPrintMessage(ML_MINIMAL, " k(B)%10.4g", simplex_info.invert_condition);
  if (solvePhase == 2) reportInfeasibility();
  HighsPrintMessage(ML_MINIMAL, "\n");
#else
  logRebuild(workHMO, false, solvePhase);
#endif
}

void HDual::reportInfeasibility() {
  HighsSimplexInfo& simplex_info = workHMO.simplex_info_;
  HighsPrintMessage(ML_MINIMAL, " Pr: %d(%g)",
                    simplex_info.num_primal_infeasibilities,
                    simplex_info.sum_primal_infeasibilities);
  if (simplex_info.sum_dual_infeasibilities > 0) {
    HighsPrintMessage(ML_MINIMAL, "; Du: %d(%g)",
                      simplex_info.num_dual_infeasibilities,
                      simplex_info.sum_dual_infeasibilities);
  }
}

int HDual::intLog10(double v) {
  int intLog10V = -99;
  if (v > 0) intLog10V = log(v) / log(10.0);
  return intLog10V;
}

void HDual::uOpRsDensityRec(double lc_OpRsDensity, double& opRsDensity) {
  // Update an average density record for BTRAN, an FTRAN or PRICE
  opRsDensity = (1 - runningAverageMu) * (opRsDensity) +
                runningAverageMu * lc_OpRsDensity;
}

void HDual::chooseRow() {
  HighsTimer& timer = workHMO.timer_;
  HighsSimplexInfo& simplex_info = workHMO.simplex_info_;
  // Choose the index of a row to leave the basis (CHUZR)
  //
  // If reinversion is needed then skip this method
  if (invertHint) return;
  // Choose candidates repeatedly until candidate is OK or optimality is
  // detected
  for (;;) {
    // Choose the index of a good row to leave the basis
    dualRHS.choose_normal(&rowOut);
    if (rowOut == -1) {
      // No index found so may be dual optimal. By setting
      // invertHint>0 all subsequent methods in the iteration will
      // be skipped until reinversion and rebuild have taken place
      invertHint = INVERT_HINT_POSSIBLY_OPTIMAL;
      return;
    }
    // Compute pi_p = B^{-T}e_p in row_ep
    timer.start(simplex_info.clock_[BtranClock]);
    // Set up RHS for BTRAN
    row_ep.clear();
    row_ep.count = 1;
    row_ep.index[0] = rowOut;
    row_ep.array[rowOut] = 1;
    row_ep.packFlag = true;
#ifdef HiGHSDEV
    if (simplex_info.analyseSimplexIterations)
      iterateOpRecBf(AnIterOpTy_Btran, row_ep, row_epDensity);
#endif
    // Perform BTRAN
    factor->btran(row_ep, row_epDensity);
#ifdef HiGHSDEV
    if (simplex_info.analyseSimplexIterations)
      iterateOpRecAf(AnIterOpTy_Btran, row_ep);
#endif
    timer.stop(simplex_info.clock_[BtranClock]);
    // Verify DSE weight
    if (dual_edge_weight_mode == DualEdgeWeightMode::STEEPEST_EDGE) {
      // For DSE, see how accurate the updated weight is
      // Save the updated weight
      double u_weight = dualRHS.workEdWt[rowOut];
      // Compute the weight from row_ep and over-write the updated weight
      double c_weight = dualRHS.workEdWt[rowOut] = row_ep.norm2();
      // If the weight error is acceptable then break out of the
      // loop. All we worry about is accepting rows with weights
      // which are not too small, since this can make the row look
      // unreasonably attractive
      const double accept_weight_threshhold = 0.25;
      const double weight_error_threshhold = 4.0;
      bool accept_weight = u_weight >= accept_weight_threshhold * c_weight;
      int low_weight_error = 0;
      int high_weight_error = 0;
      double weight_error;
      string error_type = "  OK";
      num_dual_steepest_edge_weight_check++;
      if (!accept_weight) num_dual_steepest_edge_weight_reject++;
      if (u_weight < c_weight) {
	// Updated weight is low
	weight_error = c_weight/u_weight;
	if (weight_error > weight_error_threshhold) {
	  low_weight_error = 1;
	  error_type = " Low";
	}
	average_log_low_dual_steepest_edge_weight_error = 0.99*average_log_low_dual_steepest_edge_weight_error + 0.01*log(weight_error);
      } else {
	// Updated weight is correct or high
	weight_error = u_weight/c_weight;
	if (weight_error > weight_error_threshhold) {
	  high_weight_error = 1;
	  error_type = "High";
	}
	average_log_high_dual_steepest_edge_weight_error = 0.99*average_log_high_dual_steepest_edge_weight_error + 0.01*log(weight_error);
      }
      average_frequency_low_dual_steepest_edge_weight = 0.99*average_frequency_low_dual_steepest_edge_weight + 0.01*low_weight_error;
      average_frequency_high_dual_steepest_edge_weight = 0.99*average_frequency_high_dual_steepest_edge_weight + 0.01*high_weight_error;
      max_average_frequency_low_dual_steepest_edge_weight = max(max_average_frequency_low_dual_steepest_edge_weight,
								average_frequency_low_dual_steepest_edge_weight);
      max_average_frequency_high_dual_steepest_edge_weight = max(max_average_frequency_high_dual_steepest_edge_weight,
								 average_frequency_high_dual_steepest_edge_weight);
      max_sum_average_frequency_extreme_dual_steepest_edge_weight = max(max_sum_average_frequency_extreme_dual_steepest_edge_weight,
									average_frequency_low_dual_steepest_edge_weight + average_frequency_high_dual_steepest_edge_weight);
      max_average_log_low_dual_steepest_edge_weight_error = max(max_average_log_low_dual_steepest_edge_weight_error,
								average_log_low_dual_steepest_edge_weight_error);
      max_average_log_high_dual_steepest_edge_weight_error = max(max_average_log_high_dual_steepest_edge_weight_error,
								 average_log_high_dual_steepest_edge_weight_error);
      max_sum_average_log_extreme_dual_steepest_edge_weight_error = max(max_sum_average_log_extreme_dual_steepest_edge_weight_error,
									average_log_low_dual_steepest_edge_weight_error + average_log_high_dual_steepest_edge_weight_error);
#ifdef HiGHSDEV
      const bool report_weight_error = false;
      if (report_weight_error && weight_error > 0.5*weight_error_threshhold) {
	printf("DSE Wt Ck |%8d| OK = %1d (%4d / %6d) (c %10.4g, u %10.4g, er %10.4g - %s): Low (Fq %10.4g, Er %10.4g); High (Fq%10.4g, Er%10.4g) | %10.4g %10.4g %10.4g %10.4g %10.4g %10.4g\n",
	       simplex_info.iteration_count,
	       accept_weight, 
	       num_dual_steepest_edge_weight_check, num_dual_steepest_edge_weight_reject,
	       c_weight, u_weight, weight_error, error_type.c_str(),
	       average_frequency_low_dual_steepest_edge_weight, average_log_low_dual_steepest_edge_weight_error,
	       average_frequency_high_dual_steepest_edge_weight, average_log_high_dual_steepest_edge_weight_error,
	       max_average_frequency_low_dual_steepest_edge_weight,
	       max_average_frequency_high_dual_steepest_edge_weight,
	       max_sum_average_frequency_extreme_dual_steepest_edge_weight,
	       max_average_log_low_dual_steepest_edge_weight_error,
	       max_average_log_high_dual_steepest_edge_weight_error,
	       max_sum_average_log_extreme_dual_steepest_edge_weight_error);
      }
#endif
	     
      if (accept_weight) break;
      // Weight error is unacceptable so look for another
      // candidate. Of course, it's possible that the same
      // candidate is chosen, but the weight will be correct (so
      // no infinite loop).
    } else {
      // If not using DSE then accept the row by breaking out of
      // the loop
      break;
    }
  }
  // Index of row to leave the basis has been found
  //
  // Assign basic info:
  //
  // Record the column (variable) associated with the leaving row
  columnOut = workHMO.simplex_basis_.basicIndex_[rowOut];
  // Record the change in primal variable associated with the move to the bound
  // being violated
  if (baseValue[rowOut] < baseLower[rowOut]) {
    // Below the lower bound so set deltaPrimal = value - LB < 0
    deltaPrimal = baseValue[rowOut] - baseLower[rowOut];
  } else {
    // Above the upper bound so set deltaPrimal = value - UB > 0
    deltaPrimal = baseValue[rowOut] - baseUpper[rowOut];
  }
  // Set sourceOut to be -1 if deltaPrimal<0, otherwise +1 (since deltaPrimal>0)
  sourceOut = deltaPrimal < 0 ? -1 : 1;
  // Update the record of average row_ep (pi_p) density. This ignores
  // any BTRANs done for skipped candidates
  double lc_OpRsDensity = (double)row_ep.count / solver_num_row;
  uOpRsDensityRec(lc_OpRsDensity, row_epDensity);
}

void HDual::chooseColumn(HVector* row_ep) {
  HighsTimer& timer = workHMO.timer_;
  HighsSimplexInfo& simplex_info = workHMO.simplex_info_;
  // Compute pivot row (PRICE) and choose the index of a column to enter the
  // basis (CHUZC)
  //
  // If reinversion is needed then skip this method
  if (invertHint) return;
  //
  // PRICE
  //
  timer.start(simplex_info.clock_[PriceClock]);
  row_ap.clear();

#ifdef HiGHSDEV
  bool anPriceEr = false;
  bool useUltraPrice = allow_price_ultra &&
                       row_apDensity * solver_num_col * 10 < row_ap.ilP2 &&
                       row_apDensity < 1e-3;
#endif
  if (price_mode == PriceMode::COL) {
    // Column-wise PRICE
#ifdef HiGHSDEV
    if (simplex_info.analyseSimplexIterations) {
      iterateOpRecBf(AnIterOpTy_Price, *row_ep, 0.0);
      AnIterNumColPrice++;
    }
#endif
    // Perform column-wise PRICE
    matrix->price_by_col(row_ap, *row_ep);
  } else {
    // By default, use row-wise PRICE, but possibly use column-wise
    // PRICE if the density of row_ep is too high
    double lc_dsty = (double)(*row_ep).count / solver_num_row;
    if (allow_price_by_col_switch && (lc_dsty > dstyColPriceSw)) {
      // Use column-wise PRICE due to density of row_ep
#ifdef HiGHSDEV
      if (simplex_info.analyseSimplexIterations) {
        iterateOpRecBf(AnIterOpTy_Price, *row_ep, 0.0);
        AnIterNumColPrice++;
      }
#endif
      // Perform column-wise PRICE
      matrix->price_by_col(row_ap, *row_ep);
      // Zero the components of row_ap corresponding to basic variables
      // (nonbasicFlag[*]=0)
      const int* nonbasicFlag = &workHMO.simplex_basis_.nonbasicFlag_[0];
      for (int col = 0; col < solver_num_col; col++) {
        row_ap.array[col] = nonbasicFlag[col] * row_ap.array[col];
      }
#ifdef HiGHSDEV
      // Ultra-sparse PRICE is in development
    } else if (useUltraPrice) {
      if (simplex_info.analyseSimplexIterations) {
        iterateOpRecBf(AnIterOpTy_Price, *row_ep, row_apDensity);
        AnIterNumRowPriceUltra++;
      }
      // Perform ultra-sparse row-wise PRICE
      matrix->price_by_row_ultra(row_ap, *row_ep);
      if (anPriceEr) {
        bool price_er;
        price_er = matrix->price_er_ck(row_ap, *row_ep);
        if (!price_er) HighsPrintMessage(ML_VERBOSE, "No ultra PRICE error\n");
      }
#endif
    } else if (allow_price_by_row_switch) {
      // Avoid hyper-sparse PRICE on current density of result or
      // switch if the density of row_ap becomes extreme
#ifdef HiGHSDEV
      if (simplex_info.analyseSimplexIterations) {
        iterateOpRecBf(AnIterOpTy_Price, *row_ep, row_apDensity);
        AnIterNumRowPriceWSw++;
      }
#endif
      // Set the value of the density of row_ap at which the switch to
      // sparse row-wise PRICE should be made
      const double sw_dsty = matrix->price_by_row_sw_dsty;
      // Perform hyper-sparse row-wise PRICE with switching
      matrix->price_by_row_w_sw(row_ap, *row_ep, row_apDensity, 0, sw_dsty);
    } else {
      // No avoiding hyper-sparse PRICE on current density of result
      // or switch if the density of row_ap becomes extreme
#ifdef HiGHSDEV
      if (simplex_info.analyseSimplexIterations) {
        iterateOpRecBf(AnIterOpTy_Price, *row_ep, 0.0);
        AnIterNumRowPrice++;
      }
#endif
      // Perform hyper-sparse row-wise PRICE
      matrix->price_by_row(row_ap, *row_ep);
    }
  }
#ifdef HiGHSDEV
  // Possibly analyse the error in the result of PRICE
  if (anPriceEr) {
    matrix->price_er_ck(row_ap, *row_ep);
  }
#endif
  // Update the record of average row_ap density
  double lc_OpRsDensity = (double)row_ap.count / solver_num_col;
  uOpRsDensityRec(lc_OpRsDensity, row_apDensity);
#ifdef HiGHSDEV
  if (simplex_info.analyseSimplexIterations)
    iterateOpRecAf(AnIterOpTy_Price, row_ap);
#endif
  timer.stop(simplex_info.clock_[PriceClock]);
  //
  // CHUZC
  //
  // Section 0: Clear data and call create_Freemove to set a value of
  // nonbasicMove for all free columns to prevent their dual values
  // from being changed.
  timer.start(simplex_info.clock_[Chuzc0Clock]);
  dualRow.clear();
  dualRow.workDelta = deltaPrimal;
  dualRow.create_Freemove(row_ep);
  timer.stop(simplex_info.clock_[Chuzc0Clock]);
  //
  // Section 1: Pack row_ap and row_ep, then determine the possible
  // variables - candidates for CHUZC
  timer.start(simplex_info.clock_[Chuzc1Clock]);
  dualRow.choose_makepack(
      &row_ap, 0);  // Pack row_ap into the packIndex/Value of HDualRow
  dualRow.choose_makepack(
      row_ep,
      solver_num_col);  // Pack row_ep into the packIndex/Value of HDualRow
  dualRow.choose_possible();  // Determine the possible variables - candidates
                              // for CHUZC
  timer.stop(simplex_info.clock_[Chuzc1Clock]);
  //
  // Take action if the step to an expanded bound is not positive, or
  // there are no candidates for CHUZC
  columnIn = -1;
  if (dualRow.workTheta <= 0 || dualRow.workCount == 0) {
    invertHint = INVERT_HINT_POSSIBLY_DUAL_UNBOUNDED;
    return;
  }
  //
  // Sections 2 and 3: Perform (bound-flipping) ratio test. This can
  // fail if the dual values are excessively large
  bool chooseColumnFail = dualRow.choose_final();
  if (chooseColumnFail) {
    invertHint = INVERT_HINT_CHOOSE_COLUMN_FAIL;
    return;
  }
  //
  // Section 4: Reset the nonbasicMove values for free columns
  timer.start(simplex_info.clock_[Chuzc4Clock]);
  dualRow.delete_Freemove();
  timer.stop(simplex_info.clock_[Chuzc4Clock]);
  // Record values for basis change, checking for numerical problems and update
  // of dual variables
  columnIn = dualRow.workPivot;   // Index of the column entering the basis
  alphaRow = dualRow.workAlpha;   // Pivot value computed row-wise - used for
                                  // numerical checking
  thetaDual = dualRow.workTheta;  // Dual step length

  if (dual_edge_weight_mode == DualEdgeWeightMode::DEVEX) {
    timer.start(simplex_info.clock_[DevexWtClock]);
    // Determine the exact Devex weight
    double og_dvx_wt_o_rowOut = dualRHS.workEdWt[rowOut];
    double tru_dvx_wt_o_rowOut = 0;
    // Loop over [row_ap; row_ep] using the packed values
    for (int el_n = 0; el_n < dualRow.packCount; el_n++) {
      int vr_n = dualRow.packIndex[el_n];
      double pv = dvx_ix[vr_n] * dualRow.packValue[el_n];
      tru_dvx_wt_o_rowOut += pv * pv;
    }
    tru_dvx_wt_o_rowOut = max(1.0, tru_dvx_wt_o_rowOut);
    // Analyse the Devex weight to determine whether a new framework
    // should be set up
    double dvx_rao = max(og_dvx_wt_o_rowOut / tru_dvx_wt_o_rowOut,
                         tru_dvx_wt_o_rowOut / og_dvx_wt_o_rowOut);
    int i_te = solver_num_row / minRlvNumberDevexIterations;
    i_te = max(minAbsNumberDevexIterations, i_te);
    // Square maxAllowedDevexWeightRatio due to keeping squared
    // weights
    nw_dvx_fwk =
        dvx_rao > maxAllowedDevexWeightRatio * maxAllowedDevexWeightRatio ||
        n_dvx_it > i_te;
    dualRHS.workEdWt[rowOut] = tru_dvx_wt_o_rowOut;
    timer.stop(simplex_info.clock_[DevexWtClock]);
  }
  return;
}

void HDual::chooseColumn_slice(HVector* row_ep) {
  HighsTimer& timer = workHMO.timer_;
  HighsSimplexInfo& simplex_info = workHMO.simplex_info_;
  // Choose the index of a column to enter the basis (CHUZC) by
  // exploiting slices of the pivotal row - for SIP and PAMI
  //
  // If reinversion is needed then skip this method
  if (invertHint) return;

  timer.start(simplex_info.clock_[ChuzrDualClock]);
  dualRow.clear();
  dualRow.workDelta = deltaPrimal;
  dualRow.create_Freemove(row_ep);

  // Row_ep:         PACK + CC1
#pragma omp task
  {
    dualRow.choose_makepack(row_ep, solver_num_col);
    dualRow.choose_possible();
  }

  // Row_ap: PRICE + PACK + CC1
  for (int i = 0; i < slice_num; i++) {
#pragma omp task
    {
      slice_row_ap[i].clear();
      slice_matrix[i].price_by_row(slice_row_ap[i], *row_ep);

      slice_dualRow[i].clear();
      slice_dualRow[i].workDelta = deltaPrimal;
      slice_dualRow[i].choose_makepack(&slice_row_ap[i], slice_start[i]);
      slice_dualRow[i].choose_possible();
    }
  }
#pragma omp taskwait

  // Join CC1 results here
  for (int i = 0; i < slice_num; i++)
    dualRow.choose_joinpack(&slice_dualRow[i]);

  // Infeasible we created before
  columnIn = -1;
  if (dualRow.workTheta <= 0 || dualRow.workCount == 0) {
    invertHint = INVERT_HINT_POSSIBLY_DUAL_UNBOUNDED;
    timer.stop(simplex_info.clock_[ChuzrDualClock]);
    return;
  }
  timer.stop(simplex_info.clock_[ChuzrDualClock]);

  // Choose column 2, This only happens if didn't go out
  dualRow.choose_final();
  dualRow.delete_Freemove();
  columnIn = dualRow.workPivot;
  alphaRow = dualRow.workAlpha;
  thetaDual = dualRow.workTheta;
}

void HDual::updateFtran() {
  HighsTimer& timer = workHMO.timer_;
  HighsSimplexInfo& simplex_info = workHMO.simplex_info_;
  // Compute the pivotal column (FTRAN)
  //
  // If reinversion is needed then skip this method
  if (invertHint) return;
  timer.start(simplex_info.clock_[FtranClock]);
  // Clear the picotal column and indicate that its values should be packed
  column.clear();
  column.packFlag = true;
  // Get the constraint matrix column by combining just one column
  // with unit multiplier
  matrix->collect_aj(column, columnIn, 1);
#ifdef HiGHSDEV
  if (simplex_info.analyseSimplexIterations)
    iterateOpRecBf(AnIterOpTy_Ftran, column, columnDensity);
#endif
  // Perform FTRAN
  factor->ftran(column, columnDensity);
#ifdef HiGHSDEV
  if (simplex_info.analyseSimplexIterations)
    iterateOpRecAf(AnIterOpTy_Ftran, column);
#endif
  // Save the pivot value computed column-wise - used for numerical checking
  alpha = column.array[rowOut];
  timer.stop(simplex_info.clock_[FtranClock]);
}

void HDual::updateFtranBFRT() {
  HighsTimer& timer = workHMO.timer_;
  HighsSimplexInfo& simplex_info = workHMO.simplex_info_;
  // Compute the RHS changes corresponding to the BFRT (FTRAN-BFRT)
  //
  // If reinversion is needed then skip this method
  if (invertHint) return;

  // Only time updateFtranBFRT if dualRow.workCount > 0;
  // If dualRow.workCount = 0 then dualRow.update_flip(&columnBFRT)
  // merely clears columnBFRT so no FTRAN is performed
  bool time_updateFtranBFRT = dualRow.workCount > 0;

  if (time_updateFtranBFRT) {
    timer.start(simplex_info.clock_[FtranBfrtClock]);
  }

  dualRow.update_flip(&columnBFRT);

  if (columnBFRT.count) {
#ifdef HiGHSDEV
    if (simplex_info.analyseSimplexIterations)
      iterateOpRecBf(AnIterOpTy_FtranBFRT, columnBFRT, columnDensity);
#endif
    // Perform FTRAN BFRT
    factor->ftran(columnBFRT, columnDensity);
#ifdef HiGHSDEV
    if (simplex_info.analyseSimplexIterations)
      iterateOpRecAf(AnIterOpTy_FtranBFRT, columnBFRT);
#endif
  }
  if (time_updateFtranBFRT) {
    timer.stop(simplex_info.clock_[FtranBfrtClock]);
  }
}

void HDual::updateFtranDSE(HVector* DSE_Vector) {
  HighsTimer& timer = workHMO.timer_;
  HighsSimplexInfo& simplex_info = workHMO.simplex_info_;
  // Compute the vector required to update DSE weights - being FTRAN
  // applied to the pivotal column (FTRAN-DSE)
  //
  // If reinversion is needed then skip this method
  if (invertHint) return;
  timer.start(simplex_info.clock_[FtranDseClock]);
#ifdef HiGHSDEV
  if (simplex_info.analyseSimplexIterations)
    iterateOpRecBf(AnIterOpTy_FtranDSE, *DSE_Vector, rowdseDensity);
#endif
  // Perform FTRAN DSE
  factor->ftran(*DSE_Vector, rowdseDensity);
#ifdef HiGHSDEV
  if (simplex_info.analyseSimplexIterations)
    iterateOpRecAf(AnIterOpTy_FtranDSE, *DSE_Vector);
#endif
  timer.stop(simplex_info.clock_[FtranDseClock]);
}

void HDual::updateVerify() {
  // Compare the pivot value computed row-wise and column-wise and
  // determine whether reinversion is advisable
  //
  // If reinversion is needed then skip this method
  if (invertHint) return;

  // Look at the relative difference between the absolute values of the two
  // pivot values
  double aCol = fabs(alpha);
  double aRow = fabs(alphaRow);
  double aDiff = fabs(aCol - aRow);
  numericalTrouble = aDiff / min(aCol, aRow);
  // Reinvert if the relative difference is large enough, and updates have been
  // performed
  if (numericalTrouble > 1e-7 && workHMO.simplex_info_.update_count > 0) {
    invertHint = INVERT_HINT_POSSIBLY_SINGULAR_BASIS;
  }
}

void HDual::updateDual() {
  // Update the dual values
  //
  // If reinversion is needed then skip this method
  if (invertHint) return;

  // Update - dual (shift and back)
  if (thetaDual == 0)
    // Little to do if thetaDual is zero
    shift_cost(workHMO, columnIn, -workDual[columnIn]);
  else {
    // Update the dual values (if packCount>0)
    dualRow.update_dual(thetaDual);//, columnOut);
    if (workHMO.simplex_info_.simplex_strategy != SIMPLEX_STRATEGY_DUAL_PLAIN &&
        slice_PRICE) {
      // Update the dual variables slice-by-slice [presumably
      // nothing is done in the previous call to
      // dualRow.update_dual. TODO: Check with Qi
      for (int i = 0; i < slice_num; i++)
        slice_dualRow[i].update_dual(thetaDual);//, columnOut);
    }
  }
  workDual[columnIn] = 0;
  workDual[columnOut] = -thetaDual;
  shift_back(workHMO, columnOut);
}

void HDual::updatePrimal(HVector* DSE_Vector) {
  // Update the primal values and any edge weights
  //
  // If reinversion is needed then skip this method
  if (invertHint) return;
  // NB DSE_Vector is only computed if dual_edge_weight_mode ==
  // DualEdgeWeightMode::STEEPEST_EDGE Update - primal and weight
  dualRHS.update_primal(&columnBFRT, 1);
  dualRHS.update_infeasList(&columnBFRT);
  double x_out = baseValue[rowOut];
  double l_out = baseLower[rowOut];
  double u_out = baseUpper[rowOut];
  thetaPrimal = (x_out - (deltaPrimal < 0 ? l_out : u_out)) / alpha;
  dualRHS.update_primal(&column, thetaPrimal);
  if (dual_edge_weight_mode == DualEdgeWeightMode::STEEPEST_EDGE) {
    double thisEdWt = dualRHS.workEdWt[rowOut] / (alpha * alpha);
    dualRHS.update_weight_DSE(&column, thisEdWt, -2 / alpha,
                              &DSE_Vector->array[0]);
    dualRHS.workEdWt[rowOut] = thisEdWt;
  } else if (dual_edge_weight_mode == DualEdgeWeightMode::DEVEX) {
    // Pivotal row is for the current basis: weights are required for
    // the next basis so have to divide the current (exact) weight by
    // the pivotal value
    double thisEdWt = dualRHS.workEdWt[rowOut] / (alpha * alpha);
    double dvx_wt_o_rowOut = max(1.0, thisEdWt);
    // nw_wt is max(workEdWt[iRow], NewExactWeight*columnArray[iRow]^2);
    //
    // But NewExactWeight is dvx_wt_o_rowOut = max(1.0, dualRHS.workEdWt[rowOut]
    // / (alpha * alpha))
    //
    // so nw_wt = max(workEdWt[iRow], dvx_wt_o_rowOut*columnArray[iRow]^2);
    //
    // Update rest of weights
    dualRHS.update_weight_Dvx(&column, dvx_wt_o_rowOut);
    dualRHS.workEdWt[rowOut] = dvx_wt_o_rowOut;
    n_dvx_it += 1;
  }
  dualRHS.update_infeasList(&column);

  if (dual_edge_weight_mode == DualEdgeWeightMode::STEEPEST_EDGE) {
    double lc_OpRsDensity = (double)DSE_Vector->count / solver_num_row;
    uOpRsDensityRec(lc_OpRsDensity, rowdseDensity);
  }
  double lc_OpRsDensity = (double)column.count / solver_num_row;
  uOpRsDensityRec(lc_OpRsDensity, columnDensity);

  //  total_fake += column.fakeTick;
  total_syntheticTick += column.syntheticTick;
  if (dual_edge_weight_mode == DualEdgeWeightMode::STEEPEST_EDGE) {
    //      total_fake += DSE_Vector->fakeTick;
    total_syntheticTick += DSE_Vector->syntheticTick;
  }
  total_FT_inc_TICK += column.syntheticTick;  // Was .pseudoTick
  if (dual_edge_weight_mode == DualEdgeWeightMode::STEEPEST_EDGE) {
    total_FT_inc_TICK += DSE_Vector->syntheticTick;  // Was .pseudoTick
  }
}

void HDual::updatePivots() {
  // UPDATE
  //
  // If reinversion is needed then skip this method
  if (invertHint) return;
  //
  // Update the sets of indices of basic and nonbasic variables
  update_pivots(workHMO, columnIn, rowOut, sourceOut);
  //  checkDualObjectiveValue("After update_pivots");
  //
  // Update the iteration count and store the basis change if HiGHSDEV
  // is defined
  // Move this to Simplex class once it's created
  // simplex_method.record_pivots(columnIn, columnOut, alpha);
  workHMO.simplex_info_.iteration_count++;
  //
  // Update the invertible representation of the basis matrix
  update_factor(workHMO, &column, &row_ep, &rowOut, &invertHint);
  //
  // Update the row-wise representation of the nonbasic columns
  update_matrix(workHMO, columnIn, columnOut);
  //
  // Delete Freelist entry for columnIn
  dualRow.delete_Freelist(columnIn);
  //
  // Update the primal value for the row where the basis change has
  // occurred, and set the corresponding primal infeasibility value in
  // dualRHS.work_infeasibility
  dualRHS.update_pivots(
      rowOut, workHMO.simplex_info_.workValue_[columnIn] + thetaPrimal);
  // Determine whether to reinvert based on the synthetic clock
  bool reinvert_syntheticClock =
      total_syntheticTick >= factor->build_syntheticTick;
#ifdef HiGHSDEV
  //    bool reinvert_syntheticClock = total_fake >=
  //    factor->build_syntheticTick;
#endif
  if (reinvert_syntheticClock && workHMO.simplex_info_.update_count >= 50) {
    invertHint = INVERT_HINT_SYNTHETIC_CLOCK_SAYS_INVERT;
  }
}

void HDual::iz_dvx_fwk() {
  HighsTimer& timer = workHMO.timer_;
  HighsSimplexInfo& simplex_info = workHMO.simplex_info_;
  // Initialise the Devex framework: reference set is all basic
  // variables
  timer.start(simplex_info.clock_[DevexIzClock]);
  const int* nonbasicFlag = &workHMO.simplex_basis_.nonbasicFlag_[0];
  for (int vr_n = 0; vr_n < solver_num_tot; vr_n++) {
    //      if (workHMO.simplex_basis_.nonbasicFlag_[vr_n])
    //      if (nonbasicFlag[vr_n])
    //			Nonbasic variables not in reference set
    //	dvx_ix[vr_n] = dvx_not_in_R;
    //      else
    //			Basic variables in reference set
    //	dvx_ix[vr_n] = dvx_in_R;
    //
    // Assume all nonbasic variables have |nonbasicFlag[vr_n]|=1
    //
    // nonbasicFlag[vr_n]*nonbasicFlag[vr_n] evaluates faster than
    // abs(nonbasicFlag[vr_n])
    //
    // int dvx_ix_o_vr = 1-abs(nonbasicFlag[vr_n]);
    //
    int dvx_ix_o_vr = 1 - nonbasicFlag[vr_n] * nonbasicFlag[vr_n];
    dvx_ix[vr_n] = dvx_ix_o_vr;
  }
  dualRHS.workEdWt.assign(solver_num_row, 1.0);  // Set all initial weights to 1
  n_dvx_it = 0;    // Zero the count of iterations with this Devex framework
  n_dvx_fwk += 1;  // Increment the number of Devex frameworks
  nw_dvx_fwk =
      false;  // Indicate that there's no need for a new Devex framework
  timer.stop(simplex_info.clock_[DevexIzClock]);
}

void HDual::interpret_dual_edge_weight_strategy(const int dual_edge_weight_strategy) {
  if (dual_edge_weight_strategy == SIMPLEX_DUAL_EDGE_WEIGHT_STRATEGY_DANTZIG) {
    dual_edge_weight_mode = DualEdgeWeightMode::DANTZIG;
  } else if (dual_edge_weight_strategy ==
             SIMPLEX_DUAL_EDGE_WEIGHT_STRATEGY_DEVEX) {
    dual_edge_weight_mode = DualEdgeWeightMode::DEVEX;
  } else if (dual_edge_weight_strategy ==
             SIMPLEX_DUAL_EDGE_WEIGHT_STRATEGY_STEEPEST_EDGE) {
    dual_edge_weight_mode = DualEdgeWeightMode::STEEPEST_EDGE;
    initialise_dual_steepest_edge_weights = true;
    allow_dual_steepest_edge_to_devex_switch = false;
  } else if (dual_edge_weight_strategy ==
             SIMPLEX_DUAL_EDGE_WEIGHT_STRATEGY_STEEPEST_EDGE_UNIT_INITIAL) {
    dual_edge_weight_mode = DualEdgeWeightMode::STEEPEST_EDGE;
    initialise_dual_steepest_edge_weights = false;
    allow_dual_steepest_edge_to_devex_switch = false;
  } else if (dual_edge_weight_strategy ==
             SIMPLEX_DUAL_EDGE_WEIGHT_STRATEGY_STEEPEST_EDGE_TO_DEVEX_SWITCH) {
    dual_edge_weight_mode = DualEdgeWeightMode::STEEPEST_EDGE;
    initialise_dual_steepest_edge_weights = true;
    allow_dual_steepest_edge_to_devex_switch = true;
  } else {
    HighsPrintMessage(ML_MINIMAL,
                      "HDual::interpret_dual_edge_weight_strategy: "
                      "unrecognised dual_edge_weight_strategy = %d - using "
                      "dual steepest edge with possible switch to Devex\n",
                      dual_edge_weight_strategy);
    dual_edge_weight_mode = DualEdgeWeightMode::STEEPEST_EDGE;
    initialise_dual_steepest_edge_weights = true;
    allow_dual_steepest_edge_to_devex_switch = true;
  }
}

void HDual::interpret_price_strategy(const int price_strategy) {
  allow_price_by_col_switch = false;
  allow_price_by_row_switch = false;
  allow_price_ultra = false;
  if (price_strategy == SIMPLEX_PRICE_STRATEGY_COL) {
    price_mode = PriceMode::COL;
  } else if (price_strategy == SIMPLEX_PRICE_STRATEGY_ROW) {
    price_mode = PriceMode::ROW;
  } else if (price_strategy == SIMPLEX_PRICE_STRATEGY_ROW_SWITCH) {
    price_mode = PriceMode::ROW;
    allow_price_by_row_switch = true;
  } else if (price_strategy == SIMPLEX_PRICE_STRATEGY_ROW_SWITCH_COL_SWITCH) {
    price_mode = PriceMode::ROW;
    allow_price_by_col_switch = true;
    allow_price_by_row_switch = true;
  } else if (price_strategy == SIMPLEX_PRICE_STRATEGY_ROW_ULTRA) {
    price_mode = PriceMode::ROW;
    allow_price_by_col_switch = true;
    allow_price_by_row_switch = true;
    allow_price_ultra = true;
  } else {
    HighsPrintMessage(
        ML_MINIMAL,
        "HDual::interpret_price_strategy: unrecognised price_strategy = %d - "
        "using row Price with switch or colump price switch\n",
        price_strategy);
    price_mode = PriceMode::ROW;
    allow_price_by_col_switch = true;
    allow_price_by_row_switch = true;
  }
}

#ifdef HiGHSDEV
double HDual::checkDualObjectiveValue(const char* message, int phase) {
  static double previous_updated_dual_objective_value = 0;
  static double previous_dual_objective_value = 0;
  computeDualObjectiveValue(workHMO, phase);
  double updated_dual_objective_value =
      workHMO.simplex_info_.updated_dual_objective_value;
  double dual_objective_value = workHMO.simplex_info_.dual_objective_value;
  double change_in_updated_dual_objective_value =
      updated_dual_objective_value - previous_updated_dual_objective_value;
  double change_in_dual_objective_value =
      dual_objective_value - previous_dual_objective_value;
  double updated_dual_objective_error =
      dual_objective_value - updated_dual_objective_value;
  double relative_updated_dual_objective_error =
      fabs(updated_dual_objective_error) / max(1.0, fabs(dual_objective_value));
  bool error_found = relative_updated_dual_objective_error > 1e-8;
  if (error_found)
    printf(
        "Phase %1d: duObjV = %11.4g (%11.4g); updated duObjV = %11.4g "
        "(%11.4g); Error(|Rel|) = %11.4g (%11.4g) |%s\n",
        phase, dual_objective_value, change_in_dual_objective_value,
        updated_dual_objective_value, change_in_updated_dual_objective_value,
        updated_dual_objective_error, relative_updated_dual_objective_error,
        message);
  previous_dual_objective_value = dual_objective_value;
  previous_updated_dual_objective_value = dual_objective_value;
  workHMO.simplex_info_.updated_dual_objective_value = dual_objective_value;
  // Now have dual objective value
  workHMO.simplex_lp_status_.has_dual_objective_value = true;
  return updated_dual_objective_error;
}
#endif

// Utility to get a row of the inverse of B for SCIP
int HDual::util_getBasisInvRow(int r, double* coef, int* inds, int* ninds) {
  row_ep.clear();
  row_ep.count = 1;
  row_ep.index[0] = r;
  row_ep.array[r] = 1;
  row_ep.packFlag = true;
  factor->btran(row_ep, row_epDensity);
  //  printf("util_getBasisInvRow: nnz = %4d/%4d\n", row_ep.count,
  //  solver_num_row);
  for (int row = 0; row < solver_num_row; row++) {
    //    printf("BasisInvRow(%4d) = %11g\n", row,  row_ep.array[row]);
    coef[row] = row_ep.array[row];
  }
  if (0 <= row_ep.count && row_ep.count <= solver_num_row) {
    for (int ix = 0; ix < row_ep.count; ix++) inds[ix] = row_ep.index[ix];
    ninds[0] = row_ep.count;
  } else {
    printf(
        "util_getBasisInvRow: row_ep.count < 0 or row_ep.count > "
        "solver_num_row: %4d; "
        "%4d\n",
        row_ep.count, solver_num_row);
    ninds[0] = -1;
  }
  cout << flush;
  return 0;
}

#ifdef HiGHSDEV
void HDual::iterateOpRecBf(int opTy, HVector& vector, double hist_dsty) {
  AnIterOpRec* AnIter = &AnIterOp[opTy];
  AnIter->AnIterOpNumCa++;
  double curr_dsty = 1.0 * vector.count / solver_num_row;
  //  printf("%10s: %g<= %g;  %g<= %g\n", AnIter->AnIterOpName.c_str(),
  //	 curr_dsty, AnIter->AnIterOpHyperCANCEL,
  //	 hist_dsty, AnIter->AnIterOpHyperTRAN);
  if (curr_dsty <= AnIter->AnIterOpHyperCANCEL &&
      hist_dsty <= AnIter->AnIterOpHyperTRAN)
    AnIter->AnIterOpNumHyperOp++;
}

void HDual::iterateOpRecAf(int opTy, HVector& vector) {
  AnIterOpRec* AnIter = &AnIterOp[opTy];
  double rsDsty = 1.0 * vector.count / AnIter->AnIterOpRsDim;
  if (rsDsty <= hyperRESULT) AnIter->AnIterOpNumHyperRs++;
  AnIter->AnIterOpRsMxNNZ = max(vector.count, AnIter->AnIterOpRsMxNNZ);
  if (rsDsty > 0) {
    AnIter->AnIterOpLog10RsDsty += log(rsDsty) / log(10.0);
  } else {
    /*
    // TODO Investigate these zero norms
    double vectorNorm = 0;

    for (int index = 0; index < AnIter->AnIterOpRsDim; index++) {
      double vectorValue = vector.array[index];
      vectorNorm += vectorValue * vectorValue;
    }
    vectorNorm = sqrt(vectorNorm);
    printf("Strange: operation %s has result density = %g: ||vector|| = %g\n",
    AnIter->AnIterOpName.c_str(), rsDsty, vectorNorm);
    */
  }
}

void HDual::iterationAnalysisReport() {
  HighsTimer& timer = workHMO.timer_;
  int AnIterNumIter = workHMO.simplex_info_.iteration_count - AnIterIt0;
  printf("\nAnalysis of %d iterations (%d to %d)\n", AnIterNumIter,
         AnIterIt0 + 1, workHMO.simplex_info_.iteration_count);
  if (AnIterNumIter <= 0) return;
  int lc_EdWtNumIter;
  lc_EdWtNumIter = AnIterNumEdWtIt[(int)DualEdgeWeightMode::STEEPEST_EDGE];
  if (lc_EdWtNumIter > 0)
    printf("DSE for %12d (%3d%%) iterations\n", lc_EdWtNumIter,
           (100 * lc_EdWtNumIter) / AnIterNumIter);
  lc_EdWtNumIter = AnIterNumEdWtIt[(int)DualEdgeWeightMode::DEVEX];
  if (lc_EdWtNumIter > 0)
    printf("Dvx for %12d (%3d%%) iterations\n", lc_EdWtNumIter,
           (100 * lc_EdWtNumIter) / AnIterNumIter);
  lc_EdWtNumIter = AnIterNumEdWtIt[(int)DualEdgeWeightMode::DANTZIG];
  if (lc_EdWtNumIter > 0)
    printf("Dan for %12d (%3d%%) iterations\n", lc_EdWtNumIter,
           (100 * lc_EdWtNumIter) / AnIterNumIter);
  printf("\n");
  for (int k = 0; k < NumAnIterOpTy; k++) {
    AnIterOpRec* AnIter = &AnIterOp[k];
    int lcNumCa = AnIter->AnIterOpSuNumCa;
    printf("\n%-9s performed %d times\n", AnIter->AnIterOpName.c_str(),
           AnIter->AnIterOpSuNumCa);
    if (lcNumCa > 0) {
      int lcHyperOp = AnIter->AnIterOpSuNumHyperOp;
      int lcHyperRs = AnIter->AnIterOpSuNumHyperRs;
      int pctHyperOp = (100 * lcHyperOp) / lcNumCa;
      int pctHyperRs = (100 * lcHyperRs) / lcNumCa;
      double lcRsDsty = pow(10.0, AnIter->AnIterOpSuLog10RsDsty / lcNumCa);
      int lcAnIterOpRsDim = AnIter->AnIterOpRsDim;
      int lcNumNNz = lcRsDsty * lcAnIterOpRsDim;
      int lcMxNNz = AnIter->AnIterOpRsMxNNZ;
      double lcMxNNzDsty = (1.0 * lcMxNNz) / AnIter->AnIterOpRsDim;
      printf("%12d hyper-sparse operations (%3d%%)\n", lcHyperOp, pctHyperOp);
      printf("%12d hyper-sparse results    (%3d%%)\n", lcHyperRs, pctHyperRs);
      printf("%12g density of result (%d / %d nonzeros)\n", lcRsDsty, lcNumNNz,
             lcAnIterOpRsDim);
      printf("%12g density of result with max (%d / %d) nonzeros\n",
             lcMxNNzDsty, lcMxNNz, lcAnIterOpRsDim);
    }
  }
  int NumInvert = 0;

  int last_invert_hint = INVERT_HINT_Count - 1;
  for (int k = 1; k <= last_invert_hint; k++) NumInvert += AnIterNumInvert[k];
  if (NumInvert > 0) {
    int lcNumInvert = 0;
    printf("\nInvert    performed %d times: average frequency = %d\n",
           NumInvert, AnIterNumIter / NumInvert);
    lcNumInvert = AnIterNumInvert[INVERT_HINT_UPDATE_LIMIT_REACHED];
    if (lcNumInvert > 0)
      printf("%12d (%3d%%) Invert operations due to update limit reached\n",
             lcNumInvert, (100 * lcNumInvert) / NumInvert);
    lcNumInvert = AnIterNumInvert[INVERT_HINT_SYNTHETIC_CLOCK_SAYS_INVERT];
    if (lcNumInvert > 0)
      printf("%12d (%3d%%) Invert operations due to pseudo-clock\n",
             lcNumInvert, (100 * lcNumInvert) / NumInvert);
    lcNumInvert = AnIterNumInvert[INVERT_HINT_POSSIBLY_OPTIMAL];
    if (lcNumInvert > 0)
      printf("%12d (%3d%%) Invert operations due to possibly optimal\n",
             lcNumInvert, (100 * lcNumInvert) / NumInvert);
    lcNumInvert = AnIterNumInvert[INVERT_HINT_POSSIBLY_PRIMAL_UNBOUNDED];
    if (lcNumInvert > 0)
      printf(
          "%12d (%3d%%) Invert operations due to possibly primal unbounded\n",
          lcNumInvert, (100 * lcNumInvert) / NumInvert);
    lcNumInvert = AnIterNumInvert[INVERT_HINT_POSSIBLY_DUAL_UNBOUNDED];
    if (lcNumInvert > 0)
      printf("%12d (%3d%%) Invert operations due to possibly dual unbounded\n",
             lcNumInvert, (100 * lcNumInvert) / NumInvert);
    lcNumInvert = AnIterNumInvert[INVERT_HINT_POSSIBLY_SINGULAR_BASIS];
    if (lcNumInvert > 0)
      printf("%12d (%3d%%) Invert operations due to possibly singular basis\n",
             lcNumInvert, (100 * lcNumInvert) / NumInvert);
    lcNumInvert =
        AnIterNumInvert[INVERT_HINT_PRIMAL_INFEASIBLE_IN_PRIMAL_SIMPLEX];
    if (lcNumInvert > 0)
      printf(
          "%12d (%3d%%) Invert operations due to primal infeasible in primal "
          "simplex\n",
          lcNumInvert, (100 * lcNumInvert) / NumInvert);
  }
  printf("\n%12d (%3d%%) primal degenerate iterations\n", AnIterNumPrDgnIt,
         (100 * AnIterNumPrDgnIt) / AnIterNumIter);
  printf("%12d (%3d%%)   dual degenerate iterations\n", AnIterNumDuDgnIt,
         (100 * AnIterNumDuDgnIt) / AnIterNumIter);
  int suPrice = AnIterNumColPrice + AnIterNumRowPrice + AnIterNumRowPriceWSw +
                AnIterNumRowPriceUltra;
  if (suPrice > 0) {
    printf("\n%12d Price operations:\n", suPrice);
    printf("%12d Col Price      (%3d%%)\n", AnIterNumColPrice,
           (100 * AnIterNumColPrice) / suPrice);
    printf("%12d Row Price      (%3d%%)\n", AnIterNumRowPrice,
           (100 * AnIterNumRowPrice) / suPrice);
    printf("%12d Row PriceWSw   (%3d%%)\n", AnIterNumRowPriceWSw,
           (100 * AnIterNumRowPriceWSw / suPrice));
    printf("%12d Row PriceUltra (%3d%%)\n", AnIterNumRowPriceUltra,
           (100 * AnIterNumRowPriceUltra / suPrice));
  }
  printf("\n%12d (%3d%%) costly DSE        iterations\n", AnIterNumCostlyDseIt,
         (100 * AnIterNumCostlyDseIt) / AnIterNumIter);

  //
  // Add a record for the final iterations: may end up with one more
  // than AN_ITER_TRACE_MX_NUM_REC records, so ensure that there is enough
  // space in the arrays
  //
  AnIterTraceNumRec++;
  AnIterTraceRec* lcAnIter;
  lcAnIter = &AnIterTrace[AnIterTraceNumRec];
  lcAnIter->AnIterTraceIter = workHMO.simplex_info_.iteration_count;
  lcAnIter->AnIterTraceTime = timer.getTime();
  lcAnIter->AnIterTraceDsty[AnIterOpTy_Btran] = row_epDensity;
  lcAnIter->AnIterTraceDsty[AnIterOpTy_Price] = row_apDensity;
  lcAnIter->AnIterTraceDsty[AnIterOpTy_Ftran] = columnDensity;
  lcAnIter->AnIterTraceDsty[AnIterOpTy_FtranBFRT] = columnDensity;
  if (dual_edge_weight_mode == DualEdgeWeightMode::STEEPEST_EDGE) {
    lcAnIter->AnIterTraceDsty[AnIterOpTy_FtranDSE] = rowdseDensity;
    lcAnIter->AnIterTraceAux0 = AnIterCostlyDseMeasure;
  } else {
    lcAnIter->AnIterTraceDsty[AnIterOpTy_FtranDSE] = 0;
    lcAnIter->AnIterTraceAux0 = 0;
  }
  lcAnIter->AnIterTrace_dual_edge_weight_mode = (int)dual_edge_weight_mode;

  if (AnIterTraceIterDl >= 100) {
    printf("\n Iteration speed analysis\n");
    lcAnIter = &AnIterTrace[0];
    int fmIter = lcAnIter->AnIterTraceIter;
    double fmTime = lcAnIter->AnIterTraceTime;
    printf(
        "        Iter (      FmIter:      ToIter)     Time      Iter/sec |  "
        "Col R_Ep R_Ap  DSE | "
        "EdWt | Aux0\n");
    for (int rec = 1; rec <= AnIterTraceNumRec; rec++) {
      lcAnIter = &AnIterTrace[rec];
      int toIter = lcAnIter->AnIterTraceIter;
      double toTime = lcAnIter->AnIterTraceTime;
      int dlIter = toIter - fmIter;
      if (rec < AnIterTraceNumRec && dlIter != AnIterTraceIterDl)
        printf("STRANGE: %d = dlIter != AnIterTraceIterDl = %d\n", dlIter,
               AnIterTraceIterDl);
      double dlTime = toTime - fmTime;
      int iterSpeed = 0;
      if (dlTime > 0) iterSpeed = dlIter / dlTime;
      int lc_dual_edge_weight_mode =
          lcAnIter->AnIterTrace_dual_edge_weight_mode;
      int l10ColDse = intLog10(lcAnIter->AnIterTraceDsty[AnIterOpTy_Ftran]);
      int l10REpDse = intLog10(lcAnIter->AnIterTraceDsty[AnIterOpTy_Btran]);
      int l10RapDse = intLog10(lcAnIter->AnIterTraceDsty[AnIterOpTy_Price]);
      int l10DseDse = intLog10(lcAnIter->AnIterTraceDsty[AnIterOpTy_FtranDSE]);
      int l10Aux0 = intLog10(lcAnIter->AnIterTraceAux0);
      std::string str_dual_edge_weight_mode;
      if (lc_dual_edge_weight_mode == (int)DualEdgeWeightMode::STEEPEST_EDGE)
        str_dual_edge_weight_mode = "DSE";
      else if (lc_dual_edge_weight_mode == (int)DualEdgeWeightMode::DEVEX)
        str_dual_edge_weight_mode = "Dvx";
      else if (lc_dual_edge_weight_mode == (int)DualEdgeWeightMode::DANTZIG)
        str_dual_edge_weight_mode = "Dan";
      else
        str_dual_edge_weight_mode = "XXX";
      printf("%12d (%12d:%12d) %8.4f  %12d | %4d %4d %4d %4d |  %3s | %4d\n",
             dlIter, fmIter, toIter, dlTime, iterSpeed, l10ColDse, l10REpDse,
             l10RapDse, l10DseDse, str_dual_edge_weight_mode.c_str(), l10Aux0);
      fmIter = toIter;
      fmTime = toTime;
    }
    printf("\n");
  }
}
#endif<|MERGE_RESOLUTION|>--- conflicted
+++ resolved
@@ -164,11 +164,7 @@
   compute_dual(workHMO);
   // Determine the number of dual infeasibilities, and hence the solve phase
   computeDualInfeasible(workHMO);
-<<<<<<< HEAD
-  //  int num_dual_infeasibilities_without_flips = simplex_info.num_dual_infeasibilities;
-=======
   /* int num_dual_infeasibilities_without_flips = simplex_info.num_dual_infeasibilities; */
->>>>>>> 1457eb71
   if (simplex_info.allow_primal_flips_for_dual_feasibility) {
     computeDualInfeasibleWithFlips(workHMO);
   } else {
