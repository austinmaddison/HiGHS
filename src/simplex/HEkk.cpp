/* * * * * * * * * * * * * * * * * * * * * * * * * * * * * * * * * * * * */
/*                                                                       */
/*    This file is part of the HiGHS linear optimization suite           */
/*                                                                       */
/*    Written and engineered 2008-2021 at the University of Edinburgh    */
/*                                                                       */
/*    Available as open-source under the MIT License                     */
/*                                                                       */
/*    Authors: Julian Hall, Ivet Galabova, Qi Huangfu, Leona Gottwald    */
/*    and Michael Feldmeier                                              */
/*                                                                       */
/* * * * * * * * * * * * * * * * * * * * * * * * * * * * * * * * * * * * */
/**@file simplex/HEkk.cpp
 * @brief
 */
#include "simplex/HEkk.h"

#include "lp_data/HighsLpSolverObject.h"
#include "lp_data/HighsLpUtils.h"
#include "lp_data/HighsModelUtils.h"
#include "lp_data/HighsSolutionDebug.h"
#include "simplex/HEkkDual.h"
#include "simplex/HEkkPrimal.h"
#include "simplex/HSimplexDebug.h"
#include "simplex/HSimplexReport.h"
#include "simplex/SimplexTimer.h"

#ifdef OPENMP
#include "omp.h"
#endif

using std::fabs;
using std::max;
using std::min;

// using std::cout;
// using std::endl;

void HEkk::clear() {
  // Clears Ekk entirely. Clears all associated pointers, data scalars
  // and vectors, and the status values.
  this->clearEkkLp();
  this->clearEkkDualise();
  this->clearEkkData();
  this->clearEkkPointers();
  this->clearSimplexBasis(this->basis_);
  this->simplex_nla_.clear();
  this->clearEkkAllStatus();
}

void HEkk::clearEkkAllStatus() {
  // Clears the Ekk status entirely. Functionally junks all
  // information relating to the simplex solve, but doesn't clear the
  // associated data scalars and vectors.
  HighsSimplexStatus& status = this->status_;
  status.initialised_for_new_lp = false;
  status.initialised_for_solve = false;
  this->clearNlaStatus();
  this->clearEkkDataStatus();
}

void HEkk::clearEkkDataStatus() {
  // Just clears the Ekk status values associated with Ekk-specific
  // data: doesn't clear "initialised_for_new_lp", "initialised_for_solve" or
  // NLA status
  HighsSimplexStatus& status = this->status_;
  status.has_ar_matrix = false;
  status.has_dual_steepest_edge_weights = false;
  status.has_fresh_rebuild = false;
  status.has_dual_objective_value = false;
  status.has_primal_objective_value = false;
  status.has_dual_ray = false;
  status.has_primal_ray = false;
}

void HEkk::clearNlaStatus() {
  // Clears Ekk status values associated with NLA. Functionally junks
  // NLA, but doesn't clear the associated data scalars and vectors
  HighsSimplexStatus& status = this->status_;
  status.has_basis = false;
  status.has_nla = false;
  clearNlaInvertStatus();
}

void HEkk::clearNlaInvertStatus() {
  this->status_.has_invert = false;
  this->status_.has_fresh_invert = false;
}

void HEkk::clearEkkPointers() {
  this->options_ = NULL;
  this->timer_ = NULL;
}

void HEkk::clearEkkLp() {
  this->lp_.clear();
  lp_name_ = "";
}

void HEkk::clearEkkDualise() {
  this->original_col_cost_.clear();
  this->original_col_lower_.clear();
  this->original_col_upper_.clear();
  this->original_row_lower_.clear();
  this->original_row_upper_.clear();
  this->upper_bound_col_.clear();
  this->upper_bound_row_.clear();
}

void HEkk::clearEkkData() {
  // Clears Ekk-specific data scalars and vectors. Doesn't clear
  // status, as this is done elsewhere
  //
  // Doesn't clear the LP, simplex NLA or simplex basis as part of
  // clearing Ekk data, so that the simplex basis and HFactor instance
  // are maintained
  //
  // Does clear any frozen basis data
  if (this->status_.has_nla) this->simplex_nla_.frozenBasisClearAllData();

  // analysis_; No clear yet

  this->clearEkkDataInfo();
  model_status_ = HighsModelStatus::kNotset;
  // random_; Has no data
  this->workEdWt_ = NULL;
  this->workEdWtFull_ = NULL;

  this->simplex_in_scaled_space_ = false;
  this->ar_matrix_.clear();
  this->scaled_a_matrix_.clear();

  this->cost_scale_ = 1;
  this->iteration_count_ = 0;
  this->dual_simplex_cleanup_level_ = 0;
  this->dual_simplex_phase1_cleanup_level_ = 0;

  this->previous_iteration_cycling_detected = -kHighsIInf;

  this->solve_bailout_ = false;
  this->called_return_from_solve_ = false;
  this->exit_algorithm_ = SimplexAlgorithm::kPrimal;
  this->return_primal_solution_status_ = 0;
  this->return_dual_solution_status_ = 0;

  this->proof_index_.clear();
  this->proof_value_.clear();

  this->build_synthetic_tick_ = 0.0;
  this->total_synthetic_tick_ = 0.0;
}

void HEkk::clearEkkDataInfo() {
  HighsSimplexInfo& info = this->info_;
  info.workCost_.clear();
  info.workDual_.clear();
  info.workShift_.clear();
  info.workLower_.clear();
  info.workUpper_.clear();
  info.workRange_.clear();
  info.workValue_.clear();
  info.workLowerShift_.clear();
  info.workUpperShift_.clear();
  info.baseLower_.clear();
  info.baseUpper_.clear();
  info.baseValue_.clear();
  info.numTotRandomValue_.clear();
  info.numTotPermutation_.clear();
  info.numColPermutation_.clear();
  info.devex_index_.clear();
  info.pivot_.clear();
  info.index_chosen_.clear();
  info.phase1_backtracking_test_done = false;
  info.phase2_backtracking_test_done = false;
  info.backtracking_ = false;
  info.valid_backtracking_basis_ = false;
  this->clearSimplexBasis(info.backtracking_basis_);
  info.backtracking_basis_costs_shifted_ = false;
  info.backtracking_basis_costs_perturbed_ = false;
  info.backtracking_basis_bounds_perturbed_ = false;
  info.backtracking_basis_workShift_.clear();
  info.backtracking_basis_workLowerShift_.clear();
  info.backtracking_basis_workUpperShift_.clear();
  info.backtracking_basis_edge_weights_.clear();
  info.dual_ray_row_ = -1;
  info.dual_ray_sign_ = 0;
  info.primal_ray_col_ = -1;
  info.primal_ray_sign_ = 0;
  info.simplex_strategy = 0;
  info.dual_edge_weight_strategy = 0;
  info.primal_edge_weight_strategy = 0;
  info.price_strategy = 0;
  info.dual_simplex_cost_perturbation_multiplier = 1;
  info.primal_simplex_phase1_cost_perturbation_multiplier = 1;
  info.primal_simplex_bound_perturbation_multiplier = 1;
  info.allow_dual_steepest_edge_to_devex_switch = 0;
  info.dual_steepest_edge_weight_log_error_threshold = 0;
  info.run_quiet = false;
  info.store_squared_primal_infeasibility = false;
  info.report_simplex_inner_clock = false;
  info.report_simplex_outer_clock = false;
  info.report_simplex_phases_clock = false;
  info.report_HFactor_clock = false;
  info.analyse_lp = false;
  info.analyse_iterations = false;
  info.analyse_invert_form = false;

  info.allow_cost_shifting = true;
  info.allow_cost_perturbation = true;
  info.allow_bound_perturbation = true;
  info.costs_shifted = false;
  info.costs_perturbed = false;
  info.bounds_perturbed = false;

  info.num_primal_infeasibilities = kHighsIllegalInfeasibilityCount;
  info.max_primal_infeasibility = kHighsIllegalInfeasibilityMeasure;
  info.sum_primal_infeasibilities = kHighsIllegalInfeasibilityMeasure;
  info.num_dual_infeasibilities = kHighsIllegalInfeasibilityCount;
  info.max_dual_infeasibility = kHighsIllegalInfeasibilityMeasure;
  info.sum_dual_infeasibilities = kHighsIllegalInfeasibilityMeasure;
  info.dual_phase1_iteration_count = 0;
  info.dual_phase2_iteration_count = 0;
  info.primal_phase1_iteration_count = 0;
  info.primal_phase2_iteration_count = 0;
  info.primal_bound_swap = 0;
  info.min_threads = 1;
  info.num_threads = 1;
  info.max_threads = kHighsThreadLimit;
  info.multi_iteration = 0;
  info.update_count = 0;
  info.dual_objective_value = 0;
  info.primal_objective_value = 0;
  info.updated_dual_objective_value = 0;
  info.updated_primal_objective_value = 0;
  info.num_basic_logicals = 0;
}

void HEkk::clearEkkControlInfo() {
  HighsSimplexInfo& info = this->info_;
  info.control_iteration_count0 = 0;
  info.col_aq_density = 0.0;
  info.row_ep_density = 0.0;
  info.row_ap_density = 0.0;
  info.row_DSE_density = 0.0;
  info.col_basic_feasibility_change_density = 0.0;
  info.row_basic_feasibility_change_density = 0.0;
  info.col_BFRT_density = 0.0;
  info.primal_col_density = 0.0;
  info.dual_col_density = 0.0;
  info.costly_DSE_frequency = 0;
  info.num_costly_DSE_iteration = 0;
  info.costly_DSE_measure = 0;
  info.average_log_low_DSE_weight_error = 0;
  info.average_log_high_DSE_weight_error = 0;
}

void HEkk::clearEkkNlaInfo() {
  HighsSimplexInfo& info = this->info_;
  info.factor_pivot_threshold = 0;
  info.update_limit = 0;
}

void HEkk::clearSimplexBasis(SimplexBasis& simplex_basis) {
  // Clear a given simplex basis. Needs an argument because it's used
  // to clear the backtracking basis
  simplex_basis.basicIndex_.clear();
  simplex_basis.nonbasicFlag_.clear();
  simplex_basis.nonbasicMove_.clear();
}

void HotStart::clear() {
  this->valid = false;
  this->refactor_info.clear();
  this->nonbasicMove.clear();
}

void HEkk::clearHotStart() {
  this->hot_start_.clear();
  this->simplex_nla_.factor_.refactor_info_.clear();
}

void HEkk::invalidate() {
  this->status_.initialised_for_new_lp = false;
  assert(!this->status_.is_dualised);
  assert(!this->status_.is_permuted);
  this->status_.initialised_for_solve = false;
  this->invalidateBasisMatrix();
}

void HEkk::invalidateBasisMatrix() {
  // When the constraint matrix changes - dimensions or just (basic)
  // values, the simplex NLA becomes invalid, the simplex basis is
  // no longer valid, and
  this->status_.has_nla = false;
  invalidateBasis();
}

void HEkk::invalidateBasis() {
  // Invalidate the basis of the simplex LP, and all its other
  // basis-related properties
  this->status_.has_basis = false;
  this->invalidateBasisArtifacts();
}

void HEkk::invalidateBasisArtifacts() {
  // Invalidate the artifacts of the basis of the simplex LP
  this->status_.has_ar_matrix = false;
  this->status_.has_dual_steepest_edge_weights = false;
  this->status_.has_invert = false;
  this->status_.has_fresh_invert = false;
  this->status_.has_fresh_rebuild = false;
  this->status_.has_dual_objective_value = false;
  this->status_.has_primal_objective_value = false;
  this->status_.has_dual_ray = false;
  this->status_.has_primal_ray = false;
}

void HEkk::updateStatus(LpAction action) {
  assert(!this->status_.is_dualised);
  assert(!this->status_.is_permuted);
  switch (action) {
    case LpAction::kScale:
      this->invalidateBasisMatrix();
      this->clearHotStart();
      break;
    case LpAction::kNewCosts:
      this->status_.has_fresh_rebuild = false;
      this->status_.has_dual_objective_value = false;
      this->status_.has_primal_objective_value = false;
      break;
    case LpAction::kNewBounds:
      this->status_.has_fresh_rebuild = false;
      this->status_.has_dual_objective_value = false;
      this->status_.has_primal_objective_value = false;
      break;
    case LpAction::kNewBasis:
      this->invalidateBasis();
      this->clearHotStart();
      break;
    case LpAction::kNewCols:
      this->clear();
      this->clearHotStart();
      //    this->invalidateBasisArtifacts();
      break;
    case LpAction::kNewRows:
      if (kExtendInvertWhenAddingRows) {
        // Just clear Ekk data
        this->clearEkkData();
      } else {
        // Clear everything
        this->clear();
      }
      this->clearHotStart();
      //    this->invalidateBasisArtifacts();
      break;
    case LpAction::kDelCols:
      this->clear();
      this->clearHotStart();
      //    this->invalidateBasis();
      break;
    case LpAction::kDelNonbasicCols:
      this->clear();
      this->clearHotStart();
      //    this->invalidateBasis();
      break;
    case LpAction::kDelRows:
      this->clear();
      this->clearHotStart();
      //   this->invalidateBasis();
      break;
    case LpAction::kDelRowsBasisOk:
      assert(1 == 0);
      this->clearHotStart();
      //      info.lp_ = true;
      break;
    case LpAction::kScaledCol:
      this->invalidateBasisMatrix();
      this->clearHotStart();
      break;
    case LpAction::kScaledRow:
      this->invalidateBasisMatrix();
      this->clearHotStart();
      break;
    case LpAction::kHotStart:
      this->clearEkkData();  //
      this->clearNlaInvertStatus();
      break;
    case LpAction::kBacktracking:
      this->status_.has_ar_matrix = false;
      this->status_.has_fresh_rebuild = false;
      this->status_.has_dual_objective_value = false;
      this->status_.has_primal_objective_value = false;
      break;
    default:
      break;
  }
}

void HEkk::setNlaPointersForLpAndScale(const HighsLp& lp) {
  assert(status_.has_nla);
  simplex_nla_.setLpAndScalePointers(&lp);
}

void HEkk::setNlaPointersForTrans(const HighsLp& lp) {
  assert(status_.has_nla);
  assert(status_.has_basis);
  simplex_nla_.setLpAndScalePointers(&lp);
  simplex_nla_.base_index_ = &basis_.basicIndex_[0];
}

void HEkk::setNlaRefactorInfo() {
  simplex_nla_.factor_.refactor_info_ = this->hot_start_.refactor_info;
  simplex_nla_.factor_.refactor_info_.use = true;
}

void HEkk::btran(HVector& rhs, const double expected_density) {
  assert(status_.has_nla);
  simplex_nla_.btran(rhs, expected_density);
}

void HEkk::ftran(HVector& rhs, const double expected_density) {
  assert(status_.has_nla);
  simplex_nla_.ftran(rhs, expected_density);
}

void HEkk::moveLp(HighsLpSolverObject& solver_object) {
  // Move the incumbent LP to EKK
  HighsLp& incumbent_lp = solver_object.lp_;
  this->lp_ = std::move(incumbent_lp);
  incumbent_lp.is_moved_ = true;
  //
  // Invalidate the row-wise matrix
  this->status_.has_ar_matrix = false;
  //
  // The simplex algorithm runs in the same space as the LP that has
  // just been moved in. This is a scaled space if the LP is scaled.
  this->simplex_in_scaled_space_ = this->lp_.is_scaled_;
  //
  // Update other EKK pointers. Currently just pointers to the
  // HighsOptions and HighsTimer members of the Highs class that are
  // communicated by reference via the HighsLpSolverObject instance.
  this->setPointers(&solver_object.options_, &solver_object.timer_);
  // Initialise Ekk if this has not been done. Ekk isn't initialised
  // if moveLp hasn't been called for this instance of HiGHS, or if
  // the Ekk instance is junked due to removing rows from the LP
  this->initialiseEkk();
}

void HEkk::setPointers(HighsOptions* options, HighsTimer* timer) {
  this->options_ = options;
  this->timer_ = timer;
  this->analysis_.timer_ = this->timer_;
}

HighsSparseMatrix* HEkk::getScaledAMatrixPointer() {
  // Return a pointer to either the constraint matrix or a scaled copy
  // (that is a member of the HEkk class), with the latter returned if
  // the LP has scaling factors but is unscaled.
  HighsSparseMatrix* local_scaled_a_matrix = &(this->lp_.a_matrix_);
  if (this->lp_.scale_.has_scaling && !this->lp_.is_scaled_) {
    scaled_a_matrix_ = this->lp_.a_matrix_;
    scaled_a_matrix_.applyScale(this->lp_.scale_);
    local_scaled_a_matrix = &scaled_a_matrix_;
  }
  return local_scaled_a_matrix;
}

HighsStatus HEkk::dualise() {
  assert(lp_.a_matrix_.isColwise());
  original_num_col_ = lp_.num_col_;
  original_num_row_ = lp_.num_row_;
  original_num_nz_ = lp_.a_matrix_.numNz();
  original_offset_ = lp_.offset_;
  original_col_cost_ = lp_.col_cost_;
  original_col_lower_ = lp_.col_lower_;
  original_col_upper_ = lp_.col_upper_;
  original_row_lower_ = lp_.row_lower_;
  original_row_upper_ = lp_.row_upper_;
  // Reserve space for simple dual
  lp_.col_cost_.reserve(original_num_row_);
  lp_.col_lower_.reserve(original_num_row_);
  lp_.col_upper_.reserve(original_num_row_);
  lp_.row_lower_.reserve(original_num_col_);
  lp_.row_upper_.reserve(original_num_col_);
  // Invalidate the original data
  lp_.col_cost_.resize(0);
  lp_.col_lower_.resize(0);
  lp_.col_upper_.resize(0);
  lp_.row_lower_.resize(0);
  lp_.row_upper_.resize(0);
  // The bulk of the constraint matrix of the dual LP is the transpose
  // of the primal constraint matrix. This is obtained row-wise by
  // copying the matrix and flipping the dimensions
  HighsSparseMatrix dual_matrix = lp_.a_matrix_;
  dual_matrix.num_row_ = original_num_col_;
  dual_matrix.num_col_ = original_num_row_;
  dual_matrix.format_ = MatrixFormat::kRowwise;
  // The primal_bound_value vector accumulates the values of the
  // finite bounds on variables - or zero for a free variable - used
  // later to compute the offset and shift for the costs. Many of
  // these components will be zero - all for the case x>=0 - so
  // maintain a list of the nonzeros and corresponding indices. Don't
  // reserve space since they may not be needed
  vector<double> primal_bound_value;
  vector<HighsInt> primal_bound_index;
  const double inf = kHighsInf;
  for (HighsInt iCol = 0; iCol < original_num_col_; iCol++) {
    const double cost = original_col_cost_[iCol];
    const double lower = original_col_lower_[iCol];
    const double upper = original_col_upper_[iCol];
    double primal_bound = inf;
    double row_lower = inf;
    double row_upper = -inf;
    if (lower == upper) {
      // Fixed
      primal_bound = lower;
      // Dual activity a^Ty is free, implying dual for primal column
      // (slack for dual row) is free
      row_lower = -inf;
      row_upper = inf;
    } else if (!highs_isInfinity(-lower)) {
      // Finite lower bound so boxed or lower
      if (!highs_isInfinity(upper)) {
        // Finite upper bound so boxed
        //
        // Treat as lower
        primal_bound = lower;
        // Dual activity a^Ty is bounded above by cost, implying dual
        // for primal column (slack for dual row) is non-negative
        row_lower = -inf;
        row_upper = cost;
        // Treat upper bound as additional constraint
        upper_bound_col_.push_back(iCol);
      } else {
        // Lower (since upper bound is infinite)
        primal_bound = lower;
        // Dual activity a^Ty is bounded above by cost, implying dual
        // for primal column (slack for dual row) is non-negative
        row_lower = -inf;
        row_upper = cost;
      }
    } else if (!highs_isInfinity(upper)) {
      // Upper
      primal_bound = upper;
      // Dual activity a^Ty is bounded below by cost, implying dual
      // for primal column (slack for dual row) is non-positive
      row_lower = cost;
      row_upper = inf;
    } else {
      // FREE
      //
      // Dual activity a^Ty is fixed by cost, implying dual for primal
      // column (slack for dual row) is fixed at zero
      primal_bound = 0;
      row_lower = cost;
      row_upper = cost;
    }
    assert(row_lower < inf);
    assert(row_upper > -inf);
    assert(primal_bound < inf);
    lp_.row_lower_.push_back(row_lower);
    lp_.row_upper_.push_back(row_upper);
    if (primal_bound) {
      primal_bound_value.push_back(primal_bound);
      primal_bound_index.push_back(iCol);
    }
  }
  for (HighsInt iRow = 0; iRow < original_num_row_; iRow++) {
    double lower = original_row_lower_[iRow];
    double upper = original_row_upper_[iRow];
    double col_cost = inf;
    double col_lower = inf;
    double col_upper = -inf;
    if (lower == upper) {
      // Equality constraint
      //
      // Dual variable has primal RHS as cost and is free
      col_cost = lower;
      col_lower = -inf;
      col_upper = inf;
    } else if (!highs_isInfinity(-lower)) {
      // Finite lower bound so boxed or lower
      if (!highs_isInfinity(upper)) {
        // Finite upper bound so boxed
        //
        // Treat as lower
        col_cost = lower;
        col_lower = 0;
        col_upper = inf;
        // Treat upper bound as additional constraint
        upper_bound_row_.push_back(iRow);
      } else {
        // Lower (since upper bound is infinite)
        col_cost = lower;
        col_lower = 0;
        col_upper = inf;
      }
    } else if (!highs_isInfinity(upper)) {
      // Upper
      col_cost = upper;
      col_lower = -inf;
      col_upper = 0;
    } else {
      // FREE
      // Shouldn't get free rows, but handle them anyway
      col_cost = 0;
      col_lower = 0;
      col_upper = 0;
    }
    assert(col_lower < inf);
    assert(col_upper > -inf);
    assert(col_cost < inf);
    lp_.col_cost_.push_back(col_cost);
    lp_.col_lower_.push_back(col_lower);
    lp_.col_upper_.push_back(col_upper);
  }
  vector<HighsInt>& start = lp_.a_matrix_.start_;
  vector<HighsInt>& index = lp_.a_matrix_.index_;
  vector<double>& value = lp_.a_matrix_.value_;
  // Boxed variables and constraints yield extra columns in the dual LP
  HighsSparseMatrix extra_columns;
  extra_columns.ensureColwise();
  extra_columns.num_row_ = original_num_col_;
  HighsInt num_upper_bound_col = upper_bound_col_.size();
  HighsInt num_upper_bound_row = upper_bound_row_.size();
  HighsInt num_extra_col = 0;
  double one = 1;
  for (HighsInt iX = 0; iX < num_upper_bound_col; iX++) {
    HighsInt iCol = upper_bound_col_[iX];
    const double lower = original_col_lower_[iCol];
    const double upper = original_col_upper_[iCol];
    extra_columns.addVec(1, &iCol, &one);
    lp_.col_cost_.push_back(upper);
    lp_.col_lower_.push_back(-inf);
    lp_.col_upper_.push_back(0);
    num_extra_col++;
  }

  if (num_upper_bound_row) {
    // Need to identify the submatrix of constraint matrix rows
    // corresponding to those with a row index in
    // upper_bound_row_. When identifying numbers of entries in each
    // row of submatrix, use indirection to get corresponding row
    // index, with a dummy row for rows not in the submatrix.
    HighsInt dummy_row = num_upper_bound_row;
    vector<HighsInt> indirection;
    vector<HighsInt> count;
    indirection.assign(original_num_row_, dummy_row);
    count.assign(num_upper_bound_row + 1, 0);
    HighsInt extra_iRow = 0;
    for (HighsInt iX = 0; iX < num_upper_bound_row; iX++) {
      HighsInt iRow = upper_bound_row_[iX];
      indirection[iRow] = extra_iRow++;
      double upper = original_row_upper_[iRow];
      lp_.col_cost_.push_back(upper);
      lp_.col_lower_.push_back(-inf);
      lp_.col_upper_.push_back(0);
    }
    for (HighsInt iEl = 0; iEl < original_num_nz_; iEl++)
      count[indirection[index[iEl]]]++;
    extra_columns.start_.resize(num_upper_bound_col + num_upper_bound_row + 1);
    for (HighsInt iRow = 0; iRow < num_upper_bound_row; iRow++) {
      extra_columns.start_[num_upper_bound_col + iRow + 1] =
          extra_columns.start_[num_upper_bound_col + iRow] + count[iRow];
      count[iRow] = extra_columns.start_[num_upper_bound_col + iRow];
    }
    HighsInt extra_columns_num_nz =
        extra_columns.start_[num_upper_bound_col + num_upper_bound_row];
    extra_columns.index_.resize(extra_columns_num_nz);
    extra_columns.value_.resize(extra_columns_num_nz);
    for (HighsInt iCol = 0; iCol < original_num_col_; iCol++) {
      for (HighsInt iEl = start[iCol]; iEl < start[iCol + 1]; iEl++) {
        HighsInt iRow = indirection[index[iEl]];
        if (iRow < num_upper_bound_row) {
          HighsInt extra_columns_iEl = count[iRow];
          assert(extra_columns_iEl < extra_columns_num_nz);
          extra_columns.index_[extra_columns_iEl] = iCol;
          extra_columns.value_[extra_columns_iEl] = value[iEl];
          count[iRow]++;
        }
      }
    }
    extra_columns.num_col_ += num_upper_bound_row;
  }
  // Incorporate the cost shift by subtracting A*primal_bound from the
  // cost vector; compute the objective offset
  double delta_offset = 0;
  for (HighsInt iX = 0; iX < primal_bound_index.size(); iX++) {
    HighsInt iCol = primal_bound_index[iX];
    double multiplier = primal_bound_value[iX];
    delta_offset += multiplier * original_col_cost_[iCol];
    for (HighsInt iEl = start[iCol]; iEl < start[iCol + 1]; iEl++)
      lp_.col_cost_[index[iEl]] -= multiplier * value[iEl];
  }
  if (extra_columns.num_col_) {
    // Incorporate the cost shift by subtracting
    // extra_columns*primal_bound from the cost vector for the extra
    // dual variables
    //
    // Have to scatter the packed primal bound values into a
    // full-length vector
    //
    // ToDo Make this more efficient?
    vector<double> primal_bound;
    primal_bound.assign(original_num_col_, 0);
    for (HighsInt iX = 0; iX < primal_bound_index.size(); iX++)
      primal_bound[primal_bound_index[iX]] = primal_bound_value[iX];

    for (HighsInt iCol = 0; iCol < extra_columns.num_col_; iCol++) {
      double cost = lp_.col_cost_[original_num_row_ + iCol];
      for (HighsInt iEl = extra_columns.start_[iCol];
           iEl < extra_columns.start_[iCol + 1]; iEl++)
        cost -=
            primal_bound[extra_columns.index_[iEl]] * extra_columns.value_[iEl];
      lp_.col_cost_[original_num_row_ + iCol] = cost;
    }
  }
  lp_.offset_ += delta_offset;
  // Copy the row-wise dual LP constraint matrix and transpose it.
  // ToDo Make this more efficient
  lp_.a_matrix_ = dual_matrix;
  lp_.a_matrix_.ensureColwise();
  // Add the extra columns to the dual LP constraint matrix
  lp_.a_matrix_.addCols(extra_columns);

  HighsInt dual_num_col =
      original_num_row_ + num_upper_bound_col + num_upper_bound_row;
  HighsInt dual_num_row = original_num_col_;
  assert(dual_num_col == (int)lp_.col_cost_.size());
  assert(lp_.a_matrix_.num_col_ == dual_num_col);
  const bool ignore_scaling = true;
  if (!ignore_scaling) {
    // Flip any scale factors
    if (lp_.scale_.has_scaling) {
      std::vector<double> temp_scale = lp_.scale_.row;
      lp_.scale_.row = lp_.scale_.col;
      lp_.scale_.col = temp_scale;
      lp_.scale_.num_col = dual_num_col;
      lp_.scale_.num_row = dual_num_row;
    }
  }
  // Change optimzation sense
  if (lp_.sense_ == ObjSense::kMinimize) {
    lp_.sense_ = ObjSense::kMaximize;
  } else {
    lp_.sense_ = ObjSense::kMinimize;
  }
  // Flip LP dimensions
  lp_.num_col_ = dual_num_col;
  lp_.num_row_ = dual_num_row;
  status_.is_dualised = true;
  status_.has_basis = false;
  status_.has_ar_matrix = false;
  status_.has_nla = false;
  highsLogUser(options_->log_options, HighsLogType::kInfo,
               "Solving dual LP with %d columns", (int)dual_num_col);
  if (num_upper_bound_col + num_upper_bound_row) {
    highsLogUser(options_->log_options, HighsLogType::kInfo, " [%d extra from",
                 (int)dual_num_col - original_num_row_);
    if (num_upper_bound_col)
      highsLogUser(options_->log_options, HighsLogType::kInfo,
                   " %d boxed variable(s)", (int)num_upper_bound_col);
    if (num_upper_bound_col && num_upper_bound_row)
      highsLogUser(options_->log_options, HighsLogType::kInfo, " and");
    if (num_upper_bound_row)
      highsLogUser(options_->log_options, HighsLogType::kInfo,
                   " %d boxed constraint(s)", (int)num_upper_bound_row);
    highsLogUser(options_->log_options, HighsLogType::kInfo, "]");
  }
  highsLogUser(options_->log_options, HighsLogType::kInfo, " and %d rows\n",
               (int)dual_num_row);
  //  reportLp(options_->log_options, lp_, HighsLogType::kVerbose);
  return HighsStatus::kOk;
}

HighsStatus HEkk::undualise() {
  if (!this->status_.is_dualised) return HighsStatus::kOk;
  HighsInt dual_num_col = lp_.num_col_;
  HighsInt primal_num_tot = original_num_col_ + original_num_row_;
  // These two aren't used (yet)
  vector<double>& dual_work_dual = info_.workDual_;
  vector<double>& primal_work_value = info_.workValue_;
  // Take copies of the nonbasic information for the dual LP, since
  // its values will be over-written in constructing the corresponding
  // data for the primal problem
  vector<int8_t> dual_nonbasic_flag = basis_.nonbasicFlag_;
  vector<int8_t> dual_nonbasic_move = basis_.nonbasicMove_;
  vector<HighsInt>& primal_basic_index = basis_.basicIndex_;
  vector<int8_t>& primal_nonbasic_flag = basis_.nonbasicFlag_;
  vector<int8_t>& primal_nonbasic_move = basis_.nonbasicMove_;
  basis_.nonbasicFlag_.assign(primal_num_tot, kIllegalFlagValue);
  basis_.nonbasicMove_.assign(primal_num_tot, kIllegalMoveValue);
  basis_.basicIndex_.resize(0);
  const double inf = kHighsInf;
  // The number of dual rows is the number of primal columns, so all
  // dual basic variables are nonbasic in the primal problem.
  //
  // If there are extra dual columns due to upper bounds on boxed
  // primal variables/constraints, there will be an excess of dual
  // nonbasic variables for the required primal basic variables.
  //
  // For each pair of dual variables associated with a boxed primal
  // variable/constraint:
  //
  // * If one is basic then it yields a nonbasic primal variable, at
  //   a bound given by the basic dual
  //
  // * If both are nonbasic, then they yield a basic primal variable
  //
  // Keep track of the dual column added to handle upper bounds on
  // boxed variables/constraints
  HighsInt upper_bound_col = original_num_row_;
  for (HighsInt iCol = 0; iCol < original_num_col_; iCol++) {
    const double cost = original_col_cost_[iCol];
    const double lower = original_col_lower_[iCol];
    const double upper = original_col_upper_[iCol];
    HighsInt move = kIllegalMoveValue;
    HighsInt dual_variable = dual_num_col + iCol;
    bool dual_basic = dual_nonbasic_flag[dual_variable] == kNonbasicFlagFalse;
    if (lower == upper) {
      // Fixed
      if (dual_basic) move = kNonbasicMoveZe;
    } else if (!highs_isInfinity(-lower)) {
      // Finite lower bound so boxed or lower
      if (!highs_isInfinity(upper)) {
        // Finite upper bound so boxed
        if (dual_basic) {
          // Primal variable is nonbasic at its lower bound
          move = kNonbasicMoveUp;
        } else {
          // Look at the corresponding dual variable for the upper bound
          dual_variable = upper_bound_col;
          dual_basic = dual_nonbasic_flag[dual_variable] == kNonbasicFlagFalse;
          if (dual_basic) {
            // Primal variable is nonbasic at its upper bound
            move = kNonbasicMoveDn;
          }
        }
        upper_bound_col++;
      } else {
        // Lower (since upper bound is infinite)
        if (dual_basic) move = kNonbasicMoveUp;
      }
    } else if (!highs_isInfinity(upper)) {
      // Upper
      if (dual_basic) move = kNonbasicMoveDn;
    } else {
      // FREE
      //
      // Dual activity a^Ty is fixed by cost, implying dual for primal
      // column (slack for dual row) is fixed at zero
      if (dual_basic) {
        assert(4 == 0);
        move = kNonbasicMoveZe;
      }
    }
    if (dual_basic) {
      // Primal nonbasic column from basic dual row
      assert(move != kIllegalMoveValue);
      primal_nonbasic_flag[iCol] = kNonbasicFlagTrue;
      primal_nonbasic_move[iCol] = move;
    } else {
      // Primal basic column from nonbasic dual row
      primal_basic_index.push_back(iCol);
      primal_nonbasic_flag[iCol] = kNonbasicFlagFalse;
      primal_nonbasic_move[iCol] = 0;
    }
  }
  for (HighsInt iRow = 0; iRow < original_num_row_; iRow++) {
    double lower = original_row_lower_[iRow];
    double upper = original_row_upper_[iRow];
    HighsInt move = kIllegalMoveValue;
    HighsInt dual_variable = iRow;
    bool dual_basic = dual_nonbasic_flag[dual_variable] == kNonbasicFlagFalse;
    if (lower == upper) {
      // Equality constraint
      //
      // Dual variable has primal RHS as cost and is free
      if (dual_basic) {
        move = kNonbasicMoveZe;
      }
    } else if (!highs_isInfinity(-lower)) {
      // Finite lower bound so boxed or lower
      if (!highs_isInfinity(upper)) {
        // Finite upper bound so boxed
        if (dual_basic) {
          // Primal variable is nonbasic at its lower bound
          move = kNonbasicMoveDn;
        } else {
          // Look at the corresponding dual variable for the upper bound
          dual_variable = upper_bound_col;
          dual_basic = dual_nonbasic_flag[dual_variable] == kNonbasicFlagFalse;
          if (dual_basic) {
            // Primal variable is nonbasic at its upper bound
            move = kNonbasicMoveUp;
          }
        }
        upper_bound_col++;
      } else {
        // Lower (since upper bound is infinite)
        if (dual_basic) {
          move = kNonbasicMoveDn;
        }
      }
    } else if (!highs_isInfinity(upper)) {
      // Upper
      if (dual_basic) {
        move = kNonbasicMoveUp;
      }
    } else {
      // FREE
      if (dual_basic) {
        assert(14 == 0);
        move = kNonbasicMoveZe;
      }
      // Shouldn't get free rows, but handle them anyway
    }
    if (dual_basic) {
      // Primal nonbasic column from basic dual row
      assert(move != kIllegalMoveValue);
      primal_nonbasic_flag[original_num_col_ + iRow] = kNonbasicFlagTrue;
      primal_nonbasic_move[original_num_col_ + iRow] = move;
    } else {
      // Primal basic column from nonbasic dual row
      primal_basic_index.push_back(original_num_col_ + iRow);
      primal_nonbasic_flag[original_num_col_ + iRow] = kNonbasicFlagFalse;
      primal_nonbasic_move[original_num_col_ + iRow] = 0;
    }
  }
  const bool ignore_scaling = true;
  if (!ignore_scaling) {
    // Flip any scale factors
    if (lp_.scale_.has_scaling) {
      std::vector<double> temp_scale = lp_.scale_.row;
      lp_.scale_.row = lp_.scale_.col;
      lp_.scale_.col = temp_scale;
      lp_.scale_.col.resize(original_num_col_);
      lp_.scale_.row.resize(original_num_row_);
      lp_.scale_.num_col = original_num_col_;
      lp_.scale_.num_row = original_num_row_;
    }
  }
  // Change optimzation sense
  if (lp_.sense_ == ObjSense::kMinimize) {
    lp_.sense_ = ObjSense::kMaximize;
  } else {
    lp_.sense_ = ObjSense::kMinimize;
  }
  // Flip LP dimensions
  lp_.num_col_ = original_num_col_;
  lp_.num_row_ = original_num_row_;
  // Restore the original offset
  lp_.offset_ = original_offset_;
  // Copy back the costs and bounds
  lp_.col_cost_ = original_col_cost_;
  lp_.col_lower_ = original_col_lower_;
  lp_.col_upper_ = original_col_upper_;
  lp_.row_lower_ = original_row_lower_;
  lp_.row_upper_ = original_row_upper_;
  // The primal constraint matrix is available row-wise as the first
  // original_num_row_ vectors of the dual constratint matrix
  HighsSparseMatrix primal_matrix;
  primal_matrix.start_.resize(original_num_row_ + 1);
  primal_matrix.index_.resize(original_num_nz_);
  primal_matrix.value_.resize(original_num_nz_);

  for (HighsInt iCol = 0; iCol < original_num_row_ + 1; iCol++)
    primal_matrix.start_[iCol] = lp_.a_matrix_.start_[iCol];
  for (HighsInt iEl = 0; iEl < original_num_nz_; iEl++) {
    primal_matrix.index_[iEl] = lp_.a_matrix_.index_[iEl];
    primal_matrix.value_[iEl] = lp_.a_matrix_.value_[iEl];
  }
  primal_matrix.num_col_ = original_num_col_;
  primal_matrix.num_row_ = original_num_row_;
  primal_matrix.format_ = MatrixFormat::kRowwise;
  // Copy the row-wise primal LP constraint matrix and transpose it.
  // ToDo Make this more efficient
  lp_.a_matrix_ = primal_matrix;
  lp_.a_matrix_.ensureColwise();
  // Some sanity checks
  assert(lp_.num_col_ == original_num_col_);
  assert(lp_.num_row_ == original_num_row_);
  assert(lp_.a_matrix_.numNz() == original_num_nz_);
  HighsInt num_basic_variables = primal_basic_index.size();
  bool num_basic_variables_ok = num_basic_variables == original_num_row_;
  if (!num_basic_variables_ok)
    printf("HEkk::undualise: Have %d basic variables, not %d\n",
           (int)num_basic_variables, (int)original_num_row_);
  assert(num_basic_variables_ok);

  // Clear the data retained when solving dual LP
  clearEkkDualise();
  status_.is_dualised = false;
  // Now solve with this basis. Should just be a case of reinverting
  // and re-solving for optimal primal and dual values, but
  // numerically marginal LPs will need clean-up
  status_.has_basis = true;
  status_.has_ar_matrix = false;
  status_.has_nla = false;
  status_.has_invert = false;
  HighsInt primal_solve_iteration_count = -iteration_count_;
  HighsStatus return_status = solve();
  primal_solve_iteration_count += iteration_count_;
  //  if (primal_solve_iteration_count)
  highsLogUser(options_->log_options, HighsLogType::kInfo,
               "Solving the primal LP (%s) using the optimal basis of its dual "
               "required %d simplex iterations\n",
               lp_.model_name_.c_str(), (int)primal_solve_iteration_count);
  return return_status;
}

HighsStatus HEkk::permute() {
  assert(1 == 0);
  return HighsStatus::kError;
}

HighsStatus HEkk::unpermute() {
  if (!this->status_.is_permuted) return HighsStatus::kOk;
  assert(1 == 0);
  return HighsStatus::kError;
}

HighsStatus HEkk::solve() {
  debug_solve_call_num_++;
  initialiseAnalysis();
  initialiseControl();

  if (analysis_.analyse_simplex_time)
    analysis_.simplexTimerStart(SimplexTotalClock);
  dual_simplex_cleanup_level_ = 0;
  dual_simplex_phase1_cleanup_level_ = 0;

  previous_iteration_cycling_detected = -kHighsIInf;

  HighsStatus call_status = initialiseForSolve();
  if (call_status == HighsStatus::kError) return HighsStatus::kError;

  const HighsDebugStatus simplex_nla_status =
      simplex_nla_.debugCheckData("Before HEkk::solve()");
  const bool simplex_nla_ok = simplex_nla_status == HighsDebugStatus::kOk;
  if (!simplex_nla_ok) {
    highsLogUser(options_->log_options, HighsLogType::kError,
                 "Error in simplex NLA data\n");
    assert(simplex_nla_ok);
    return HighsStatus::kError;
  }

  assert(status_.has_basis);
  assert(status_.has_invert);
  assert(status_.initialised_for_solve);
  if (model_status_ == HighsModelStatus::kOptimal) return HighsStatus::kOk;

  HighsStatus return_status = HighsStatus::kOk;
  std::string algorithm_name;

  // Indicate that dual and primal rays are not known
  status_.has_dual_ray = false;
  status_.has_primal_ray = false;

  // Allow primal and dual perturbations in case a block on them is
  // hanging over from a previous call
  info_.allow_cost_shifting = true;
  info_.allow_cost_perturbation = true;
  info_.allow_bound_perturbation = true;

  chooseSimplexStrategyThreads(*options_, info_);
  HighsInt& simplex_strategy = info_.simplex_strategy;
  debugReporting(-1);
  const HighsInt debug_from_solve_call_num = -15;
  const HighsInt debug_to_solve_call_num = debug_from_solve_call_num;
  if (debug_solve_call_num_ >= debug_from_solve_call_num &&
      debug_solve_call_num_ <= debug_to_solve_call_num) {
    printf(" HEkk::solve call %d\n", (int)debug_solve_call_num_);
    //    info_.dual_simplex_cost_perturbation_multiplier *= 0;
    debugReporting(0, kHighsLogDevLevelVerbose);  // Detailed);
  }

  // Initial solve according to strategy
  if (simplex_strategy == kSimplexStrategyPrimal) {
    algorithm_name = "primal";
    reportSimplexPhaseIterations(options_->log_options, iteration_count_, info_,
                                 true);
    highsLogUser(options_->log_options, HighsLogType::kInfo,
                 "Using EKK primal simplex solver\n");
    HEkkPrimal primal_solver(*this);
    workEdWt_ = NULL;
    workEdWtFull_ = NULL;
    call_status = primal_solver.solve();
    assert(called_return_from_solve_);
    return_status = interpretCallStatus(options_->log_options, call_status,
                                        return_status, "HEkkPrimal::solve");
  } else {
    algorithm_name = "dual";
    reportSimplexPhaseIterations(options_->log_options, iteration_count_, info_,
                                 true);
    // Solve, depending on the particular strategy
    if (simplex_strategy == kSimplexStrategyDualTasks) {
      highsLogUser(
          options_->log_options, HighsLogType::kInfo,
          "Using EKK parallel dual simplex solver - SIP with %" HIGHSINT_FORMAT
          " threads\n",
          info_.num_threads);
    } else if (simplex_strategy == kSimplexStrategyDualMulti) {
      highsLogUser(
          options_->log_options, HighsLogType::kInfo,
          "Using EKK parallel dual simplex solver - PAMI with %" HIGHSINT_FORMAT
          " threads\n",
          info_.num_threads);
    } else {
      highsLogUser(options_->log_options, HighsLogType::kInfo,
                   "Using EKK dual simplex solver - serial\n");
    }
    HEkkDual dual_solver(*this);
    workEdWt_ = dual_solver.getWorkEdWt();
    workEdWtFull_ = dual_solver.getWorkEdWtFull();
    call_status = dual_solver.solve();
    assert(called_return_from_solve_);
    return_status = interpretCallStatus(options_->log_options, call_status,
                                        return_status, "HEkkDual::solve");

    // Dual simplex solver may set model_status to be
    // kUnboundedOrInfeasible, and Highs::run() may not allow that to
    // be returned, so use primal simplex to distinguish
    if (model_status_ == HighsModelStatus::kUnboundedOrInfeasible &&
        !options_->allow_unbounded_or_infeasible) {
      HEkkPrimal primal_solver(*this);
      call_status = primal_solver.solve();
      assert(called_return_from_solve_);
      return_status = interpretCallStatus(options_->log_options, call_status,
                                          return_status, "HEkkPrimal::solve");
    }
  }

  // Restore any modified development output settings
  debugReporting(1);

  reportSimplexPhaseIterations(options_->log_options, iteration_count_, info_);
  if (return_status == HighsStatus::kError) return return_status;
  highsLogDev(options_->log_options, HighsLogType::kInfo,
              "EKK %s simplex solver returns %" HIGHSINT_FORMAT
              " primal and %" HIGHSINT_FORMAT
              " dual infeasibilities: "
              "Status %s\n",
              algorithm_name.c_str(), info_.num_primal_infeasibilities,
              info_.num_dual_infeasibilities,
              utilModelStatusToString(model_status_).c_str());
  // Can model_status_ = HighsModelStatus::kNotset be returned?
  assert(model_status_ != HighsModelStatus::kNotset);

  if (analysis_.analyse_simplex_time) {
    analysis_.simplexTimerStop(SimplexTotalClock);
    analysis_.reportSimplexTimer();
  }
  if (analysis_.analyse_simplex_summary_data) analysis_.summaryReport();
  if (analysis_.analyse_factor_data) analysis_.reportInvertFormData();
  if (analysis_.analyse_factor_time) analysis_.reportFactorTimer();
  return return_status;
}

HighsStatus HEkk::cleanup() {
  // Clean up from a point with either primal or dual
  // infeasiblilities, but not both
  HighsStatus return_status = HighsStatus::kOk;
  HighsStatus call_status;
  if (info_.num_primal_infeasibilities) {
    // Primal infeasibilities, so should be just dual phase 2
    assert(!info_.num_dual_infeasibilities);
    // Use dual simplex (phase 2) with Devex pricing and no perturbation
    info_.simplex_strategy = kSimplexStrategyDual;
    info_.dual_simplex_cost_perturbation_multiplier = 0;
    info_.dual_edge_weight_strategy = kSimplexDualEdgeWeightStrategyDevex;
    HEkkDual dual_solver(*this);
    workEdWt_ = dual_solver.getWorkEdWt();
    workEdWtFull_ = dual_solver.getWorkEdWtFull();
    call_status = dual_solver.solve();
    assert(called_return_from_solve_);
    return_status =
        interpretCallStatus(this->options_->log_options, call_status,
                            return_status, "HEkkDual::solve");
    if (return_status == HighsStatus::kError) return return_status;
  } else {
    // Dual infeasibilities, so should be just primal phase 2
    assert(!info_.num_primal_infeasibilities);
    // Use primal simplex (phase 2) with no perturbation
    info_.simplex_strategy = kSimplexStrategyPrimal;
    info_.primal_simplex_bound_perturbation_multiplier = 0;
    HEkkPrimal primal_solver(*this);
    workEdWt_ = NULL;
    workEdWtFull_ = NULL;
    call_status = primal_solver.solve();
    assert(called_return_from_solve_);
    return_status =
        interpretCallStatus(this->options_->log_options, call_status,
                            return_status, "HEkkPrimal::solve");
    if (return_status == HighsStatus::kError) return return_status;
  }
  return return_status;
}

HighsStatus HEkk::setBasis() {
  // Set up nonbasicFlag and basicIndex for a logical basis
  const HighsInt num_col = lp_.num_col_;
  const HighsInt num_row = lp_.num_row_;
  const HighsInt num_tot = num_col + num_row;
  basis_.hash = 0;
  basis_.nonbasicFlag_.resize(num_tot);
  basis_.nonbasicMove_.resize(num_tot);
  basis_.basicIndex_.resize(num_row);
  for (HighsInt iCol = 0; iCol < num_col; iCol++) {
    basis_.nonbasicFlag_[iCol] = kNonbasicFlagTrue;
    double lower = lp_.col_lower_[iCol];
    double upper = lp_.col_upper_[iCol];
    HighsInt move = kIllegalMoveValue;
    if (lower == upper) {
      // Fixed
      move = kNonbasicMoveZe;
    } else if (!highs_isInfinity(-lower)) {
      // Finite lower bound so boxed or lower
      if (!highs_isInfinity(upper)) {
        // Finite upper bound so boxed. Set to bound of LP that is closer to
        // zero
        if (move == kIllegalMoveValue) {
          if (fabs(lower) < fabs(upper)) {
            move = kNonbasicMoveUp;
          } else {
            move = kNonbasicMoveDn;
          }
        }
      } else {
        // Lower (since upper bound is infinite)
        move = kNonbasicMoveUp;
      }
    } else if (!highs_isInfinity(upper)) {
      // Upper
      move = kNonbasicMoveDn;
    } else {
      // FREE
      move = kNonbasicMoveZe;
    }
    assert(move != kIllegalMoveValue);
    basis_.nonbasicMove_[iCol] = move;
  }
  for (HighsInt iRow = 0; iRow < num_row; iRow++) {
    HighsInt iVar = num_col + iRow;
    basis_.nonbasicFlag_[iVar] = kNonbasicFlagFalse;
    HighsHashHelpers::sparse_combine(basis_.hash, iVar);
    basis_.basicIndex_[iRow] = iVar;
  }
  info_.num_basic_logicals = num_row;
  status_.has_basis = true;
  return HighsStatus::kOk;
}

HighsStatus HEkk::setBasis(const HighsBasis& highs_basis) {
  // Shouldn't have to check the incoming basis since this is an
  // internal call, but it may be a basis that's set up internally
  // with errors :-) ...
  //
  HighsOptions& options = *options_;
  if (debugHighsBasisConsistent(options, lp_, highs_basis) ==
      HighsDebugStatus::kLogicalError) {
    highsLogDev(options_->log_options, HighsLogType::kError,
                "Supposed to be a Highs basis, but not valid\n");
    return HighsStatus::kError;
  }
  HighsInt num_col = lp_.num_col_;
  HighsInt num_row = lp_.num_row_;
  HighsInt num_tot = num_col + num_row;
  // Resize the basis in case none has yet been defined for this LP
  basis_.nonbasicFlag_.resize(num_tot);
  basis_.nonbasicMove_.resize(num_tot);
  basis_.basicIndex_.resize(num_row);

  basis_.hash = 0;
  HighsInt num_basic_variables = 0;
  for (HighsInt iCol = 0; iCol < num_col; iCol++) {
    HighsInt iVar = iCol;

    const double lower = lp_.col_lower_[iCol];
    const double upper = lp_.col_upper_[iCol];
    if (highs_basis.col_status[iCol] == HighsBasisStatus::kBasic) {
      basis_.nonbasicFlag_[iVar] = kNonbasicFlagFalse;
      basis_.nonbasicMove_[iVar] = 0;
      basis_.basicIndex_[num_basic_variables++] = iVar;
      HighsHashHelpers::sparse_combine(basis_.hash, iVar);
    } else {
      basis_.nonbasicFlag_[iVar] = kNonbasicFlagTrue;
      if (highs_basis.col_status[iCol] == HighsBasisStatus::kLower) {
        if (lower == upper) {
          basis_.nonbasicMove_[iVar] = kNonbasicMoveZe;
        } else {
          basis_.nonbasicMove_[iVar] = kNonbasicMoveUp;
        }
      } else if (highs_basis.col_status[iCol] == HighsBasisStatus::kUpper) {
        basis_.nonbasicMove_[iVar] = kNonbasicMoveDn;
      } else {
        assert(highs_basis.col_status[iCol] == HighsBasisStatus::kZero);
        basis_.nonbasicMove_[iVar] = kNonbasicMoveZe;
      }
    }
  }
  for (HighsInt iRow = 0; iRow < num_row; iRow++) {
    HighsInt iVar = num_col + iRow;
    const double lower = lp_.row_lower_[iRow];
    const double upper = lp_.row_upper_[iRow];
    if (highs_basis.row_status[iRow] == HighsBasisStatus::kBasic) {
      basis_.nonbasicFlag_[iVar] = kNonbasicFlagFalse;
      basis_.nonbasicMove_[iVar] = 0;
      basis_.basicIndex_[num_basic_variables++] = iVar;
      HighsHashHelpers::sparse_combine(basis_.hash, iVar);
    } else {
      basis_.nonbasicFlag_[iVar] = kNonbasicFlagTrue;
      if (highs_basis.row_status[iRow] == HighsBasisStatus::kLower) {
        if (lower == upper) {
          basis_.nonbasicMove_[iVar] = kNonbasicMoveZe;
        } else {
          basis_.nonbasicMove_[iVar] = kNonbasicMoveDn;
        }
      } else if (highs_basis.row_status[iRow] == HighsBasisStatus::kUpper) {
        basis_.nonbasicMove_[iVar] = kNonbasicMoveUp;
      } else {
        assert(highs_basis.row_status[iRow] == HighsBasisStatus::kZero);
        basis_.nonbasicMove_[iVar] = kNonbasicMoveZe;
      }
    }
  }
  status_.has_basis = true;
  return HighsStatus::kOk;
}

/*
HighsStatus HEkk::setBasis(const SimplexBasis& basis) {
  // Shouldn't have to check the incoming basis since this is an
  // internal call, but it may be a basis that's set up internally
  // with errors :-) ...
  if (this->debugBasisConsistent() ==
      HighsDebugStatus::kLogicalError) {
    highsLogDev(this->options_->log_options, HighsLogType::kError,
                "Supposed to be a Highs basis, but not valid\n");
    return HighsStatus::kError;
  }
  this->basis_.nonbasicFlag_ = basis.nonbasicFlag_;
  this->basis_.nonbasicMove_ = basis.nonbasicMove_;
  this->basis_.basicIndex_ = basis.basicIndex_;
  this->basis_.hash = basis.hash;
  this->status_.has_basis = true;
  return HighsStatus::kOk;
}
*/

void HEkk::addCols(const HighsLp& lp,
                   const HighsSparseMatrix& scaled_a_matrix) {
  // Should be extendSimplexLpRandomVectors
  //  if (valid_simplex_basis)
  //    appendBasicRowsToBasis(simplex_lp, simplex_basis, XnumNewRow);
  //  ekk_instance_.updateStatus(LpAction::kNewRows);
  //  if (valid_simplex_lp) {
  //    simplex_lp.num_row_ += XnumNewRow;
  //    ekk_instance_.initialiseSimplexLpRandomVectors();
  //  }
  //  if (valid_simplex_lp)
  //    assert(ekk_instance_.lp_.dimensionsOk("addCols - simplex"));
  if (this->status_.has_nla) this->simplex_nla_.addCols(&lp);
  this->updateStatus(LpAction::kNewCols);
}

void HEkk::addRows(const HighsLp& lp,
                   const HighsSparseMatrix& scaled_ar_matrix) {
  // Should be extendSimplexLpRandomVectors
  //  if (valid_simplex_basis)
  //    appendBasicRowsToBasis(simplex_lp, simplex_basis, XnumNewRow);
  //  ekk_instance_.updateStatus(LpAction::kNewRows);
  //  if (valid_simplex_lp) {
  //    simplex_lp.num_row_ += XnumNewRow;
  //    ekk_instance_.initialiseSimplexLpRandomVectors();
  //  }
  //  if (valid_simplex_lp)
  //    assert(ekk_instance_.lp_.dimensionsOk("addRows - simplex"));
  if (kExtendInvertWhenAddingRows && this->status_.has_nla) {
    this->simplex_nla_.addRows(&lp, &basis_.basicIndex_[0], &scaled_ar_matrix);
    setNlaPointersForTrans(lp);
    this->debugNlaCheckInvert("HEkk::addRows - on entry",
                              kHighsDebugLevelExpensive + 1);
  }
  // Update the number of rows in the simplex LP so that it's
  // consistent with simplex basis information
  this->lp_.num_row_ = lp.num_row_;
  this->updateStatus(LpAction::kNewRows);
}

void HEkk::deleteCols(const HighsIndexCollection& index_collection) {
  this->updateStatus(LpAction::kDelCols);
}
void HEkk::deleteRows(const HighsIndexCollection& index_collection) {
  this->updateStatus(LpAction::kDelRows);
}

void HEkk::unscaleSimplex(const HighsLp& incumbent_lp) {
  if (!this->simplex_in_scaled_space_) return;
  assert(incumbent_lp.scale_.has_scaling);
  const HighsInt num_col = incumbent_lp.num_col_;
  const HighsInt num_row = incumbent_lp.num_row_;
  const vector<double>& col_scale = incumbent_lp.scale_.col;
  const vector<double>& row_scale = incumbent_lp.scale_.row;
  for (HighsInt iCol = 0; iCol < num_col; iCol++) {
    const HighsInt iVar = iCol;
    const double factor = col_scale[iCol];
    this->info_.workCost_[iVar] /= factor;
    this->info_.workDual_[iVar] /= factor;
    this->info_.workShift_[iVar] /= factor;
    this->info_.workLower_[iVar] *= factor;
    this->info_.workUpper_[iVar] *= factor;
    this->info_.workRange_[iVar] *= factor;
    this->info_.workValue_[iVar] *= factor;
    this->info_.workLowerShift_[iVar] *= factor;
    this->info_.workUpperShift_[iVar] *= factor;
  }
  for (HighsInt iRow = 0; iRow < num_row; iRow++) {
    const HighsInt iVar = num_col + iRow;
    const double factor = row_scale[iRow];
    this->info_.workCost_[iVar] *= factor;
    this->info_.workDual_[iVar] *= factor;
    this->info_.workShift_[iVar] *= factor;
    this->info_.workLower_[iVar] /= factor;
    this->info_.workUpper_[iVar] /= factor;
    this->info_.workRange_[iVar] /= factor;
    this->info_.workValue_[iVar] /= factor;
    this->info_.workLowerShift_[iVar] /= factor;
    this->info_.workUpperShift_[iVar] /= factor;
  }
  for (HighsInt iRow = 0; iRow < num_row; iRow++) {
    double factor;
    const HighsInt iVar = this->basis_.basicIndex_[iRow];
    if (iVar < num_col) {
      factor = col_scale[iVar];
    } else {
      factor = 1.0 / row_scale[iVar - num_col];
    }
    this->info_.baseLower_[iRow] *= factor;
    this->info_.baseUpper_[iRow] *= factor;
    this->info_.baseValue_[iRow] *= factor;
  }
  this->simplex_in_scaled_space_ = false;
}
HighsSolution HEkk::getSolution() {
  HighsSolution solution;
  // Scatter the basic primal values
  for (HighsInt iRow = 0; iRow < lp_.num_row_; iRow++)
    info_.workValue_[basis_.basicIndex_[iRow]] = info_.baseValue_[iRow];
  // Zero the basic dual values
  for (HighsInt iRow = 0; iRow < lp_.num_row_; iRow++)
    info_.workDual_[basis_.basicIndex_[iRow]] = 0;

  // Now we can get the solution
  solution.col_value.resize(lp_.num_col_);
  solution.col_dual.resize(lp_.num_col_);
  solution.row_value.resize(lp_.num_row_);
  solution.row_dual.resize(lp_.num_row_);

  for (HighsInt iCol = 0; iCol < lp_.num_col_; iCol++) {
    solution.col_value[iCol] = info_.workValue_[iCol];
    solution.col_dual[iCol] = (HighsInt)lp_.sense_ * info_.workDual_[iCol];
  }
  for (HighsInt iRow = 0; iRow < lp_.num_row_; iRow++) {
    solution.row_value[iRow] = -info_.workValue_[lp_.num_col_ + iRow];
    // @FlipRowDual negate RHS
    solution.row_dual[iRow] =
        -(HighsInt)lp_.sense_ * info_.workDual_[lp_.num_col_ + iRow];
  }
  solution.value_valid = true;
  solution.dual_valid = true;
  return solution;
}

HighsBasis HEkk::getHighsBasis(HighsLp& use_lp) const {
  HighsInt num_col = use_lp.num_col_;
  HighsInt num_row = use_lp.num_row_;
  HighsBasis highs_basis;
  highs_basis.col_status.resize(num_col);
  highs_basis.row_status.resize(num_row);
  assert(status_.has_basis);
  highs_basis.valid = false;
  for (HighsInt iCol = 0; iCol < num_col; iCol++) {
    HighsInt iVar = iCol;
    const double lower = use_lp.col_lower_[iCol];
    const double upper = use_lp.col_upper_[iCol];
    HighsBasisStatus basis_status = HighsBasisStatus::kNonbasic;
    if (!basis_.nonbasicFlag_[iVar]) {
      basis_status = HighsBasisStatus::kBasic;
    } else if (basis_.nonbasicMove_[iVar] == kNonbasicMoveUp) {
      basis_status = HighsBasisStatus::kLower;
    } else if (basis_.nonbasicMove_[iVar] == kNonbasicMoveDn) {
      basis_status = HighsBasisStatus::kUpper;
    } else if (basis_.nonbasicMove_[iVar] == kNonbasicMoveZe) {
      if (lower == upper) {
        basis_status = HighsBasisStatus::kLower;
      } else {
        basis_status = HighsBasisStatus::kZero;
      }
    }
    highs_basis.col_status[iCol] = basis_status;
  }
  for (HighsInt iRow = 0; iRow < num_row; iRow++) {
    HighsInt iVar = num_col + iRow;
    const double lower = use_lp.row_lower_[iRow];
    const double upper = use_lp.row_upper_[iRow];
    HighsBasisStatus basis_status = HighsBasisStatus::kNonbasic;
    if (!basis_.nonbasicFlag_[iVar]) {
      basis_status = HighsBasisStatus::kBasic;
    } else if (basis_.nonbasicMove_[iVar] == kNonbasicMoveUp) {
      basis_status = HighsBasisStatus::kUpper;
    } else if (basis_.nonbasicMove_[iVar] == kNonbasicMoveDn) {
      basis_status = HighsBasisStatus::kLower;
    } else if (basis_.nonbasicMove_[iVar] == kNonbasicMoveZe) {
      if (lower == upper) {
        basis_status = HighsBasisStatus::kLower;
      } else {
        basis_status = HighsBasisStatus::kZero;
      }
    }
    highs_basis.row_status[iRow] = basis_status;
  }
  highs_basis.valid = true;
  return highs_basis;
}

HighsInt HEkk::initialiseSimplexLpBasisAndFactor(
    const bool only_from_known_basis) {
  // If there's no basis, return error if the basis has to be known,
  // otherwise set a logical basis
  //
  // If the basis has to be known, then non-negative return value is
  // rank deficiency; negative return value is error. Otherwise, any
  // rank deficiency is handled and return is 0
  if (!status_.has_basis) {
    if (only_from_known_basis) {
      highsLogDev(options_->log_options, HighsLogType::kError,
                  "Simplex basis should be known but isn't\n");
      return -1;
    }
    setBasis();
  }

  //
  // The simplex NLA operates in the scaled space if the LP has
  // scaling factors. If they exist but haven't been applied, then the
  // simplex NLA needs a separate, scaled constraint matrix. Thus
  // getScaledAMatrixPointer() returns a pointer to either the
  // constraint matrix or a scaled copy (that is a member of the HEkk
  // class), with the latter returned if the LP has scaling factors
  // but is unscaled.
  //
  HighsSparseMatrix* local_scaled_a_matrix = getScaledAMatrixPointer();
  //
  // If simplex NLA is set up, pass the pointers that it uses. It
  // deduces any scaling factors that it must use by inspecting
  // whether the LP has scaling factors, and whether it is scaled.
  //
  // If simplex NLA is not set up, then it will be done if
  //
  if (this->status_.has_nla) {
    this->simplex_nla_.setPointers(&(this->lp_), local_scaled_a_matrix,
                                   &this->basis_.basicIndex_[0], this->options_,
                                   this->timer_, &(this->analysis_));
  } else {
    // todo @ Julian: this fails on glass4
    assert(info_.factor_pivot_threshold >= options_->factor_pivot_threshold);
    simplex_nla_.setup(&(this->lp_),                  //&lp_,
                       &this->basis_.basicIndex_[0],  //&basis_.basicIndex_[0],
                       this->options_,                // options_,
                       this->timer_,                  // timer_,
                       &(this->analysis_),            //&analysis_,
                       local_scaled_a_matrix,
                       this->info_.factor_pivot_threshold);
    status_.has_nla = true;
  }

  if (!status_.has_invert) {
    const HighsInt rank_deficiency = computeFactor();
    if (rank_deficiency) {
      // Basis is rank deficient
      if (only_from_known_basis) {
        // If only this basis should be used, then return error
        highsLogDev(options_->log_options, HighsLogType::kError,
                    "Supposed to be a full-rank basis, but incorrect\n");
        return rank_deficiency;
      }
      // Account for rank deficiency by correcing nonbasicFlag
      handleRankDeficiency();
      this->updateStatus(LpAction::kNewBasis);
      setNonbasicMove();
      status_.has_basis = true;
      status_.has_invert = true;
      status_.has_fresh_invert = true;
    }
    // Record the synthetic clock for INVERT, and zero it for UPDATE
    resetSyntheticClock();
  }
  assert(status_.has_invert);
  return 0;
}

void HEkk::handleRankDeficiency() {
  HFactor& factor = simplex_nla_.factor_;
  HighsInt rank_deficiency = factor.rank_deficiency;
  vector<HighsInt>& noPvC = factor.noPvC;
  vector<HighsInt>& noPvR = factor.noPvR;
  for (HighsInt k = 0; k < rank_deficiency; k++) {
    HighsInt variable_in = lp_.num_col_ + noPvR[k];
    HighsInt variable_out = noPvC[k];
    basis_.nonbasicFlag_[variable_in] = kNonbasicFlagFalse;
    basis_.nonbasicFlag_[variable_out] = kNonbasicFlagTrue;
  }
  status_.has_ar_matrix = false;
}

// Private methods

void HEkk::initialiseEkk() {
  if (status_.initialised_for_new_lp) return;
  setSimplexOptions();
  initialiseControl();
  initialiseSimplexLpRandomVectors();
  simplex_nla_.clear();
  status_.initialised_for_new_lp = true;
}

bool HEkk::isUnconstrainedLp() {
  bool is_unconstrained_lp = lp_.num_row_ <= 0;
  if (is_unconstrained_lp)
    highsLogDev(
        options_->log_options, HighsLogType::kError,
        "HEkkDual::solve called for LP with non-positive (%" HIGHSINT_FORMAT
        ") number of constraints\n",
        lp_.num_row_);
  assert(!is_unconstrained_lp);
  return is_unconstrained_lp;
}

HighsStatus HEkk::initialiseForSolve() {
  const HighsInt error_return = initialiseSimplexLpBasisAndFactor();
  assert(!error_return);
  if (error_return) return HighsStatus::kError;
  assert(status_.has_basis);

  updateSimplexOptions();
  initialiseSimplexLpRandomVectors();
  initialisePartitionedRowwiseMatrix();  // Timed
  allocateWorkAndBaseArrays();
  initialiseCost(SimplexAlgorithm::kPrimal, kSolvePhaseUnknown, false);
  initialiseBound(SimplexAlgorithm::kPrimal, kSolvePhaseUnknown, false);
  initialiseNonbasicValueAndMove();
  computePrimal();                // Timed
  computeDual();                  // Timed
  computeSimplexInfeasible();     // Timed
  computeDualObjectiveValue();    // Timed
  computePrimalObjectiveValue();  // Timed
  status_.initialised_for_solve = true;

  bool primal_feasible = info_.num_primal_infeasibilities == 0;
  bool dual_feasible = info_.num_dual_infeasibilities == 0;
  visited_basis_.clear();
  visited_basis_.insert(basis_.hash);
  model_status_ = HighsModelStatus::kNotset;
  if (primal_feasible && dual_feasible)
    model_status_ = HighsModelStatus::kOptimal;
  return HighsStatus::kOk;
}

void HEkk::setSimplexOptions() {
  // Copy values of HighsOptions for the simplex solver
  // Currently most of these options are straight copies, but they
  // will become valuable when "choose" becomes a HiGHS strategy value
  // that will need converting into a specific simplex strategy value.
  //
  // NB simplex_strategy is set by chooseSimplexStrategyThreads in each call
  //
  info_.dual_edge_weight_strategy = options_->simplex_dual_edge_weight_strategy;
  info_.price_strategy = options_->simplex_price_strategy;
  info_.dual_simplex_cost_perturbation_multiplier =
      options_->dual_simplex_cost_perturbation_multiplier;
  info_.primal_simplex_bound_perturbation_multiplier =
      options_->primal_simplex_bound_perturbation_multiplier;
  info_.factor_pivot_threshold = options_->factor_pivot_threshold;
  info_.update_limit = options_->simplex_update_limit;
  random_.initialise(options_->random_seed);

  // Set values of internal options
  info_.store_squared_primal_infeasibility = true;
}

void HEkk::updateSimplexOptions() {
  // Update some simplex option values from HighsOptions when
  // (re-)solving an LP. Others aren't changed because better values
  // may have been learned due to solving this LP (possibly with some
  // modification) before.
  //
  // NB simplex_strategy is set by chooseSimplexStrategyThreads in each call
  //
  info_.dual_simplex_cost_perturbation_multiplier =
      options_->dual_simplex_cost_perturbation_multiplier;
  info_.primal_simplex_bound_perturbation_multiplier =
      options_->primal_simplex_bound_perturbation_multiplier;
}

void HEkk::initialiseSimplexLpRandomVectors() {
  const HighsInt num_col = lp_.num_col_;
  const HighsInt num_tot = lp_.num_col_ + lp_.num_row_;
  if (!num_tot) return;
  // Instantiate and (re-)initialise the random number generator
  //  HighsRandom random;
  HighsRandom& random = random_;
  //  random.initialise();

  if (num_col) {
    // Generate a random permutation of the column indices
    vector<HighsInt>& numColPermutation = info_.numColPermutation_;
    numColPermutation.resize(num_col);
    for (HighsInt i = 0; i < num_col; i++) numColPermutation[i] = i;
    random.shuffle(numColPermutation.data(), num_col);
  }

  // Re-initialise the random number generator and generate the
  // random vectors in the same order as hsol to maintain repeatable
  // performance
  // random.initialise();

  // Generate a random permutation of all the indices
  vector<HighsInt>& numTotPermutation = info_.numTotPermutation_;
  numTotPermutation.resize(num_tot);
  for (HighsInt i = 0; i < num_tot; i++) numTotPermutation[i] = i;
  random.shuffle(numTotPermutation.data(), num_tot);

  // Generate a vector of random reals
  info_.numTotRandomValue_.resize(num_tot);
  vector<double>& numTotRandomValue = info_.numTotRandomValue_;
  for (HighsInt i = 0; i < num_tot; i++) {
    numTotRandomValue[i] = random.fraction();
  }
}

void HEkk::chooseSimplexStrategyThreads(const HighsOptions& options,
                                        HighsSimplexInfo& info) {
  // Ensure that this is not called with an optimal basis
  assert(info.num_dual_infeasibilities > 0 ||
         info.num_primal_infeasibilities > 0);
  // Set the internal simplex strategy and number of threads for dual
  // simplex
  HighsInt& simplex_strategy = info.simplex_strategy;
  // By default, use the HighsOptions strategy. If this is
  // kSimplexStrategyChoose, then the strategy used will depend on
  // whether the current basis is primal feasible.
  simplex_strategy = options.simplex_strategy;
  if (simplex_strategy == kSimplexStrategyChoose) {
    // HiGHS is left to choose the simplex strategy
    if (info.num_primal_infeasibilities > 0) {
      // Not primal feasible, so use dual simplex
      simplex_strategy = kSimplexStrategyDual;
    } else {
      // Primal feasible. so use primal simplex
      simplex_strategy = kSimplexStrategyPrimal;
    }
  }
  // Set min/max_threads to correspond to serial code. They will be
  // set to other values if parallel options are used.
  info.min_threads = 1;
  info.max_threads = 1;
  // Record the min/max minimum number of HiGHS threads in the options
  const HighsInt highs_min_threads = options.highs_min_threads;
  const HighsInt highs_max_threads = options.highs_max_threads;
  HighsInt omp_max_threads = 0;
#ifdef OPENMP
  omp_max_threads = omp_get_max_threads();
#endif
  if (options.parallel == kHighsOnString &&
      simplex_strategy == kSimplexStrategyDual) {
    // The parallel strategy is on and the simplex strategy is dual so use
    // PAMI if there are enough OMP threads
    if (omp_max_threads >= kDualMultiMinThreads)
      simplex_strategy = kSimplexStrategyDualMulti;
  }
  //
  // If parallel stratgies are used, the minimum number of HiGHS threads used
  // will be set to be at least the minimum required for the strategy
  //
  // All this is independent of the number of OMP threads available,
  // since code with multiple HiGHS threads can be run in serial.
#ifdef OPENMP
  if (simplex_strategy == kSimplexStrategyDualTasks) {
    info.min_threads = max(kDualTasksMinThreads, highs_min_threads);
    info.max_threads = max(info.min_threads, highs_max_threads);
  } else if (simplex_strategy == kSimplexStrategyDualMulti) {
    info.min_threads = max(kDualMultiMinThreads, highs_min_threads);
    info.max_threads = max(info.min_threads, highs_max_threads);
  }
#endif
  // Set the number of HiGHS threads to be used to be the maximum
  // number to be used
  info.num_threads = info.max_threads;
  // Give a warning if the number of threads to be used is fewer than
  // the minimum number of HiGHS threads allowed
  if (info.num_threads < highs_min_threads) {
    highsLogUser(options.log_options, HighsLogType::kWarning,
                 "Using %" HIGHSINT_FORMAT
                 " HiGHS threads for parallel strategy rather than "
                 "minimum number (%" HIGHSINT_FORMAT ") specified in options\n",
                 info.num_threads, highs_min_threads);
  }
  // Give a warning if the number of threads to be used is more than
  // the maximum number of HiGHS threads allowed
  if (info.num_threads > highs_max_threads) {
    highsLogUser(options.log_options, HighsLogType::kWarning,
                 "Using %" HIGHSINT_FORMAT
                 " HiGHS threads for parallel strategy rather than "
                 "maximum number (%" HIGHSINT_FORMAT ") specified in options\n",
                 info.num_threads, highs_max_threads);
  }
  // Give a warning if the number of threads to be used is fewer than
  // the number of OMP threads available
  if (info.num_threads > omp_max_threads) {
    highsLogUser(
        options.log_options, HighsLogType::kWarning,
        "Number of OMP threads available = %" HIGHSINT_FORMAT
        " < %" HIGHSINT_FORMAT
        " = Number of HiGHS threads "
        "to be used: Parallel performance will be less than anticipated\n",
        omp_max_threads, info.num_threads);
  }
}

bool HEkk::getNonsingularInverse(const HighsInt solve_phase) {
  assert(status_.has_basis);
  const vector<HighsInt>& basicIndex = basis_.basicIndex_;
  // Take a copy of basicIndex from before INVERT to be used as the
  // saved ordering of basic variables - so reinvert will run
  // identically.
  const vector<HighsInt> basicIndex_before_compute_factor = basicIndex;
  // Save the number of updates performed in case it has to be used to determine
  // a limit
  const HighsInt simplex_update_count = info_.update_count;
  // Dual simplex edge weights are identified with rows, so must be
  // permuted according to INVERT. This must be done if workEdWt_ is
  // not NULL.
  const bool handle_edge_weights = workEdWt_ != NULL;
  // Scatter the edge weights so that, after INVERT, they can be
  // gathered according to the new permutation of basicIndex
  if (handle_edge_weights) {
    analysis_.simplexTimerStart(PermWtClock);
    for (HighsInt i = 0; i < lp_.num_row_; i++)
      workEdWtFull_[basicIndex[i]] = workEdWt_[i];
    analysis_.simplexTimerStop(PermWtClock);
  }

  // Call computeFactor to perform INVERT
  HighsInt rank_deficiency = computeFactor();
  //  if (rank_deficiency) {printf("Recover from rank_deficiency of %d\n",
  //  (int)rank_deficiency);}
  const bool artificial_rank_deficiency = false;  //  true;//
  if (artificial_rank_deficiency) {
    if (!info_.phase1_backtracking_test_done && solve_phase == kSolvePhase1) {
      // Claim rank deficiency to test backtracking
      printf("Phase1 (Iter %" HIGHSINT_FORMAT
             ") Claiming rank deficiency to test backtracking\n",
             iteration_count_);
      rank_deficiency = 1;
      info_.phase1_backtracking_test_done = true;
    } else if (!info_.phase2_backtracking_test_done &&
               solve_phase == kSolvePhase2) {
      // Claim rank deficiency to test backtracking
      printf("Phase2 (Iter %" HIGHSINT_FORMAT
             ") Claiming rank deficiency to test backtracking\n",
             iteration_count_);
      rank_deficiency = 1;
      info_.phase2_backtracking_test_done = true;
    }
  }
  if (rank_deficiency) {
    // Rank deficient basis, so backtrack to last full rank basis
    //
    // Get the last nonsingular basis - so long as there is one
    uint64_t deficient_hash = basis_.hash;
    if (!getBacktrackingBasis(workEdWtFull_)) return false;
    // Record that backtracking is taking place
    info_.backtracking_ = true;
    visited_basis_.clear();
    visited_basis_.insert(basis_.hash);
    visited_basis_.insert(deficient_hash);
    this->updateStatus(LpAction::kBacktracking);
    HighsInt backtrack_rank_deficiency = computeFactor();
    // This basis has previously been inverted successfully, so it shouldn't be
    // singular
    if (backtrack_rank_deficiency) return false;
    // simplex update limit will be half of the number of updates
    // performed, so make sure that at least one update was performed
    if (simplex_update_count <= 1) return false;
    HighsInt use_simplex_update_limit = info_.update_limit;
    HighsInt new_simplex_update_limit = simplex_update_count / 2;
    info_.update_limit = new_simplex_update_limit;
    highsLogDev(options_->log_options, HighsLogType::kWarning,
                "Rank deficiency of %" HIGHSINT_FORMAT
                " after %" HIGHSINT_FORMAT
                " simplex updates, so "
                "backtracking: max updates reduced from %" HIGHSINT_FORMAT
                " to %" HIGHSINT_FORMAT "\n",
                rank_deficiency, simplex_update_count, use_simplex_update_limit,
                new_simplex_update_limit);
  } else {
    // Current basis is full rank so save it
    putBacktrackingBasis(basicIndex_before_compute_factor, workEdWtFull_);
    // Indicate that backtracking is not taking place
    info_.backtracking_ = false;
    // Reset the update limit in case this is the first successful
    // inversion after backtracking
    info_.update_limit = options_->simplex_update_limit;
  }
  if (handle_edge_weights) {
    // Gather the edge weights according to the permutation of
    // basicIndex after INVERT
    analysis_.simplexTimerStart(PermWtClock);
    for (HighsInt i = 0; i < lp_.num_row_; i++)
      workEdWt_[i] = workEdWtFull_[basicIndex[i]];
    analysis_.simplexTimerStop(PermWtClock);
  }
  return true;
}

bool HEkk::getBacktrackingBasis(double* scattered_edge_weights) {
  if (!info_.valid_backtracking_basis_) return false;
  basis_ = info_.backtracking_basis_;
  info_.costs_shifted = info_.backtracking_basis_costs_shifted_;
  info_.costs_perturbed = info_.backtracking_basis_costs_perturbed_;
  info_.workShift_ = info_.backtracking_basis_workShift_;
  const HighsInt num_tot = lp_.num_col_ + lp_.num_row_;
  const bool handle_edge_weights = scattered_edge_weights != NULL;
  if (handle_edge_weights) {
    for (HighsInt iVar = 0; iVar < num_tot; iVar++)
      scattered_edge_weights[iVar] =
          info_.backtracking_basis_edge_weights_[iVar];
  }
  return true;
}

void HEkk::putBacktrackingBasis() {
  const vector<HighsInt>& basicIndex = basis_.basicIndex_;
  const bool handle_edge_weights = workEdWt_ != NULL;
  if (handle_edge_weights) {
    analysis_.simplexTimerStart(PermWtClock);
    for (HighsInt i = 0; i < lp_.num_row_; i++)
      workEdWtFull_[basicIndex[i]] = workEdWt_[i];
    analysis_.simplexTimerStop(PermWtClock);
  }
  putBacktrackingBasis(basicIndex, workEdWtFull_);
}

void HEkk::putBacktrackingBasis(
    const vector<HighsInt>& basicIndex_before_compute_factor,
    double* scattered_edge_weights) {
  info_.valid_backtracking_basis_ = true;
  info_.backtracking_basis_ = basis_;
  info_.backtracking_basis_.basicIndex_ = basicIndex_before_compute_factor;
  info_.backtracking_basis_costs_shifted_ = info_.costs_shifted;
  info_.backtracking_basis_costs_perturbed_ = info_.costs_perturbed;
  info_.backtracking_basis_bounds_perturbed_ = info_.bounds_perturbed;
  info_.backtracking_basis_workShift_ = info_.workShift_;
  const HighsInt num_tot = lp_.num_col_ + lp_.num_row_;
  const bool handle_edge_weights = scattered_edge_weights != NULL;
  if (handle_edge_weights) {
    for (HighsInt iVar = 0; iVar < num_tot; iVar++)
      info_.backtracking_basis_edge_weights_[iVar] =
          scattered_edge_weights[iVar];
  }
}

void HEkk::computePrimalObjectiveValue() {
  analysis_.simplexTimerStart(ComputePrObjClock);
  info_.primal_objective_value = 0;
  for (HighsInt iRow = 0; iRow < lp_.num_row_; iRow++) {
    HighsInt iVar = basis_.basicIndex_[iRow];
    if (iVar < lp_.num_col_) {
      info_.primal_objective_value +=
          info_.baseValue_[iRow] * lp_.col_cost_[iVar];
    }
  }
  for (HighsInt iCol = 0; iCol < lp_.num_col_; iCol++) {
    if (basis_.nonbasicFlag_[iCol])
      info_.primal_objective_value +=
          info_.workValue_[iCol] * lp_.col_cost_[iCol];
  }
  info_.primal_objective_value *= cost_scale_;
  // Objective value calculation is done using primal values and
  // original costs so offset is vanilla
  info_.primal_objective_value += lp_.offset_;
  // Now have primal objective value
  status_.has_primal_objective_value = true;
  analysis_.simplexTimerStop(ComputePrObjClock);
}

void HEkk::computeDualObjectiveValue(const HighsInt phase) {
  analysis_.simplexTimerStart(ComputeDuObjClock);
  info_.dual_objective_value = 0;
  const HighsInt num_tot = lp_.num_col_ + lp_.num_row_;
  for (HighsInt iCol = 0; iCol < num_tot; iCol++) {
    if (basis_.nonbasicFlag_[iCol]) {
      const double term = info_.workValue_[iCol] * info_.workDual_[iCol];
      if (term) {
        info_.dual_objective_value +=
            info_.workValue_[iCol] * info_.workDual_[iCol];
      }
    }
  }
  info_.dual_objective_value *= cost_scale_;
  if (phase != 1) {
    // In phase 1 the dual objective has no objective
    // shift. Otherwise, if minimizing the shift is added. If
    // maximizing, workCost (and hence workDual) are negated, so the
    // shift is subtracted. Hence the shift is added according to the
    // sign implied by sense_
    info_.dual_objective_value += ((HighsInt)lp_.sense_) * lp_.offset_;
  }
  // Now have dual objective value
  status_.has_dual_objective_value = true;
  analysis_.simplexTimerStop(ComputeDuObjClock);
}

bool HEkk::rebuildRefactor(HighsInt rebuild_reason) {
  // If no updates have been performed, then don't refactor!
  if (info_.update_count == 0) return false;
  // Otherwise, refactor by default
  bool refactor = true;
  double solution_error = 0;
  if (options_->no_unnecessary_rebuild_refactor) {
    // Consider whether not to refactor in rebuild
    //
    // Must have an INVERT just to consider this!
    assert(status_.has_invert);
    if (rebuild_reason == kRebuildReasonNo ||
        rebuild_reason == kRebuildReasonPossiblyOptimal ||
        rebuild_reason == kRebuildReasonPossiblyPhase1Feasible ||
        rebuild_reason == kRebuildReasonPossiblyPrimalUnbounded ||
        rebuild_reason == kRebuildReasonPossiblyDualUnbounded ||
        rebuild_reason == kRebuildReasonPrimalInfeasibleInPrimalSimplex) {
      // By default, don't refactor!
      refactor = false;
      // Possibly revise the decision based on accuracy when solving a
      // test system
      const double error_tolerance =
          options_->rebuild_refactor_solution_error_tolerance;
      if (error_tolerance > 0) {
        solution_error = factorSolveError();
        refactor = solution_error > error_tolerance;
      }
    }
  }
  const bool report_refactorization = false;
  if (report_refactorization) {
    const std::string logic = refactor ? "   " : "no   ";
    if (info_.update_count &&
        rebuild_reason != kRebuildReasonSyntheticClockSaysInvert)
      printf(
          "%srefactorization after %4d updates and solution error = %11.4g for "
          "rebuild reason = %s\n",
          logic.c_str(), (int)info_.update_count, solution_error,
          rebuildReason(rebuild_reason).c_str());
  }
  return refactor;
}

HighsInt HEkk::computeFactor() {
  assert(status_.has_nla);
  if (status_.has_fresh_invert) return 0;
  //
  // Perform INVERT
  analysis_.simplexTimerStart(InvertClock);
  const HighsInt rank_deficiency = simplex_nla_.invert();
  analysis_.simplexTimerStop(InvertClock);
  //
  // Set up hot start information
  hot_start_.refactor_info = simplex_nla_.factor_.refactor_info_;
  hot_start_.nonbasicMove = basis_.nonbasicMove_;
  hot_start_.valid = true;

  if (analysis_.analyse_factor_data)
    analysis_.updateInvertFormData(simplex_nla_.factor_);

  HighsInt alt_debug_level = -1;
  if (rank_deficiency) alt_debug_level = kHighsDebugLevelCostly;
  debugNlaCheckInvert("HEkk::computeFactor - original", alt_debug_level);

  if (rank_deficiency) {
    // Have an invertible representation, but of B with column(s)
    // replacements due to singularity. So no (fresh) representation of
    // B^{-1}
    status_.has_invert = false;
    status_.has_fresh_invert = false;
  } else {
    // Now have a representation of B^{-1}, and it is fresh!
    status_.has_invert = true;
    status_.has_fresh_invert = true;
  }
  // Set the update count to zero since the corrected invertible
  // representation may be used for an initial basis. In any case the
  // number of updates shouldn't be positive
  info_.update_count = 0;

  return rank_deficiency;
}

void HEkk::resetSyntheticClock() {
  this->build_synthetic_tick_ = this->simplex_nla_.build_synthetic_tick_;
  this->total_synthetic_tick_ = 0;
}

void HEkk::initialisePartitionedRowwiseMatrix() {
  if (status_.has_ar_matrix) return;
  analysis_.simplexTimerStart(matrixSetupClock);
  ar_matrix_.createRowwisePartitioned(lp_.a_matrix_, &basis_.nonbasicFlag_[0]);
  assert(ar_matrix_.debugPartitionOk(&basis_.nonbasicFlag_[0]));
  analysis_.simplexTimerStop(matrixSetupClock);
  status_.has_ar_matrix = true;
}

void HEkk::setNonbasicMove() {
  const bool have_solution = false;
  // Don't have a simplex basis since nonbasicMove is not set up.

  // Assign nonbasicMove using as much information as is available
  double lower;
  double upper;
  const HighsInt num_tot = lp_.num_col_ + lp_.num_row_;
  basis_.nonbasicMove_.resize(num_tot);

  for (HighsInt iVar = 0; iVar < num_tot; iVar++) {
    if (!basis_.nonbasicFlag_[iVar]) {
      // Basic variable
      basis_.nonbasicMove_[iVar] = kNonbasicMoveZe;
      continue;
    }
    // Nonbasic variable
    if (iVar < lp_.num_col_) {
      lower = lp_.col_lower_[iVar];
      upper = lp_.col_upper_[iVar];
    } else {
      HighsInt iRow = iVar - lp_.num_col_;
      lower = -lp_.row_upper_[iRow];
      upper = -lp_.row_lower_[iRow];
    }
    HighsInt move = kIllegalMoveValue;
    if (lower == upper) {
      // Fixed
      move = kNonbasicMoveZe;
    } else if (!highs_isInfinity(-lower)) {
      // Finite lower bound so boxed or lower
      if (!highs_isInfinity(upper)) {
        // Finite upper bound so boxed
        //
        // Determine the bound to set the value to according to, in order of
        // priority
        //
        // 1. Any solution value
        if (have_solution) {
          double midpoint = 0.5 * (lower + upper);
          double value = info_.workValue_[iVar];
          if (value < midpoint) {
            move = kNonbasicMoveUp;
          } else {
            move = kNonbasicMoveDn;
          }
        }
        // 2. Bound of original LP that is closer to zero
        if (move == kIllegalMoveValue) {
          if (fabs(lower) < fabs(upper)) {
            move = kNonbasicMoveUp;
          } else {
            move = kNonbasicMoveDn;
          }
        }
      } else {
        // Lower (since upper bound is infinite)
        move = kNonbasicMoveUp;
      }
    } else if (!highs_isInfinity(upper)) {
      // Upper
      move = kNonbasicMoveDn;
    } else {
      // FREE
      move = kNonbasicMoveZe;
    }
    assert(move != kIllegalMoveValue);
    basis_.nonbasicMove_[iVar] = move;
  }
}

void HEkk::allocateWorkAndBaseArrays() {
  const HighsInt num_tot = lp_.num_col_ + lp_.num_row_;
  info_.workCost_.resize(num_tot);
  info_.workDual_.resize(num_tot);
  info_.workShift_.resize(num_tot);

  info_.workLower_.resize(num_tot);
  info_.workUpper_.resize(num_tot);
  info_.workRange_.resize(num_tot);
  info_.workValue_.resize(num_tot);
  info_.workLowerShift_.resize(num_tot);
  info_.workUpperShift_.resize(num_tot);

  // Feel that it should be possible to resize this with in dual
  // solver, and only if Devex is being used, but a pointer to it
  // needs to be set up when constructing HDual
  info_.devex_index_.resize(num_tot);

  info_.baseLower_.resize(lp_.num_row_);
  info_.baseUpper_.resize(lp_.num_row_);
  info_.baseValue_.resize(lp_.num_row_);
}

void HEkk::initialiseLpColBound() {
  for (HighsInt iCol = 0; iCol < lp_.num_col_; iCol++) {
    info_.workLower_[iCol] = lp_.col_lower_[iCol];
    info_.workUpper_[iCol] = lp_.col_upper_[iCol];
    info_.workRange_[iCol] = info_.workUpper_[iCol] - info_.workLower_[iCol];
    info_.workLowerShift_[iCol] = 0;
    info_.workUpperShift_[iCol] = 0;
  }
}

void HEkk::initialiseLpRowBound() {
  for (HighsInt iRow = 0; iRow < lp_.num_row_; iRow++) {
    HighsInt iCol = lp_.num_col_ + iRow;
    info_.workLower_[iCol] = -lp_.row_upper_[iRow];
    info_.workUpper_[iCol] = -lp_.row_lower_[iRow];
    info_.workRange_[iCol] = info_.workUpper_[iCol] - info_.workLower_[iCol];
    info_.workLowerShift_[iCol] = 0;
    info_.workUpperShift_[iCol] = 0;
  }
}

void HEkk::initialiseCost(const SimplexAlgorithm algorithm,
                          const HighsInt solve_phase, const bool perturb) {
  // Copy the cost
  initialiseLpColCost();
  initialiseLpRowCost();
  info_.costs_shifted = false;
  info_.costs_perturbed = false;
  analysis_.net_num_single_cost_shift = 0;
  // Primal simplex costs are either from the LP or set specially in phase 1
  if (algorithm == SimplexAlgorithm::kPrimal) return;
  // Dual simplex costs are either from the LP or perturbed
  if (!perturb || info_.dual_simplex_cost_perturbation_multiplier == 0) return;
  // Perturb the original costs, scale down if is too big
  const bool report_cost_perturbation =
      options_->output_flag;  // && analysis_.analyse_simplex_runtime_data;
  HighsInt num_original_nonzero_cost = 0;
  if (report_cost_perturbation)
    highsLogDev(options_->log_options, HighsLogType::kInfo,
                "Cost perturbation for %s\n", lp_.model_name_.c_str());
  double min_abs_cost = kHighsInf;
  double max_abs_cost = 0;
  double sum_abs_cost = 0;
  for (HighsInt i = 0; i < lp_.num_col_; i++) {
    const double abs_cost = fabs(info_.workCost_[i]);
    if (report_cost_perturbation) {
      if (abs_cost) {
        num_original_nonzero_cost++;
        min_abs_cost = min(min_abs_cost, abs_cost);
      }
      sum_abs_cost += abs_cost;
    }
    max_abs_cost = max(max_abs_cost, abs_cost);
  }
  const HighsInt pct0 = (100 * num_original_nonzero_cost) / lp_.num_col_;
  double average_abs_cost = 0;
  if (report_cost_perturbation) {
    if (num_original_nonzero_cost) {
      average_abs_cost = sum_abs_cost / num_original_nonzero_cost;
    } else {
      highsLogDev(options_->log_options, HighsLogType::kInfo,
                  "   STRANGE initial workCost has non nonzeros\n");
    }
    highsLogDev(options_->log_options, HighsLogType::kInfo,
                "   Initially have %" HIGHSINT_FORMAT
                " nonzero costs (%3" HIGHSINT_FORMAT
                "%%) with min / average / max = %g / %g / %g\n",
                num_original_nonzero_cost, pct0, min_abs_cost, average_abs_cost,
                max_abs_cost);
  }
  if (max_abs_cost > 100) {
    max_abs_cost = sqrt(sqrt(max_abs_cost));
    if (report_cost_perturbation)
      highsLogDev(
          options_->log_options, HighsLogType::kInfo,
          "   Large so set max_abs_cost = sqrt(sqrt(max_abs_cost)) = %g\n",
          max_abs_cost);
  }

  // If there are few boxed variables, we will just use simple perturbation
  double boxedRate = 0;
  const HighsInt num_tot = lp_.num_col_ + lp_.num_row_;
  for (HighsInt i = 0; i < num_tot; i++)
    boxedRate += (info_.workRange_[i] < 1e30);
  boxedRate /= num_tot;
  if (boxedRate < 0.01) {
    max_abs_cost = min(max_abs_cost, 1.0);
    if (report_cost_perturbation)
      highsLogDev(options_->log_options, HighsLogType::kInfo,
                  "   Small boxedRate (%g) so set max_abs_cost = "
                  "min(max_abs_cost, 1.0) = "
                  "%g\n",
                  boxedRate, max_abs_cost);
  }
  // Determine the perturbation base
  const double col_cost_base =
      info_.dual_simplex_cost_perturbation_multiplier * 5e-7 * max_abs_cost;
  if (report_cost_perturbation)
    highsLogDev(options_->log_options, HighsLogType::kInfo,
                "   Perturbation column base = %g\n", col_cost_base);

  // Now do the perturbation
  for (HighsInt i = 0; i < lp_.num_col_; i++) {
    double lower = lp_.col_lower_[i];
    double upper = lp_.col_upper_[i];
    double xpert = (1 + info_.numTotRandomValue_[i]) *
                   (fabs(info_.workCost_[i]) + 1) * col_cost_base;
    const double previous_cost = info_.workCost_[i];
    if (lower <= -kHighsInf && upper >= kHighsInf) {
      // Free - no perturb
    } else if (upper >= kHighsInf) {  // Lower
      info_.workCost_[i] += xpert;
    } else if (lower <= -kHighsInf) {  // Upper
      info_.workCost_[i] += -xpert;
    } else if (lower != upper) {  // Boxed
      info_.workCost_[i] += (info_.workCost_[i] >= 0) ? xpert : -xpert;
    } else {
      // Fixed - no perturb
    }
    //    if (report_cost_perturbation) {
    //      const double perturbation1 = fabs(info_.workCost_[i] -
    //      previous_cost); if (perturbation1)
    //        updateValueDistribution(perturbation1,
    //                                analysis_.cost_perturbation1_distribution);
    //    }
  }
  const double row_cost_base =
      info_.dual_simplex_cost_perturbation_multiplier * 1e-12;
  if (report_cost_perturbation)
    highsLogDev(options_->log_options, HighsLogType::kInfo,
                "   Perturbation row    base = %g\n", row_cost_base);
  for (HighsInt i = lp_.num_col_; i < num_tot; i++) {
    double perturbation2 = (0.5 - info_.numTotRandomValue_[i]) * row_cost_base;
    info_.workCost_[i] += perturbation2;
    //    if (report_cost_perturbation) {
    //      perturbation2 = fabs(perturbation2);
    //      updateValueDistribution(perturbation2,
    //                              analysis_.cost_perturbation2_distribution);
    //    }
  }
  info_.costs_perturbed = true;
}

void HEkk::initialiseBound(const SimplexAlgorithm algorithm,
                           const HighsInt solve_phase, const bool perturb) {
  initialiseLpColBound();
  initialiseLpRowBound();
  info_.bounds_perturbed = false;
  // Primal simplex bounds are either from the LP or perturbed
  if (algorithm == SimplexAlgorithm::kPrimal) {
    if (!perturb || info_.primal_simplex_bound_perturbation_multiplier == 0)
      return;
    // Perturb the bounds
    // Determine the smallest and largest finite lower/upper bounds
    HighsInt num_col = lp_.num_col_;
    HighsInt num_row = lp_.num_row_;
    HighsInt num_tot = num_col + num_row;
    double min_abs_lower = kHighsInf;
    double max_abs_lower = -1;
    double min_abs_upper = kHighsInf;
    double max_abs_upper = -1;
    for (HighsInt iVar = 0; iVar < num_tot; iVar++) {
      double abs_lower = fabs(info_.workLower_[iVar]);
      double abs_upper = fabs(info_.workUpper_[iVar]);
      if (abs_lower && abs_lower < kHighsInf) {
        min_abs_lower = min(abs_lower, min_abs_lower);
        max_abs_lower = max(abs_lower, max_abs_lower);
      }
      if (abs_upper && abs_upper < kHighsInf) {
        min_abs_upper = min(abs_upper, min_abs_upper);
        max_abs_upper = max(abs_upper, max_abs_upper);
      }
    }
    // printf(
    //     "Nonzero finite lower bounds in [%9.4g, %9.4g]; upper bounds in "
    //     "[%9.4g, %9.4g]\n",
    //     min_abs_lower, max_abs_lower, min_abs_upper, max_abs_upper);

    const double base =
        info_.primal_simplex_bound_perturbation_multiplier * 5e-7;
    for (HighsInt iVar = 0; iVar < num_tot; iVar++) {
      double lower = info_.workLower_[iVar];
      double upper = info_.workUpper_[iVar];
      const bool fixed = lower == upper;
      // Don't perturb bounds of nonbasic fixed variables as they stay nonbasic
      if (basis_.nonbasicFlag_[iVar] == kNonbasicFlagTrue && fixed) continue;
      double random_value = info_.numTotRandomValue_[iVar];
      if (lower > -kHighsInf) {
        if (lower < -1) {
          lower -= random_value * base * (-lower);
        } else if (lower < 1) {
          lower -= random_value * base;
        } else {
          lower -= random_value * base * lower;
        }
        info_.workLower_[iVar] = lower;
      }
      if (upper < kHighsInf) {
        if (upper < -1) {
          upper += random_value * base * (-upper);
        } else if (upper < 1) {
          upper += random_value * base;
        } else {
          upper += random_value * base * upper;
        }
        info_.workUpper_[iVar] = upper;
      }
      info_.workRange_[iVar] = info_.workUpper_[iVar] - info_.workLower_[iVar];
      if (basis_.nonbasicFlag_[iVar] == kNonbasicFlagFalse) continue;
      // Set values of nonbasic variables
      if (basis_.nonbasicMove_[iVar] > 0) {
        info_.workValue_[iVar] = lower;
      } else if (basis_.nonbasicMove_[iVar] < 0) {
        info_.workValue_[iVar] = upper;
      }
    }
    for (HighsInt iRow = 0; iRow < num_row; iRow++) {
      HighsInt iVar = basis_.basicIndex_[iRow];
      info_.baseLower_[iRow] = info_.workLower_[iVar];
      info_.baseUpper_[iRow] = info_.workUpper_[iVar];
    }
    info_.bounds_perturbed = true;
    return;
  }
  // Dual simplex bounds are either from the LP or set to special values in
  // phase
  // 1
  assert(algorithm == SimplexAlgorithm::kDual);
  if (solve_phase == kSolvePhase2) return;

  // The dual objective is the sum of products of primal and dual
  // values for nonbasic variables. For dual simplex phase 1, the
  // primal bounds are set so that when the dual value is feasible, the
  // primal value is set to zero. Otherwise the value is +1/-1
  // according to the required sign of the dual, except for free
  // variables, where the bounds are [-1000, 1000]. Hence the dual
  // objective is the negation of the sum of infeasibilities, unless there are
  // free In Phase 1: change to dual phase 1 bound.
  const double inf = kHighsInf;
  const HighsInt num_tot = lp_.num_col_ + lp_.num_row_;
  for (HighsInt iCol = 0; iCol < num_tot; iCol++) {
    if (info_.workLower_[iCol] == -inf && info_.workUpper_[iCol] == inf) {
      // Don't change for row variables: they should never become
      // nonbasic when starting from a logical basis, and no crash
      // should make a free row nonbasic, but could an advanced basis
      // make a free row nonbasic.
      // But what it it happened?
      if (iCol >= lp_.num_col_) continue;
      info_.workLower_[iCol] = -1000,
      info_.workUpper_[iCol] = 1000;  // FREE
    } else if (info_.workLower_[iCol] == -inf) {
      info_.workLower_[iCol] = -1,
      info_.workUpper_[iCol] = 0;  // UPPER
    } else if (info_.workUpper_[iCol] == inf) {
      info_.workLower_[iCol] = 0,
      info_.workUpper_[iCol] = 1;  // LOWER
    } else {
      info_.workLower_[iCol] = 0,
      info_.workUpper_[iCol] = 0;  // BOXED or FIXED
    }
    info_.workRange_[iCol] = info_.workUpper_[iCol] - info_.workLower_[iCol];
  }
}

void HEkk::initialiseLpColCost() {
  double cost_scale_factor = pow(2.0, options_->cost_scale_factor);
  for (HighsInt iCol = 0; iCol < lp_.num_col_; iCol++) {
    info_.workCost_[iCol] =
        (HighsInt)lp_.sense_ * cost_scale_factor * lp_.col_cost_[iCol];
    info_.workShift_[iCol] = 0;
  }
}

void HEkk::initialiseLpRowCost() {
  for (HighsInt iCol = lp_.num_col_; iCol < lp_.num_col_ + lp_.num_row_;
       iCol++) {
    info_.workCost_[iCol] = 0;
    info_.workShift_[iCol] = 0;
  }
}

void HEkk::initialiseNonbasicValueAndMove() {
  // Initialise workValue and nonbasicMove from nonbasicFlag and
  // bounds, except for boxed variables when nonbasicMove is used to
  // set workValue=workLower/workUpper
  const HighsInt num_tot = lp_.num_col_ + lp_.num_row_;
  for (HighsInt iVar = 0; iVar < num_tot; iVar++) {
    if (!basis_.nonbasicFlag_[iVar]) {
      // Basic variable
      basis_.nonbasicMove_[iVar] = kNonbasicMoveZe;
      continue;
    }
    // Nonbasic variable
    const double lower = info_.workLower_[iVar];
    const double upper = info_.workUpper_[iVar];
    const HighsInt original_move = basis_.nonbasicMove_[iVar];
    double value;
    HighsInt move = kIllegalMoveValue;
    if (lower == upper) {
      // Fixed
      value = lower;
      move = kNonbasicMoveZe;
    } else if (!highs_isInfinity(-lower)) {
      // Finite lower bound so boxed or lower
      if (!highs_isInfinity(upper)) {
        // Finite upper bound so boxed
        if (original_move == kNonbasicMoveUp) {
          // Set at lower
          value = lower;
          move = kNonbasicMoveUp;
        } else if (original_move == kNonbasicMoveDn) {
          // Set at upper
          value = upper;
          move = kNonbasicMoveDn;
        } else {
          // Invalid nonbasicMove: correct and set value at lower
          value = lower;
          move = kNonbasicMoveUp;
        }
      } else {
        // Lower
        value = lower;
        move = kNonbasicMoveUp;
      }
    } else if (!highs_isInfinity(upper)) {
      // Upper
      value = upper;
      move = kNonbasicMoveDn;
    } else {
      // FREE
      value = 0;
      move = kNonbasicMoveZe;
    }
    assert(move != kIllegalMoveValue);
    basis_.nonbasicMove_[iVar] = move;
    info_.workValue_[iVar] = value;
  }
}

void HEkk::pivotColumnFtran(const HighsInt iCol, HVector& col_aq) {
  analysis_.simplexTimerStart(FtranClock);
  col_aq.clear();
  col_aq.packFlag = true;
  lp_.a_matrix_.collectAj(col_aq, iCol, 1);
  if (analysis_.analyse_simplex_summary_data)
    analysis_.operationRecordBefore(kSimplexNlaFtran, col_aq,
                                    info_.col_aq_density);
  simplex_nla_.ftran(col_aq, info_.col_aq_density,
                     analysis_.pointer_serial_factor_clocks);
  if (analysis_.analyse_simplex_summary_data)
    analysis_.operationRecordAfter(kSimplexNlaFtran, col_aq);
  HighsInt num_row = lp_.num_row_;
  const double local_col_aq_density = (double)col_aq.count / num_row;
  updateOperationResultDensity(local_col_aq_density, info_.col_aq_density);
  analysis_.simplexTimerStop(FtranClock);
}

void HEkk::unitBtran(const HighsInt iRow, HVector& row_ep) {
  analysis_.simplexTimerStart(BtranClock);
  row_ep.clear();
  row_ep.count = 1;
  row_ep.index[0] = iRow;
  row_ep.array[iRow] = 1;
  row_ep.packFlag = true;
  if (analysis_.analyse_simplex_summary_data)
    analysis_.operationRecordBefore(kSimplexNlaBtranEp, row_ep,
                                    info_.row_ep_density);
  simplex_nla_.btran(row_ep, info_.row_ep_density,
                     analysis_.pointer_serial_factor_clocks);
  if (analysis_.analyse_simplex_summary_data)
    analysis_.operationRecordAfter(kSimplexNlaBtranEp, row_ep);
  HighsInt num_row = lp_.num_row_;
  const double local_row_ep_density = (double)row_ep.count / num_row;
  updateOperationResultDensity(local_row_ep_density, info_.row_ep_density);
  analysis_.simplexTimerStop(BtranClock);
}

void HEkk::fullBtran(HVector& buffer) {
  // Performs BTRAN on the buffer supplied. Make sure that
  // buffer.count is large (>lp_.num_row_ to be sure) rather
  // than 0 if the indices of the RHS (and true value of buffer.count)
  // isn't known.
  analysis_.simplexTimerStart(BtranFullClock);
  if (analysis_.analyse_simplex_summary_data)
    analysis_.operationRecordBefore(kSimplexNlaBtranFull, buffer,
                                    info_.dual_col_density);
  simplex_nla_.btran(buffer, info_.dual_col_density,
                     analysis_.pointer_serial_factor_clocks);
  if (analysis_.analyse_simplex_summary_data)
    analysis_.operationRecordAfter(kSimplexNlaBtranFull, buffer);
  const double local_dual_col_density = (double)buffer.count / lp_.num_row_;
  updateOperationResultDensity(local_dual_col_density, info_.dual_col_density);
  analysis_.simplexTimerStop(BtranFullClock);
}

void HEkk::unitBtranResidual(const HighsInt row_out, const HVector& row_ep,
                             vector<HighsCDouble>& row_ep_residual) {
  HighsLp& lp = this->lp_;
  double row_ep_residual_norm = 0;
  row_ep_residual.assign(lp.num_row_, 0);
  row_ep_residual[row_out] = -1.0;
  for (HighsInt iRow = 0; iRow < lp.num_row_; iRow++) {
    HighsInt iVar = basis_.basicIndex_[iRow];
    HighsCDouble residual = row_ep_residual[iRow];
    if (iVar < lp.num_col_) {
      for (HighsInt iEl = lp.a_matrix_.start_[iVar];
           iEl < lp.a_matrix_.start_[iVar + 1]; iEl++) {
        residual +=
            lp.a_matrix_.value_[iEl] * row_ep.array[lp.a_matrix_.index_[iEl]];
      }
    } else {
      residual += row_ep.array[iVar - lp.num_col_];
    }
    row_ep_residual_norm = max((double)residual, row_ep_residual_norm);
    row_ep_residual[iRow] = residual;
  }
  const bool report = false;
  if (report) printf("||row_ep_residual|| = %g\n", row_ep_residual_norm);
}

void HEkk::choosePriceTechnique(const HighsInt price_strategy,
                                const double row_ep_density,
                                bool& use_col_price,
                                bool& use_row_price_w_switch) {
  // By default switch to column PRICE when pi_p has at least this
  // density
  const double density_for_column_price_switch = 0.75;
  use_col_price = (price_strategy == kSimplexPriceStrategyCol) ||
                  (price_strategy == kSimplexPriceStrategyRowSwitchColSwitch &&
                   row_ep_density > density_for_column_price_switch);
  use_row_price_w_switch =
      price_strategy == kSimplexPriceStrategyRowSwitch ||
      price_strategy == kSimplexPriceStrategyRowSwitchColSwitch;
}

void HEkk::tableauRowPrice(const HVector& row_ep, HVector& row_ap) {
  analysis_.simplexTimerStart(PriceClock);
  const HighsInt solver_num_row = lp_.num_row_;
  const HighsInt solver_num_col = lp_.num_col_;
  const double local_density = 1.0 * row_ep.count / solver_num_row;
  bool use_col_price;
  bool use_row_price_w_switch;
  choosePriceTechnique(info_.price_strategy, local_density, use_col_price,
                       use_row_price_w_switch);
  if (analysis_.analyse_simplex_summary_data) {
    if (use_col_price) {
      const double expected_density = 1;
      analysis_.operationRecordBefore(kSimplexNlaPriceAp, row_ep,
                                      expected_density);
      analysis_.num_col_price++;
    } else if (use_row_price_w_switch) {
      analysis_.operationRecordBefore(kSimplexNlaPriceAp, row_ep,
                                      info_.row_ep_density);
      analysis_.num_row_price_with_switch++;
    } else {
      analysis_.operationRecordBefore(kSimplexNlaPriceAp, row_ep,
                                      info_.row_ep_density);
      analysis_.num_row_price++;
    }
  }
  row_ap.clear();
  if (use_col_price) {
    // Perform column-wise PRICE
    lp_.a_matrix_.priceByColumn(row_ap, row_ep);
  } else if (use_row_price_w_switch) {
    // Perform hyper-sparse row-wise PRICE, but switch if the density of row_ap
    // becomes extreme
    const double switch_density = kHyperPriceDensity;
    ar_matrix_.priceByRowWithSwitch(row_ap, row_ep, info_.row_ap_density, 0,
                                    switch_density);
  } else {
    // Perform hyper-sparse row-wise PRICE
    ar_matrix_.priceByRow(row_ap, row_ep);
  }
  if (use_col_price) {
    // Column-wise PRICE computes components corresponding to basic
    // variables, so zero these by exploiting the fact that, for basic
    // variables, nonbasicFlag[*]=0
    const int8_t* nonbasicFlag = &basis_.nonbasicFlag_[0];
    for (HighsInt iCol = 0; iCol < solver_num_col; iCol++)
      row_ap.array[iCol] *= nonbasicFlag[iCol];
  }
  // Update the record of average row_ap density
  const double local_row_ap_density = (double)row_ap.count / solver_num_col;
  updateOperationResultDensity(local_row_ap_density, info_.row_ap_density);
  if (analysis_.analyse_simplex_summary_data)
    analysis_.operationRecordAfter(kSimplexNlaPriceAp, row_ap);
  analysis_.simplexTimerStop(PriceClock);
}

void HEkk::fullPrice(const HVector& full_col, HVector& full_row) {
  analysis_.simplexTimerStart(PriceFullClock);
  full_row.clear();
  if (analysis_.analyse_simplex_summary_data) {
    const double expected_density = 1;
    analysis_.operationRecordBefore(kSimplexNlaPriceFull, full_col,
                                    expected_density);
  }
  lp_.a_matrix_.priceByColumn(full_row, full_col);
  if (analysis_.analyse_simplex_summary_data)
    analysis_.operationRecordAfter(kSimplexNlaPriceFull, full_row);
  analysis_.simplexTimerStop(PriceFullClock);
}

void HEkk::computePrimal() {
  analysis_.simplexTimerStart(ComputePrimalClock);
  const HighsInt num_row = lp_.num_row_;
  const HighsInt num_col = lp_.num_col_;
  // Setup a local buffer for the values of basic variables
  HVector primal_col;
  primal_col.setup(num_row);
  primal_col.clear();
  for (HighsInt i = 0; i < num_col + num_row; i++) {
    if (basis_.nonbasicFlag_[i] && info_.workValue_[i] != 0) {
      lp_.a_matrix_.collectAj(primal_col, i, info_.workValue_[i]);
    }
  }
  // It's possible that the buffer has no nonzeros, so performing
  // FTRAN is unnecessary. Not much of a saving, but the zero density
  // looks odd in the analysis!
  if (primal_col.count) {
    simplex_nla_.ftran(primal_col, info_.primal_col_density,
                       analysis_.pointer_serial_factor_clocks);
    const double local_primal_col_density = (double)primal_col.count / num_row;
    updateOperationResultDensity(local_primal_col_density,
                                 info_.primal_col_density);
  }
  for (HighsInt i = 0; i < num_row; i++) {
    HighsInt iCol = basis_.basicIndex_[i];
    info_.baseValue_[i] = -primal_col.array[i];
    info_.baseLower_[i] = info_.workLower_[iCol];
    info_.baseUpper_[i] = info_.workUpper_[iCol];
  }
  // Indicate that the primal infeasiblility information isn't known
  info_.num_primal_infeasibilities = kHighsIllegalInfeasibilityCount;
  info_.max_primal_infeasibility = kHighsIllegalInfeasibilityMeasure;
  info_.sum_primal_infeasibilities = kHighsIllegalInfeasibilityMeasure;

  analysis_.simplexTimerStop(ComputePrimalClock);
}

void HEkk::computeDual() {
  analysis_.simplexTimerStart(ComputeDualClock);
  // Create a local buffer for the pi vector
  HVector dual_col;
  dual_col.setup(lp_.num_row_);
  dual_col.clear();
  for (HighsInt iRow = 0; iRow < lp_.num_row_; iRow++) {
    const double value = info_.workCost_[basis_.basicIndex_[iRow]] +
                         info_.workShift_[basis_.basicIndex_[iRow]];
    if (value) {
      dual_col.index[dual_col.count++] = iRow;
      dual_col.array[iRow] = value;
    }
  }
  // If debugging, save the current duals
  const bool debug_compute_dual = false;
  if (debug_compute_dual) {
    debugComputeDual(true);
    debugSimplexDualInfeasible("(old duals)", true);
  }
  // Copy the costs in case the basic costs are all zero
  const HighsInt num_tot = lp_.num_col_ + lp_.num_row_;
  for (HighsInt i = 0; i < num_tot; i++)
    info_.workDual_[i] = info_.workCost_[i] + info_.workShift_[i];

  if (dual_col.count) {
    fullBtran(dual_col);
    // Create a local buffer for the values of reduced costs
    HVector dual_row;
    dual_row.setup(lp_.num_col_);
    fullPrice(dual_col, dual_row);
    for (HighsInt i = 0; i < lp_.num_col_; i++)
      info_.workDual_[i] -= dual_row.array[i];
    for (HighsInt i = lp_.num_col_; i < num_tot; i++)
      info_.workDual_[i] -= dual_col.array[i - lp_.num_col_];
    if (debug_compute_dual) {
      debugComputeDual();
      debugSimplexDualInfeasible("(new duals)", true);
    }
  }
  // Indicate that the dual infeasiblility information isn't known
  info_.num_dual_infeasibilities = kHighsIllegalInfeasibilityCount;
  info_.max_dual_infeasibility = kHighsIllegalInfeasibilityMeasure;
  info_.sum_dual_infeasibilities = kHighsIllegalInfeasibilityMeasure;

  analysis_.simplexTimerStop(ComputeDualClock);
}

void HEkk::computeDualInfeasibleWithFlips() {
  // Computes num/max/sum of dual infeasibliities according to
  // nonbasicMove, using the bounds only to identify free variables
  // and non-boxed. Fixed variables are assumed to have nonbasicMove=0
  // so that no dual infeasibility is counted for them. Indeed, when
  // called from cleanup() at the end of dual phase 1, nonbasicMove
  // relates to the phase 1 bounds, but workLower and workUpper will
  // have been set to phase 2 values!
  const double scaled_dual_feasibility_tolerance =
      options_->dual_feasibility_tolerance;
  // Possibly verify that nonbasicMove is correct for fixed variables
  //  debugFixedNonbasicMove(ekk_instance_);

  HighsInt num_dual_infeasibility = 0;
  double max_dual_infeasibility = 0;
  double sum_dual_infeasibility = 0;
  const HighsInt num_tot = lp_.num_col_ + lp_.num_row_;

  for (HighsInt iVar = 0; iVar < num_tot; iVar++) {
    if (!basis_.nonbasicFlag_[iVar]) continue;
    // Nonbasic column
    const double lower = info_.workLower_[iVar];
    const double upper = info_.workUpper_[iVar];
    const double dual = info_.workDual_[iVar];
    double dual_infeasibility = 0;
    if (highs_isInfinity(-lower) && highs_isInfinity(upper)) {
      // Free: any nonzero dual value is infeasible
      dual_infeasibility = fabs(dual);
    } else if (highs_isInfinity(-lower) || highs_isInfinity(upper)) {
      // Not free or boxed: any dual infeasibility is given by value
      // signed by nonbasicMove.
      //
      // For boxed variables, nonbasicMove may have the wrong sign for
      // dual, but nonbasicMove and the primal value can be flipped to
      // achieve dual feasiblility.
      dual_infeasibility = -basis_.nonbasicMove_[iVar] * dual;
    }
    if (dual_infeasibility > 0) {
      if (dual_infeasibility >= scaled_dual_feasibility_tolerance)
        num_dual_infeasibility++;
      max_dual_infeasibility =
          std::max(dual_infeasibility, max_dual_infeasibility);
      sum_dual_infeasibility += dual_infeasibility;
    }
  }
  info_.num_dual_infeasibilities = num_dual_infeasibility;
  info_.max_dual_infeasibility = max_dual_infeasibility;
  info_.sum_dual_infeasibilities = sum_dual_infeasibility;
}

double HEkk::computeDualForTableauColumn(const HighsInt iVar,
                                         const HVector& tableau_column) {
  const vector<double>& workCost = info_.workCost_;
  const vector<HighsInt>& basicIndex = basis_.basicIndex_;

  double dual = info_.workCost_[iVar];
  for (HighsInt i = 0; i < tableau_column.count; i++) {
    HighsInt iRow = tableau_column.index[i];
    dual -= tableau_column.array[iRow] * workCost[basicIndex[iRow]];
  }
  return dual;
}

void HEkk::correctDual(HighsInt* free_infeasibility_count) {
  const double tau_d = options_->dual_feasibility_tolerance;
  const double inf = kHighsInf;
  HighsInt workCount = 0;
  double flip_dual_objective_value_change = 0;
  double shift_dual_objective_value_change = 0;
  HighsInt num_flip = 0;
  HighsInt num_shift = 0;
  double sum_flip = 0;
  double sum_shift = 0;
  double max_flip = 0;
  double max_shift = 0;
  double min_dual_infeasibility_for_flip = kHighsInf;
  double max_dual_infeasibility_for_flip = 0;
  HighsInt num_dual_infeasibilities_for_flip = 0;
  double sum_dual_infeasibilities_for_flip = 0;
  HighsInt num_dual_infeasibilities_for_shift = 0;
  double max_dual_infeasibility_for_shift = 0;
  double sum_dual_infeasibilities_for_shift = 0;
  const double kUseFlipMultiplier = 1000;
  const HighsInt num_tot = lp_.num_col_ + lp_.num_row_;
  for (HighsInt i = 0; i < num_tot; i++) {
    if (!basis_.nonbasicFlag_[i]) continue;
    // Nonbasic
    if (info_.workLower_[i] == -inf && info_.workUpper_[i] == inf) {
      // FREE variable
      workCount += (fabs(info_.workDual_[i]) >= tau_d);
      continue;
    }
    const HighsInt move = basis_.nonbasicMove_[i];
    const double current_dual = info_.workDual_[i];
    const double dual_infeasibility = -move * current_dual;
    const double kDualInfeasibilityMargin = 1;
    if (kDualInfeasibilityMargin * dual_infeasibility < tau_d) continue;
    // There is a dual infeasiblity to remove so, if boxed, consider doing so
    // via flip
    const bool fixed = info_.workLower_[i] == info_.workUpper_[i];
    const bool boxed =
        info_.workLower_[i] != -inf && info_.workUpper_[i] != inf;
    if (boxed) {
      // Boxed variable, so could flip
      if (fixed || dual_infeasibility > kUseFlipMultiplier * tau_d) {
        // Fixed, or dual infeasibility is relatively large, so flip
        min_dual_infeasibility_for_flip =
            min(dual_infeasibility, min_dual_infeasibility_for_flip);
        if (dual_infeasibility >= tau_d) num_dual_infeasibilities_for_flip++;
        sum_dual_infeasibilities_for_flip += dual_infeasibility;
        max_dual_infeasibility_for_flip =
            max(dual_infeasibility, max_dual_infeasibility_for_flip);
        flipBound(i);
        // Negative dual at lower bound (move=1): flip to upper
        // bound so objective contribution is change in value (flip)
        // times dual, being move*flip*dual
        //
        // Positive dual at upper bound (move=-1): flip to lower
        // bound so objective contribution is change in value
        // (-flip) times dual, being move*flip*dual
        const double flip = info_.workUpper_[i] - info_.workLower_[i];
        double local_dual_objective_change = move * flip * current_dual;
        local_dual_objective_change *= cost_scale_;
        flip_dual_objective_value_change += local_dual_objective_change;
        num_flip++;
        max_flip = max(fabs(flip), max_flip);
        sum_flip += fabs(flip);
        continue;
      }
    }
    // Either one-sided or flip not performed, so shift
    //
    // Cost shifting must always be possible
    assert(info_.allow_cost_shifting);
    // Other variable = shift
    if (dual_infeasibility >= tau_d) num_dual_infeasibilities_for_shift++;
    sum_dual_infeasibilities_for_shift += dual_infeasibility;
    max_dual_infeasibility_for_shift =
        max(dual_infeasibility, max_dual_infeasibility_for_shift);
    info_.costs_shifted = true;
    double shift;
    if (move == kNonbasicMoveUp) {
      double new_dual = (1 + random_.fraction()) * tau_d;
      shift = new_dual - current_dual;
      info_.workDual_[i] = new_dual;
      info_.workCost_[i] = info_.workCost_[i] + shift;
    } else {
      double new_dual = -(1 + random_.fraction()) * tau_d;
      shift = new_dual - current_dual;
      info_.workDual_[i] = new_dual;
      info_.workCost_[i] = info_.workCost_[i] + shift;
    }
    double local_dual_objective_change = shift * info_.workValue_[i];
    local_dual_objective_change *= cost_scale_;
    shift_dual_objective_value_change += local_dual_objective_change;
    num_shift++;
    max_shift = max(fabs(shift), max_shift);
    sum_shift += fabs(shift);
    const std::string direction = move == kNonbasicMoveUp ? "  up" : "down";
    highsLogDev(options_->log_options, HighsLogType::kVerbose,
                "Move %s: cost shift = %g; objective change = %g\n",
                direction.c_str(), shift, local_dual_objective_change);
  }
  analysis_.num_correct_dual_primal_flip += num_flip;
  analysis_.max_correct_dual_primal_flip =
      max(max_flip, analysis_.max_correct_dual_primal_flip);
  analysis_.min_correct_dual_primal_flip_dual_infeasibility =
      min(min_dual_infeasibility_for_flip,
          analysis_.min_correct_dual_primal_flip_dual_infeasibility);
  if (num_flip)
    highsLogDev(
        options_->log_options, HighsLogType::kDetailed,
        "Performed num / max / sum = %" HIGHSINT_FORMAT
        " / %g / %g flip(s) for num / min / max / sum dual infeasibility of "
        "%" HIGHSINT_FORMAT " / %g / %g / %g; objective change = %g\n",
        num_flip, max_flip, sum_flip, num_dual_infeasibilities_for_flip,
        min_dual_infeasibility_for_flip, max_dual_infeasibility_for_flip,
        sum_dual_infeasibilities_for_flip, flip_dual_objective_value_change);
  analysis_.num_correct_dual_cost_shift += num_shift;
  analysis_.max_correct_dual_cost_shift =
      max(max_shift, analysis_.max_correct_dual_cost_shift);
  analysis_.max_correct_dual_cost_shift_dual_infeasibility =
      max(max_dual_infeasibility_for_shift,
          analysis_.max_correct_dual_cost_shift_dual_infeasibility);
  if (num_shift)
    highsLogDev(
        options_->log_options, HighsLogType::kDetailed,
        "Performed num / max / sum = %" HIGHSINT_FORMAT
        " / %g / %g shift(s) for num / max / sum dual infeasibility of "
        "%" HIGHSINT_FORMAT " / %g / %g; objective change = %g\n",
        num_shift, max_shift, sum_shift, num_dual_infeasibilities_for_shift,
        max_dual_infeasibility_for_shift, sum_dual_infeasibilities_for_shift,
        shift_dual_objective_value_change);
  *free_infeasibility_count = workCount;
}

void HEkk::flipBound(const HighsInt iCol) {
  int8_t* nonbasicMove = &basis_.nonbasicMove_[0];
  const int8_t move = nonbasicMove[iCol] = -nonbasicMove[iCol];
  info_.workValue_[iCol] =
      move == 1 ? info_.workLower_[iCol] : info_.workUpper_[iCol];
}

bool HEkk::reinvertOnNumericalTrouble(
    const std::string method_name, double& numerical_trouble_measure,
    const double alpha_from_col, const double alpha_from_row,
    const double numerical_trouble_tolerance) {
  double abs_alpha_from_col = fabs(alpha_from_col);
  double abs_alpha_from_row = fabs(alpha_from_row);
  double min_abs_alpha = min(abs_alpha_from_col, abs_alpha_from_row);
  double abs_alpha_diff = fabs(abs_alpha_from_col - abs_alpha_from_row);
  numerical_trouble_measure = abs_alpha_diff / min_abs_alpha;
  const HighsInt update_count = info_.update_count;
  // Reinvert if the relative difference is large enough, and updates have been
  // performed
  const bool numerical_trouble =
      numerical_trouble_measure > numerical_trouble_tolerance;
  const bool reinvert = numerical_trouble && update_count > 0;
  debugReportReinvertOnNumericalTrouble(method_name, numerical_trouble_measure,
                                        alpha_from_col, alpha_from_row,
                                        numerical_trouble_tolerance, reinvert);
  if (reinvert) {
    // Consider increasing the Markowitz multiplier
    const double current_pivot_threshold = info_.factor_pivot_threshold;
    double new_pivot_threshold = 0;
    if (current_pivot_threshold < kDefaultPivotThreshold) {
      // Threshold is below default value, so increase it
      new_pivot_threshold =
          min(current_pivot_threshold * kPivotThresholdChangeFactor,
              kDefaultPivotThreshold);
    } else if (current_pivot_threshold < kMaxPivotThreshold) {
      // Threshold is below max value, so increase it if few updates have been
      // performed
      if (update_count < 10)
        new_pivot_threshold =
            min(current_pivot_threshold * kPivotThresholdChangeFactor,
                kMaxPivotThreshold);
    }
    if (new_pivot_threshold) {
      highsLogUser(options_->log_options, HighsLogType::kWarning,
                   "   Increasing Markowitz threshold to %g\n",
                   new_pivot_threshold);
      info_.factor_pivot_threshold = new_pivot_threshold;
      simplex_nla_.setPivotThreshold(new_pivot_threshold);
    }
  }
  return reinvert;
}

// The major model updates. Factor calls factor_.update; Matrix
// calls matrix_.update; updatePivots does everything---and is
// called from the likes of HDual::updatePivots
void HEkk::transformForUpdate(HVector* column, HVector* row_ep,
                              const HighsInt variable_in, HighsInt* row_out) {
  simplex_nla_.transformForUpdate(column, row_ep, variable_in, *row_out);
}

void HEkk::updateFactor(HVector* column, HVector* row_ep, HighsInt* iRow,
                        HighsInt* hint) {
  analysis_.simplexTimerStart(UpdateFactorClock);
  simplex_nla_.update(column, row_ep, iRow, hint);
  // Now have a representation of B^{-1}, but it is not fresh
  status_.has_invert = true;
  if (info_.update_count >= info_.update_limit)
    *hint = kRebuildReasonUpdateLimitReached;

  // Determine whether to reinvert based on the synthetic clock
  bool reinvert_syntheticClock =
      this->total_synthetic_tick_ >= this->build_synthetic_tick_;
  const bool performed_min_updates =
      info_.update_count >= kSyntheticTickReinversionMinUpdateCount;
  if (reinvert_syntheticClock && performed_min_updates)
    *hint = kRebuildReasonSyntheticClockSaysInvert;
  analysis_.simplexTimerStop(UpdateFactorClock);
  // Use the next level down for the debug level, since the cost of
  // checking the INVERT every iteration is an order more expensive
  // than checking after factorization.
  HighsInt alt_debug_level = options_->highs_debug_level - 1;
  // Forced expensive debug for development work
  // alt_debug_level = kHighsDebugLevelExpensive;
  HighsDebugStatus debug_status =
      debugNlaCheckInvert("HEkk::updateFactor", alt_debug_level);
  if (debug_status == HighsDebugStatus::kError) {
    *hint = kRebuildReasonPossiblySingularBasis;
  }
}

void HEkk::updatePivots(const HighsInt variable_in, const HighsInt row_out,
                        const HighsInt move_out) {
  analysis_.simplexTimerStart(UpdatePivotsClock);
  HighsInt variable_out = basis_.basicIndex_[row_out];

  // update hash value of basis
  HighsHashHelpers::sparse_inverse_combine(basis_.hash, variable_out);
  HighsHashHelpers::sparse_combine(basis_.hash, variable_in);
  visited_basis_.insert(basis_.hash);

  // Incoming variable
  basis_.basicIndex_[row_out] = variable_in;
  basis_.nonbasicFlag_[variable_in] = 0;
  basis_.nonbasicMove_[variable_in] = 0;
  info_.baseLower_[row_out] = info_.workLower_[variable_in];
  info_.baseUpper_[row_out] = info_.workUpper_[variable_in];

  // Outgoing variable
  basis_.nonbasicFlag_[variable_out] = 1;
  if (info_.workLower_[variable_out] == info_.workUpper_[variable_out]) {
    info_.workValue_[variable_out] = info_.workLower_[variable_out];
    basis_.nonbasicMove_[variable_out] = 0;
  } else if (move_out == -1) {
    info_.workValue_[variable_out] = info_.workLower_[variable_out];
    basis_.nonbasicMove_[variable_out] = 1;
  } else {
    info_.workValue_[variable_out] = info_.workUpper_[variable_out];
    basis_.nonbasicMove_[variable_out] = -1;
  }
  // Update the dual objective value
  double nwValue = info_.workValue_[variable_out];
  double vrDual = info_.workDual_[variable_out];
  double dl_dual_objective_value = nwValue * vrDual;
  info_.updated_dual_objective_value += dl_dual_objective_value;
  info_.update_count++;
  // Update the number of basic logicals
  if (variable_out < lp_.num_col_) info_.num_basic_logicals++;
  if (variable_in < lp_.num_col_) info_.num_basic_logicals--;
  // No longer have a representation of B^{-1}, and certainly not
  // fresh!
  status_.has_invert = false;
  status_.has_fresh_invert = false;
  // Data are no longer fresh from rebuild
  status_.has_fresh_rebuild = false;
  analysis_.simplexTimerStop(UpdatePivotsClock);
}

bool HEkk::checkForCycling(const HighsInt variable_in, const HighsInt row_out) {
  if (variable_in == -1 || row_out == -1) return false;
  uint64_t currhash = basis_.hash;
  HighsInt variable_out = basis_.basicIndex_[row_out];

  HighsHashHelpers::sparse_inverse_combine(currhash, variable_out);
  HighsHashHelpers::sparse_combine(currhash, variable_in);

  return visited_basis_.find(currhash) != nullptr;
}

void HEkk::updateMatrix(const HighsInt variable_in,
                        const HighsInt variable_out) {
  analysis_.simplexTimerStart(UpdateMatrixClock);
  ar_matrix_.update(variable_in, variable_out, lp_.a_matrix_);
  assert(ar_matrix_.debugPartitionOk(&basis_.nonbasicFlag_[0]));
  analysis_.simplexTimerStop(UpdateMatrixClock);
}

void HEkk::computeSimplexInfeasible() {
  computeSimplexPrimalInfeasible();
  computeSimplexDualInfeasible();
}

void HEkk::computeSimplexPrimalInfeasible() {
  // Computes num/max/sum of primal infeasibliities according to the
  // simplex bounds. This is used to determine optimality in dual
  // phase 1 and dual phase 2, albeit using different bounds in
  // workLower/Upper.
  analysis_.simplexTimerStart(ComputePrIfsClock);
  const double scaled_primal_feasibility_tolerance =
      options_->primal_feasibility_tolerance;
  HighsInt& num_primal_infeasibility = info_.num_primal_infeasibilities;
  double& max_primal_infeasibility = info_.max_primal_infeasibility;
  double& sum_primal_infeasibility = info_.sum_primal_infeasibilities;
  num_primal_infeasibility = 0;
  max_primal_infeasibility = 0;
  sum_primal_infeasibility = 0;

  for (HighsInt i = 0; i < lp_.num_col_ + lp_.num_row_; i++) {
    if (basis_.nonbasicFlag_[i]) {
      // Nonbasic column
      double value = info_.workValue_[i];
      double lower = info_.workLower_[i];
      double upper = info_.workUpper_[i];
      // @primal_infeasibility calculation
      double primal_infeasibility = 0;
      if (value < lower - scaled_primal_feasibility_tolerance) {
        primal_infeasibility = lower - value;
      } else if (value > upper + scaled_primal_feasibility_tolerance) {
        primal_infeasibility = value - upper;
      }
      if (primal_infeasibility > 0) {
        if (primal_infeasibility > scaled_primal_feasibility_tolerance)
          num_primal_infeasibility++;
        max_primal_infeasibility =
            std::max(primal_infeasibility, max_primal_infeasibility);
        sum_primal_infeasibility += primal_infeasibility;
      }
    }
  }
  for (HighsInt i = 0; i < lp_.num_row_; i++) {
    // Basic variable
    double value = info_.baseValue_[i];
    double lower = info_.baseLower_[i];
    double upper = info_.baseUpper_[i];
    // @primal_infeasibility calculation
    double primal_infeasibility = 0;
    if (value < lower - scaled_primal_feasibility_tolerance) {
      primal_infeasibility = lower - value;
    } else if (value > upper + scaled_primal_feasibility_tolerance) {
      primal_infeasibility = value - upper;
    }
    if (primal_infeasibility > 0) {
      if (primal_infeasibility > scaled_primal_feasibility_tolerance)
        num_primal_infeasibility++;
      max_primal_infeasibility =
          std::max(primal_infeasibility, max_primal_infeasibility);
      sum_primal_infeasibility += primal_infeasibility;
    }
  }
  analysis_.simplexTimerStop(ComputePrIfsClock);
}

void HEkk::computeSimplexDualInfeasible() {
  analysis_.simplexTimerStart(ComputeDuIfsClock);
  // Computes num/max/sum of dual infeasibilities in phase 1 and phase
  // 2 according to nonbasicMove. The bounds are only used to identify
  // free variables. Fixed variables are assumed to have
  // nonbasicMove=0 so that no dual infeasibility is counted for them.
  const double scaled_dual_feasibility_tolerance =
      options_->dual_feasibility_tolerance;
  HighsInt& num_dual_infeasibility = info_.num_dual_infeasibilities;
  double& max_dual_infeasibility = info_.max_dual_infeasibility;
  double& sum_dual_infeasibility = info_.sum_dual_infeasibilities;
  num_dual_infeasibility = 0;
  max_dual_infeasibility = 0;
  sum_dual_infeasibility = 0;

  for (HighsInt iCol = 0; iCol < lp_.num_col_ + lp_.num_row_; iCol++) {
    if (!basis_.nonbasicFlag_[iCol]) continue;
    // Nonbasic column
    const double dual = info_.workDual_[iCol];
    const double lower = info_.workLower_[iCol];
    const double upper = info_.workUpper_[iCol];
    double dual_infeasibility = 0;
    if (highs_isInfinity(-lower) && highs_isInfinity(upper)) {
      // Free: any nonzero dual value is infeasible
      dual_infeasibility = fabs(dual);
    } else {
      // Not free: any dual infeasibility is given by the dual value
      // signed by nonbasicMove
      dual_infeasibility = -basis_.nonbasicMove_[iCol] * dual;
    }
    if (dual_infeasibility > 0) {
      if (dual_infeasibility >= scaled_dual_feasibility_tolerance) {
        num_dual_infeasibility++;
      }
      max_dual_infeasibility =
          std::max(dual_infeasibility, max_dual_infeasibility);
      sum_dual_infeasibility += dual_infeasibility;
    }
  }
  analysis_.simplexTimerStop(ComputeDuIfsClock);
}

void HEkk::computeSimplexLpDualInfeasible() {
  // Compute num/max/sum of dual infeasibliities according to the
  // bounds of the simplex LP. Assumes that boxed variables have
  // primal variable at the bound corresponding to the sign of the
  // dual so should only be used in dual phase 1 - where it's only
  // used for reporting after rebuilds.
  const double scaled_dual_feasibility_tolerance =
      options_->dual_feasibility_tolerance;
  HighsInt& num_dual_infeasibility =
      analysis_.num_dual_phase_1_lp_dual_infeasibility;
  double& max_dual_infeasibility =
      analysis_.max_dual_phase_1_lp_dual_infeasibility;
  double& sum_dual_infeasibility =
      analysis_.sum_dual_phase_1_lp_dual_infeasibility;
  num_dual_infeasibility = 0;
  max_dual_infeasibility = 0;
  sum_dual_infeasibility = 0;

  for (HighsInt iCol = 0; iCol < lp_.num_col_; iCol++) {
    HighsInt iVar = iCol;
    if (!basis_.nonbasicFlag_[iVar]) continue;
    // Nonbasic column
    const double dual = info_.workDual_[iVar];
    const double lower = lp_.col_lower_[iCol];
    const double upper = lp_.col_upper_[iCol];
    double dual_infeasibility = 0;
    if (highs_isInfinity(upper)) {
      if (highs_isInfinity(-lower)) {
        // Free: any nonzero dual value is infeasible
        dual_infeasibility = fabs(dual);
      } else {
        // Only lower bounded: a negative dual is infeasible
        dual_infeasibility = -dual;
      }
    } else {
      if (highs_isInfinity(-lower)) {
        // Only upper bounded: a positive dual is infeasible
        dual_infeasibility = dual;
      } else {
        // Boxed or fixed: any dual value is feasible
        dual_infeasibility = 0;
      }
    }
    if (dual_infeasibility > 0) {
      if (dual_infeasibility >= scaled_dual_feasibility_tolerance)
        num_dual_infeasibility++;
      max_dual_infeasibility =
          std::max(dual_infeasibility, max_dual_infeasibility);
      sum_dual_infeasibility += dual_infeasibility;
    }
  }
  for (HighsInt iRow = 0; iRow < lp_.num_row_; iRow++) {
    HighsInt iVar = lp_.num_col_ + iRow;
    if (!basis_.nonbasicFlag_[iVar]) continue;
    // Nonbasic row
    const double dual = -info_.workDual_[iVar];
    const double lower = lp_.row_lower_[iRow];
    const double upper = lp_.row_upper_[iRow];
    double dual_infeasibility = 0;
    if (highs_isInfinity(upper)) {
      if (highs_isInfinity(-lower)) {
        // Free: any nonzero dual value is infeasible
        dual_infeasibility = fabs(dual);
      } else {
        // Only lower bounded: a negative dual is infeasible
        dual_infeasibility = -dual;
      }
    } else {
      if (highs_isInfinity(-lower)) {
        // Only upper bounded: a positive dual is infeasible
        dual_infeasibility = dual;
      } else {
        // Boxed or fixed: any dual value is feasible
        dual_infeasibility = 0;
      }
    }
    if (dual_infeasibility > 0) {
      if (dual_infeasibility >= scaled_dual_feasibility_tolerance)
        num_dual_infeasibility++;
      max_dual_infeasibility =
          std::max(dual_infeasibility, max_dual_infeasibility);
      sum_dual_infeasibility += dual_infeasibility;
    }
  }
}

bool HEkk::sparseLoopStyle(const HighsInt count, const HighsInt dim,
                           HighsInt& to_entry) {
  // Parameter to decide whether to use just the values in a HVector, or
  // use the indices of their nonzeros
  const double density_for_indexing = 0.4;
  const bool use_indices = count >= 0 && count < density_for_indexing * dim;
  if (use_indices) {
    to_entry = count;
  } else {
    to_entry = dim;
  }
  return use_indices;
}

void HEkk::invalidatePrimalMaxSumInfeasibilityRecord() {
  info_.max_primal_infeasibility = kHighsIllegalInfeasibilityMeasure;
  info_.sum_primal_infeasibilities = kHighsIllegalInfeasibilityMeasure;
}

void HEkk::invalidatePrimalInfeasibilityRecord() {
  info_.num_primal_infeasibilities = kHighsIllegalInfeasibilityCount;
  invalidatePrimalMaxSumInfeasibilityRecord();
}

void HEkk::invalidateDualMaxSumInfeasibilityRecord() {
  info_.max_dual_infeasibility = kHighsIllegalInfeasibilityMeasure;
  info_.sum_dual_infeasibilities = kHighsIllegalInfeasibilityMeasure;
}

void HEkk::invalidateDualInfeasibilityRecord() {
  info_.num_dual_infeasibilities = kHighsIllegalInfeasibilityCount;
  invalidateDualMaxSumInfeasibilityRecord();
}

bool HEkk::bailoutOnTimeIterations() {
  if (solve_bailout_) {
    // Bailout has already been decided: check that it's for one of these
    // reasons
    assert(model_status_ == HighsModelStatus::kTimeLimit ||
           model_status_ == HighsModelStatus::kIterationLimit ||
           model_status_ == HighsModelStatus::kObjectiveBound ||
           model_status_ == HighsModelStatus::kObjectiveTarget);
  } else if (timer_->readRunHighsClock() > options_->time_limit) {
    solve_bailout_ = true;
    model_status_ = HighsModelStatus::kTimeLimit;
  } else if (iteration_count_ >= options_->simplex_iteration_limit) {
    solve_bailout_ = true;
    model_status_ = HighsModelStatus::kIterationLimit;
  }
  return solve_bailout_;
}

HighsStatus HEkk::returnFromSolve(const HighsStatus return_status) {
  // Always called before returning from HEkkPrimal/Dual::solve()
  if (solve_bailout_) {
    // If bailout has already been decided: check that it's for one of
    // these reasons
    assert(model_status_ == HighsModelStatus::kTimeLimit ||
           model_status_ == HighsModelStatus::kIterationLimit ||
           model_status_ == HighsModelStatus::kObjectiveBound ||
           model_status_ == HighsModelStatus::kObjectiveTarget);
  }
  // Check that returnFromSolve has not already been called: it should
  // be called exactly once per solve
  assert(!called_return_from_solve_);
  called_return_from_solve_ = true;
  info_.valid_backtracking_basis_ = false;

  // Initialise the status of the primal and dual solutions
  return_primal_solution_status_ = kSolutionStatusNone;
  return_dual_solution_status_ = kSolutionStatusNone;
  // Nothing more is known about the solve after an error return
  if (return_status == HighsStatus::kError) return return_status;

  // Check that an invert exists
  assert(status_.has_invert);

  // Determine a primal and dual solution, removing the effects of
  // perturbations and shifts
  //
  // Unless the solution is optimal, invalidate the infeasibility data
  if (model_status_ != HighsModelStatus::kOptimal) {
    invalidatePrimalInfeasibilityRecord();
    invalidateDualInfeasibilityRecord();
  }
  switch (model_status_) {
    case HighsModelStatus::kOptimal: {
      if (info_.num_primal_infeasibilities) {
        // Optimal - but not to desired primal feasibilit tolerance
        return_primal_solution_status_ = kSolutionStatusInfeasible;
      } else {
        return_primal_solution_status_ = kSolutionStatusFeasible;
      }
      if (info_.num_dual_infeasibilities) {
        // Optimal - but not to desired dual feasibilit tolerance
        return_dual_solution_status_ = kSolutionStatusInfeasible;
      } else {
        return_dual_solution_status_ = kSolutionStatusFeasible;
      }
      break;
    }
    case HighsModelStatus::kInfeasible: {
      // Primal infeasibility has been identified in primal phase 1,
      // or proved in dual phase 2. There should be no primal
      // perturbations
      assert(!info_.bounds_perturbed);
      if (exit_algorithm_ == SimplexAlgorithm::kPrimal) {
        // Reset the simplex costs and recompute duals after primal
        // phase 1
        initialiseCost(SimplexAlgorithm::kDual, kSolvePhase2);
        computeDual();
      }
      computeSimplexInfeasible();
      // Primal solution shouldn't be feasible
      assert(info_.num_primal_infeasibilities > 0);
      break;
    }
    case HighsModelStatus::kUnboundedOrInfeasible: {
      // Dual simplex has identified dual infeasibility in phase
      // 1. There should be no dual perturbations
      assert(exit_algorithm_ == SimplexAlgorithm::kDual);
      assert(!info_.costs_perturbed);
      // Reset the simplex bounds and recompute primals
      initialiseBound(SimplexAlgorithm::kDual, kSolvePhase2);
      computePrimal();
      computeSimplexInfeasible();
      // Dual solution shouldn't be feasible
      assert(info_.num_dual_infeasibilities > 0);
      break;
    }
    case HighsModelStatus::kUnbounded: {
      // Primal simplex has identified unboundedness in phase 2. There
      // should be no primal or dual perturbations
      assert(exit_algorithm_ == SimplexAlgorithm::kPrimal);
      assert(!info_.costs_perturbed && !info_.bounds_perturbed);
      computeSimplexInfeasible();
      // Primal solution should be feasible
      assert(info_.num_primal_infeasibilities == 0);
      break;
    }
    case HighsModelStatus::kObjectiveBound:
    case HighsModelStatus::kObjectiveTarget:
    case HighsModelStatus::kTimeLimit:
    case HighsModelStatus::kIterationLimit: {
      // Simplex has bailed out due to reaching the objecive cut-off,
      // time or iteration limit. Could happen anywhere (other than
      // the fist implying dual simplex)
      //
      // Reset the simplex bounds and recompute primals
      initialiseBound(SimplexAlgorithm::kDual, kSolvePhase2);
      initialiseNonbasicValueAndMove();
      computePrimal();
      // Reset the simplex costs and recompute duals
      initialiseCost(SimplexAlgorithm::kDual, kSolvePhase2);
      computeDual();
      computeSimplexInfeasible();
      break;
    }
    default: {
      std::string algorithm_name = "primal";
      if (exit_algorithm_ == SimplexAlgorithm::kDual) algorithm_name = "dual";
      highsLogDev(options_->log_options, HighsLogType::kError,
                  "EKK %s simplex solver returns status %s\n",
                  algorithm_name.c_str(),
                  utilModelStatusToString(model_status_).c_str());
      return HighsStatus::kError;
      break;
    }
  }
  assert(info_.num_primal_infeasibilities >= 0);
  assert(info_.num_dual_infeasibilities >= 0);
  if (info_.num_primal_infeasibilities == 0) {
    return_primal_solution_status_ = kSolutionStatusFeasible;
  } else {
    return_primal_solution_status_ = kSolutionStatusInfeasible;
  }
  if (info_.num_dual_infeasibilities == 0) {
    return_dual_solution_status_ = kSolutionStatusFeasible;
  } else {
    return_dual_solution_status_ = kSolutionStatusInfeasible;
  }
  computePrimalObjectiveValue();
  if (!options_->log_dev_level) {
    const bool force = true;
    analysis_.userInvertReport(force);
  }
  return return_status;
}

double HEkk::computeBasisCondition() {
  HighsInt solver_num_row = lp_.num_row_;
  HighsInt solver_num_col = lp_.num_col_;
  vector<double> bs_cond_x;
  vector<double> bs_cond_y;
  vector<double> bs_cond_z;
  vector<double> bs_cond_w;
  HVector row_ep;
  row_ep.setup(solver_num_row);

  const HighsInt* Astart = &lp_.a_matrix_.start_[0];
  const double* Avalue = &lp_.a_matrix_.value_[0];
  // Compute the Hager condition number estimate for the basis matrix
  const double expected_density = 1;
  bs_cond_x.resize(solver_num_row);
  bs_cond_y.resize(solver_num_row);
  bs_cond_z.resize(solver_num_row);
  bs_cond_w.resize(solver_num_row);
  // x = ones(n,1)/n;
  // y = A\x;
  double mu = 1.0 / solver_num_row;
  double norm_Binv = 0;
  for (HighsInt r_n = 0; r_n < solver_num_row; r_n++) bs_cond_x[r_n] = mu;
  row_ep.clear();
  for (HighsInt r_n = 0; r_n < solver_num_row; r_n++) {
    double value = bs_cond_x[r_n];
    if (value) {
      row_ep.index[row_ep.count] = r_n;
      row_ep.array[r_n] = value;
      row_ep.count++;
    }
  }
  for (HighsInt ps_n = 1; ps_n <= 5; ps_n++) {
    row_ep.packFlag = false;
    simplex_nla_.ftran(row_ep, expected_density);

    // zeta = sign(y);
    for (HighsInt r_n = 0; r_n < solver_num_row; r_n++) {
      bs_cond_y[r_n] = row_ep.array[r_n];
      if (bs_cond_y[r_n] > 0)
        bs_cond_w[r_n] = 1.0;
      else if (bs_cond_y[r_n] < 0)
        bs_cond_w[r_n] = -1.0;
      else
        bs_cond_w[r_n] = 0.0;
    }
    // z=A'\zeta;
    row_ep.clear();
    for (HighsInt r_n = 0; r_n < solver_num_row; r_n++) {
      double value = bs_cond_w[r_n];
      if (value) {
        row_ep.index[row_ep.count] = r_n;
        row_ep.array[r_n] = value;
        row_ep.count++;
      }
    }
    row_ep.packFlag = false;
    simplex_nla_.btran(row_ep, expected_density);
    double norm_z = 0.0;
    double ztx = 0.0;
    norm_Binv = 0.0;
    HighsInt argmax_z = -1;
    for (HighsInt r_n = 0; r_n < solver_num_row; r_n++) {
      bs_cond_z[r_n] = row_ep.array[r_n];
      double abs_z_v = fabs(bs_cond_z[r_n]);
      if (abs_z_v > norm_z) {
        norm_z = abs_z_v;
        argmax_z = r_n;
      }
      ztx += bs_cond_z[r_n] * bs_cond_x[r_n];
      norm_Binv += fabs(bs_cond_y[r_n]);
    }
    if (norm_z <= ztx) break;
    // x = zeros(n,1);
    // x(fd_i) = 1;
    for (HighsInt r_n = 0; r_n < solver_num_row; r_n++) bs_cond_x[r_n] = 0.0;
    row_ep.clear();
    row_ep.count = 1;
    row_ep.index[0] = argmax_z;
    row_ep.array[argmax_z] = 1.0;
    bs_cond_x[argmax_z] = 1.0;
  }
  double norm_B = 0.0;
  for (HighsInt r_n = 0; r_n < solver_num_row; r_n++) {
    HighsInt vr_n = basis_.basicIndex_[r_n];
    double c_norm = 0.0;
    if (vr_n < solver_num_col)
      for (HighsInt el_n = Astart[vr_n]; el_n < Astart[vr_n + 1]; el_n++)
        c_norm += fabs(Avalue[el_n]);
    else
      c_norm += 1.0;
    norm_B = max(c_norm, norm_B);
  }
  double cond_B = norm_Binv * norm_B;
  return cond_B;
}

void HEkk::initialiseAnalysis() {
  analysis_.setup(lp_name_, lp_, *options_, iteration_count_);
}

std::string HEkk::rebuildReason(const HighsInt rebuild_reason) {
  std::string rebuild_reason_string;
  if (rebuild_reason == kRebuildReasonCleanup) {
    rebuild_reason_string = "Perturbation cleanup";
  } else if (rebuild_reason == kRebuildReasonNo) {
    rebuild_reason_string = "No reason";
  } else if (rebuild_reason == kRebuildReasonUpdateLimitReached) {
    rebuild_reason_string = "Update limit reached";
  } else if (rebuild_reason == kRebuildReasonSyntheticClockSaysInvert) {
    rebuild_reason_string = "Synthetic clock";
  } else if (rebuild_reason == kRebuildReasonPossiblyOptimal) {
    rebuild_reason_string = "Possibly optimal";
  } else if (rebuild_reason == kRebuildReasonPossiblyPhase1Feasible) {
    rebuild_reason_string = "Possibly phase 1 feasible";
  } else if (rebuild_reason == kRebuildReasonPossiblyPrimalUnbounded) {
    rebuild_reason_string = "Possibly primal unbounded";
  } else if (rebuild_reason == kRebuildReasonPossiblyDualUnbounded) {
    rebuild_reason_string = "Possibly dual unbounded";
  } else if (rebuild_reason == kRebuildReasonPossiblySingularBasis) {
    rebuild_reason_string = "Possibly singular basis";
  } else if (rebuild_reason == kRebuildReasonPrimalInfeasibleInPrimalSimplex) {
    rebuild_reason_string = "Primal infeasible in primal simplex";
  } else if (rebuild_reason == kRebuildReasonChooseColumnFail) {
    rebuild_reason_string = "Choose column failure";
  } else if (rebuild_reason == kRebuildReasonCycling) {
    rebuild_reason_string = "Cycling detected";
  } else {
    rebuild_reason_string = "Unidentified";
    assert(1 == 0);
  }
  return rebuild_reason_string;
}

void HEkk::freezeBasis(HighsInt& frozen_basis_id) {
  assert(this->status_.has_invert);
  frozen_basis_id =
      this->simplex_nla_.freeze(this->basis_, info_.col_aq_density);
}

HighsStatus HEkk::unfreezeBasis(const HighsInt frozen_basis_id) {
  // Check that the ID passed is valid
  const bool valid_id = this->simplex_nla_.frozenBasisIdValid(frozen_basis_id);
  if (!valid_id) return HighsStatus::kError;
  const bool will_have_invert =
      this->simplex_nla_.frozenBasisHasInvert(frozen_basis_id);
  this->simplex_nla_.unfreeze(frozen_basis_id, basis_);
  // The pointers to simplex basis components have changed, so have to
  // tell simplex NLA to refresh the use of the pointer to the basic
  // indices
  this->simplex_nla_.setBasicIndexPointers(&basis_.basicIndex_[0]);
  updateStatus(LpAction::kNewBounds);
  // Indicate whether there is a valid factorization after unfreezing
  this->status_.has_invert = will_have_invert;
  // If there's no valid factorization, then there cannot be a fresh one
  if (!this->status_.has_invert) this->status_.has_fresh_invert = false;
  // Check for consistency
  if (!this->simplex_nla_.update_.valid_) assert(!this->status_.has_invert);
  return HighsStatus::kOk;
}

HighsStatus HEkk::frozenBasisAllDataClear() {
  return simplex_nla_.frozenBasisAllDataClear() ? HighsStatus::kOk
                                                : HighsStatus::kError;
}

double HEkk::factorSolveError() {
  // Cheap assessment of factor accuracy.
  //
  // Forms a random solution with at most 50 nonzeros, solves for
  // the corresponding RHS, and then checks the 50 solution values.
  const HighsInt num_col = this->lp_.num_col_;
  const HighsInt num_row = this->lp_.num_row_;
  const HighsSparseMatrix& a_matrix = this->lp_.a_matrix_;
  const vector<HighsInt>& base_index = this->basis_.basicIndex_;
  const HighsSparseMatrix& ar_matrix = this->ar_matrix_;
  HVector btran_rhs;
  HVector ftran_rhs;
  btran_rhs.setup(num_row);
  ftran_rhs.setup(num_row);

  // Solve for a random solution
  HighsRandom random(1);

  ftran_rhs.clear();
  const HighsInt ideal_solution_num_nz = 50;
  HighsInt solution_num_nz = min(ideal_solution_num_nz, (num_row + 1) / 2);
  assert(solution_num_nz > 0);
  vector<double> solution_value;
  vector<HighsInt> solution_index;
  vector<int8_t> solution_nonzero;
  solution_nonzero.assign(num_row, 0);
  for (;;) {
    HighsInt iRow = random.integer(num_row);
    assert(iRow < num_row);
    if (solution_nonzero[iRow]) continue;
    double value = random.fraction();
    solution_value.push_back(value);
    solution_index.push_back(iRow);
    solution_nonzero[iRow] = 1;
    HighsInt iCol = base_index[iRow];
    a_matrix.collectAj(ftran_rhs, iCol, value);
    if ((int)solution_value.size() == solution_num_nz) break;
  }

  btran_rhs.clear();
  vector<double> btran_solution;
  btran_solution.assign(num_row, 0);
  for (HighsInt iX = 0; iX < solution_value.size(); iX++)
    btran_solution[solution_index[iX]] = solution_value[iX];
  vector<double> btran_scattered_rhs;
  btran_scattered_rhs.assign(num_col + num_row, 0);
  for (HighsInt iX = 0; iX < solution_value.size(); iX++) {
    HighsInt iRow = solution_index[iX];
    for (HighsInt iEl = ar_matrix.p_end_[iRow];
         iEl < ar_matrix.start_[iRow + 1]; iEl++) {
      HighsInt iCol = ar_matrix.index_[iEl];
      btran_scattered_rhs[iCol] += ar_matrix.value_[iEl] * solution_value[iX];
    }
    HighsInt iCol = num_col + iRow;
    if (this->basis_.nonbasicFlag_[iCol] == 0)
      btran_scattered_rhs[iCol] = solution_value[iX];
  }
  for (HighsInt iRow = 0; iRow < num_row; iRow++) {
    HighsInt iCol = base_index[iRow];
    if (btran_scattered_rhs[iCol] == 0) continue;
    btran_rhs.array[iRow] = btran_scattered_rhs[iCol];
    btran_rhs.index[btran_rhs.count++] = iRow;
  }

  const double expected_density = solution_num_nz * info_.col_aq_density;
  ftran(ftran_rhs, expected_density);
  btran(btran_rhs, expected_density);

  double ftran_solution_error = 0;
  for (HighsInt iX = 0; iX < solution_value.size(); iX++)
    ftran_solution_error =
        max(fabs(ftran_rhs.array[solution_index[iX]] - solution_value[iX]),
            ftran_solution_error);
  double btran_solution_error = 0;
  for (HighsInt iX = 0; iX < solution_value.size(); iX++)
    btran_solution_error =
        max(fabs(btran_rhs.array[solution_index[iX]] - solution_value[iX]),
            btran_solution_error);
  double solution_error = max(ftran_solution_error, btran_solution_error);
  return solution_error;
}

bool HEkk::proofOfPrimalInfeasibility() {
  // To be called from outside HEkk when row_ep is not known
  assert(status_.has_dual_ray);
  HighsLp& lp = this->lp_;
  HighsInt move_out = info_.dual_ray_sign_;
  HighsInt row_out = info_.dual_ray_row_;
  // Compute the basis inverse row
  HVector row_ep;
  row_ep.setup(lp.num_row_);
  unitBtran(row_out, row_ep);
  return proofOfPrimalInfeasibility(row_ep, move_out, row_out);
}

bool HEkk::proofOfPrimalInfeasibility(HVector& row_ep, const HighsInt move_out,
                                      const HighsInt row_out) {
  // To be called from inside HEkkDual
  HighsLp& lp = this->lp_;
  const bool use_row_wise_matrix = status_.has_ar_matrix;
  const bool use_iterative_refinement = false;
  const bool report = false;
  if (use_iterative_refinement) {
    HVector correction;
    double correction_rhs_norm = 0;
    double correction_sol_norm = 0;
    vector<HighsCDouble> row_ep_residual;
    const double expected_density = 1;
    correction.setup(lp.num_row_);
    unitBtranResidual(row_out, row_ep, row_ep_residual);
    // Perform an iteration of refinement
    correction.clear();
    correction.packFlag = false;
    correction_rhs_norm = 0;
    for (HighsInt iRow = 0; iRow < lp.num_row_; iRow++) {
      const double residual = (double)row_ep_residual[iRow];
      if (residual) {
        correction.array[iRow] = residual;
        correction.index[correction.count++] = iRow;
      }
      correction_rhs_norm =
          max(fabs(correction.array[iRow]), correction_rhs_norm);
    }
    if (report) printf("||correction_rhs|| = %g\n", correction_rhs_norm);
    // Normalise using ||correction_rhs|| so kHighsTiny isn't used adversely
    for (HighsInt iRow = 0; iRow < lp.num_row_; iRow++) {
      correction.array[iRow] /= correction_rhs_norm;
    }
<<<<<<< HEAD
    printf("HEkk::proofOfPrimalInfeasibility correction has count %d/%d\n",
           (int)correction.count, (int)lp.num_row_);
=======
    if (report)
      printf("HEkk::proofOfPrimalInfeasibility correction has count %d/%d\n",
             (int)correction.count, (int)lp.num_row_);
>>>>>>> 51868120
    btran(correction, expected_density);
    row_ep.count = 0;
    correction_sol_norm = 0;
    for (HighsInt iRow = 0; iRow < lp.num_row_; iRow++) {
      const double correction_value =
          correction_rhs_norm * correction.array[iRow];
      correction_sol_norm = max(fabs(correction_value), correction_sol_norm);
      row_ep.array[iRow] += correction_value;
      if (row_ep.array[iRow]) row_ep.index[row_ep.count++] = iRow;
    }
    if (report) printf("||correction_sol|| = %g\n", correction_sol_norm);
    unitBtranResidual(row_out, row_ep, row_ep_residual);
  }
<<<<<<< HEAD
  const double kZeroProofValue = 1e-12;
=======
  // Determine the maximum absolute value in row_ep
  double max_row_ep_value = 0;
  for (HighsInt iX = 0; iX < row_ep.count; iX++)
    max_row_ep_value = std::max(fabs(row_ep.array[row_ep.index[iX]]), max_row_ep_value);
  int exp_scale;
  // Decompose max_row_ep_value into a normalized fraction and an
  // integral power of two.
  //
  // If arg is zero, returns zero and stores zero in *exp. Otherwise
  // (if arg is not zero), if no errors occur, returns the value x in
  // the range (-1;-0.5], [0.5; 1) and stores an integer value in *exp
  // such that x×2(*exp)=arg
  std::frexp(max_row_ep_value, &exp_scale);
  exp_scale = -exp_scale;
  // Multiply a floating point value x(=1) by the number 2 raised to
  // the exp power
  double row_ep_scale = std::ldexp(1, exp_scale);
  // Unlike the proof of infeasibility in the MIP solver, row_ep can't
  // be scaled, as it needs to be available to provide a dual ray, so
  // have to use the scaling explicitly
>>>>>>> 51868120
  HighsCDouble proof_lower = 0.0;
  for (HighsInt iX = 0; iX < row_ep.count; iX++) {
    HighsInt iRow = row_ep.index[iX];
    // Give row_ep the sign of the leaving row - as is done in
    // getDualRayInterface.
    row_ep.array[iRow] *= move_out;
    // Compute the scaled value
    const double scaled_row_ep_value = row_ep_scale * row_ep.array[iRow];
    // If the scaled value is small, then zero the row_ep value
    if (std::abs(scaled_row_ep_value) < options_->small_matrix_value) {
      row_ep.array[iRow] = 0;
      row_ep.index[iX] = row_ep.index[row_ep.count-1];
      row_ep.count--;
      iX--;
      continue;
    }
    // make sure infinite sides are not used
    if (highs_isInfinity(-lp.row_lower_[iRow]))
      row_ep.array[iRow] = std::min(row_ep.array[iRow], 0.0);
    if (highs_isInfinity(lp.row_upper_[iRow]))
      row_ep.array[iRow] = std::max(row_ep.array[iRow], 0.0);
    // add up lower bound of proof constraint
    if (fabs(row_ep.array[iRow]) <= kZeroProofValue)
      row_ep.array[iRow] = 0.0;
    else
      proof_lower +=
          row_ep.array[iRow] *
          (row_ep.array[iRow] > 0 ? lp.row_lower_[iRow] : lp.row_upper_[iRow]);
  }
  proof_value_.clear();
  proof_index_.clear();
  vector<double>& proof_value = this->proof_value_;
  vector<HighsInt>& proof_index = this->proof_index_;

  if (use_row_wise_matrix) {
    this->ar_matrix_.productTranspose(proof_value, proof_index, row_ep);
  } else {
    lp.a_matrix_.productTranspose(proof_value, proof_index, row_ep);
  }
  HighsInt proof_num_nz = proof_index.size();
  HighsCDouble implied_upper = 0.0;
  bool infinite_implied_upper = false;
<<<<<<< HEAD
  printf(
      "HEkk::proofOfPrimalInfeasibility row_ep.count = %d; proof_num_nz = %d\n",
      (int)row_ep.count, (int)proof_num_nz);
=======
  const double kZeroProofValue = 1e-12;
  double use_zero_proof_value = kZeroProofValue;
  //    use_zero_proof_value = options_->small_matrix_value / row_ep_scale;
  if (report)
    printf(
        "HEkk::proofOfPrimalInfeasibility row_ep.count = %d; proof_num_nz = "
        "%d\n",
        (int)row_ep.count, (int)proof_num_nz);
>>>>>>> 51868120
  for (HighsInt i = 0; i < proof_num_nz; ++i) {
    if (proof_value[i] > use_zero_proof_value) {
      if (highs_isInfinity(lp.col_upper_[proof_index[i]])) {
        infinite_implied_upper = true;
<<<<<<< HEAD
        printf("proof_value[i] = %11.4g has UB = %11.4g\n", proof_value[i],
               lp.col_upper_[proof_index[i]]);
        break;
=======
        if (report)
          printf("proof_value[i] = %11.4g has UB = %11.4g\n", proof_value[i],
                 lp.col_upper_[proof_index[i]]);
	break;
>>>>>>> 51868120
      }
      implied_upper += proof_value[i] * lp.col_upper_[proof_index[i]];
    } else if (proof_value[i] < -use_zero_proof_value) {
      if (highs_isInfinity(-lp.col_lower_[proof_index[i]])) {
        infinite_implied_upper = true;
<<<<<<< HEAD
        printf("proof_value[i] = %11.4g has LB = %11.4g\n", proof_value[i],
               lp.col_upper_[proof_index[i]]);
        break;
=======
        if (report)
          printf("proof_value[i] = %11.4g has LB = %11.4g\n", proof_value[i],
                 lp.col_upper_[proof_index[i]]);
	break;
>>>>>>> 51868120
      }
      implied_upper += proof_value[i] * lp.col_lower_[proof_index[i]];
    }
  }
  const double gap = double(proof_lower - implied_upper);
  const bool gap_ok = gap > options_->primal_feasibility_tolerance;
  const bool proof_of_primal_infeasibility = !infinite_implied_upper && gap_ok;
<<<<<<< HEAD
  printf("HEkk::proofOfPrimalInfeasibility has %sfinite implied upper bound",
         infinite_implied_upper ? "in" : "");
  if (!infinite_implied_upper) printf(" and gap = %g", gap);
  printf(" so proof is %s\n", proof_of_primal_infeasibility ? "true" : "false");
  assert(proof_of_primal_infeasibility);
=======
  if (report) {
    printf("HEkk::proofOfPrimalInfeasibility has %sfinite implied upper bound",
           infinite_implied_upper ? "in" : "");
    if (!infinite_implied_upper) printf(" and gap = %g", gap);
    printf(" so proof is %s\n",
           proof_of_primal_infeasibility ? "true" : "false");
  }
>>>>>>> 51868120
  return proof_of_primal_infeasibility;
}<|MERGE_RESOLUTION|>--- conflicted
+++ resolved
@@ -3831,14 +3831,9 @@
     for (HighsInt iRow = 0; iRow < lp.num_row_; iRow++) {
       correction.array[iRow] /= correction_rhs_norm;
     }
-<<<<<<< HEAD
-    printf("HEkk::proofOfPrimalInfeasibility correction has count %d/%d\n",
-           (int)correction.count, (int)lp.num_row_);
-=======
     if (report)
       printf("HEkk::proofOfPrimalInfeasibility correction has count %d/%d\n",
              (int)correction.count, (int)lp.num_row_);
->>>>>>> 51868120
     btran(correction, expected_density);
     row_ep.count = 0;
     correction_sol_norm = 0;
@@ -3852,13 +3847,12 @@
     if (report) printf("||correction_sol|| = %g\n", correction_sol_norm);
     unitBtranResidual(row_out, row_ep, row_ep_residual);
   }
-<<<<<<< HEAD
   const double kZeroProofValue = 1e-12;
-=======
   // Determine the maximum absolute value in row_ep
   double max_row_ep_value = 0;
   for (HighsInt iX = 0; iX < row_ep.count; iX++)
-    max_row_ep_value = std::max(fabs(row_ep.array[row_ep.index[iX]]), max_row_ep_value);
+    max_row_ep_value =
+        std::max(fabs(row_ep.array[row_ep.index[iX]]), max_row_ep_value);
   int exp_scale;
   // Decompose max_row_ep_value into a normalized fraction and an
   // integral power of two.
@@ -3875,7 +3869,6 @@
   // Unlike the proof of infeasibility in the MIP solver, row_ep can't
   // be scaled, as it needs to be available to provide a dual ray, so
   // have to use the scaling explicitly
->>>>>>> 51868120
   HighsCDouble proof_lower = 0.0;
   for (HighsInt iX = 0; iX < row_ep.count; iX++) {
     HighsInt iRow = row_ep.index[iX];
@@ -3887,7 +3880,7 @@
     // If the scaled value is small, then zero the row_ep value
     if (std::abs(scaled_row_ep_value) < options_->small_matrix_value) {
       row_ep.array[iRow] = 0;
-      row_ep.index[iX] = row_ep.index[row_ep.count-1];
+      row_ep.index[iX] = row_ep.index[row_ep.count - 1];
       row_ep.count--;
       iX--;
       continue;
@@ -3918,12 +3911,6 @@
   HighsInt proof_num_nz = proof_index.size();
   HighsCDouble implied_upper = 0.0;
   bool infinite_implied_upper = false;
-<<<<<<< HEAD
-  printf(
-      "HEkk::proofOfPrimalInfeasibility row_ep.count = %d; proof_num_nz = %d\n",
-      (int)row_ep.count, (int)proof_num_nz);
-=======
-  const double kZeroProofValue = 1e-12;
   double use_zero_proof_value = kZeroProofValue;
   //    use_zero_proof_value = options_->small_matrix_value / row_ep_scale;
   if (report)
@@ -3931,36 +3918,23 @@
         "HEkk::proofOfPrimalInfeasibility row_ep.count = %d; proof_num_nz = "
         "%d\n",
         (int)row_ep.count, (int)proof_num_nz);
->>>>>>> 51868120
   for (HighsInt i = 0; i < proof_num_nz; ++i) {
     if (proof_value[i] > use_zero_proof_value) {
       if (highs_isInfinity(lp.col_upper_[proof_index[i]])) {
         infinite_implied_upper = true;
-<<<<<<< HEAD
-        printf("proof_value[i] = %11.4g has UB = %11.4g\n", proof_value[i],
-               lp.col_upper_[proof_index[i]]);
-        break;
-=======
         if (report)
           printf("proof_value[i] = %11.4g has UB = %11.4g\n", proof_value[i],
                  lp.col_upper_[proof_index[i]]);
-	break;
->>>>>>> 51868120
+        break;
       }
       implied_upper += proof_value[i] * lp.col_upper_[proof_index[i]];
     } else if (proof_value[i] < -use_zero_proof_value) {
       if (highs_isInfinity(-lp.col_lower_[proof_index[i]])) {
         infinite_implied_upper = true;
-<<<<<<< HEAD
-        printf("proof_value[i] = %11.4g has LB = %11.4g\n", proof_value[i],
-               lp.col_upper_[proof_index[i]]);
-        break;
-=======
         if (report)
           printf("proof_value[i] = %11.4g has LB = %11.4g\n", proof_value[i],
                  lp.col_upper_[proof_index[i]]);
-	break;
->>>>>>> 51868120
+        break;
       }
       implied_upper += proof_value[i] * lp.col_lower_[proof_index[i]];
     }
@@ -3968,13 +3942,6 @@
   const double gap = double(proof_lower - implied_upper);
   const bool gap_ok = gap > options_->primal_feasibility_tolerance;
   const bool proof_of_primal_infeasibility = !infinite_implied_upper && gap_ok;
-<<<<<<< HEAD
-  printf("HEkk::proofOfPrimalInfeasibility has %sfinite implied upper bound",
-         infinite_implied_upper ? "in" : "");
-  if (!infinite_implied_upper) printf(" and gap = %g", gap);
-  printf(" so proof is %s\n", proof_of_primal_infeasibility ? "true" : "false");
-  assert(proof_of_primal_infeasibility);
-=======
   if (report) {
     printf("HEkk::proofOfPrimalInfeasibility has %sfinite implied upper bound",
            infinite_implied_upper ? "in" : "");
@@ -3982,6 +3949,5 @@
     printf(" so proof is %s\n",
            proof_of_primal_infeasibility ? "true" : "false");
   }
->>>>>>> 51868120
   return proof_of_primal_infeasibility;
 }