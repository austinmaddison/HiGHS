/* * * * * * * * * * * * * * * * * * * * * * * * * * * * * * * * * * * * */
/*                                                                       */
/*    This file is part of the HiGHS linear optimization suite           */
/*                                                                       */
/*    Written and engineered 2008-2021 at the University of Edinburgh    */
/*                                                                       */
/*    Available as open-source under the MIT License                     */
/*                                                                       */
/*    Authors: Julian Hall, Ivet Galabova, Qi Huangfu, Leona Gottwald    */
/*    and Michael Feldmeier                                              */
/*                                                                       */
/* * * * * * * * * * * * * * * * * * * * * * * * * * * * * * * * * * * * */
/**@file simplex/HighsSimplexAnalysis.cpp
 * @brief
 */
#include <cmath>
//#include <cstdio>
#include <iomanip>

#include "HConfig.h"
#include "parallel/HighsParallel.h"
#include "simplex/HighsSimplexAnalysis.h"
#include "simplex/SimplexTimer.h"
#include "util/FactorTimer.h"
#include "util/HFactor.h"

void HighsSimplexAnalysis::setup(const std::string lp_name, const HighsLp& lp,
                                 const HighsOptions& options,
                                 const HighsInt simplex_iteration_count_) {
  // Copy Problem size
  numRow = lp.num_row_;
  numCol = lp.num_col_;
  numTot = numRow + numCol;
  model_name_ = lp.model_name_;
  lp_name_ = lp_name;
  // Set up analysis logic short-cuts
  analyse_lp_data = kHighsAnalysisLevelModelData & options.highs_analysis_level;
  analyse_simplex_summary_data =
      kHighsAnalysisLevelSolverSummaryData & options.highs_analysis_level;
  analyse_simplex_runtime_data =
      kHighsAnalysisLevelSolverRuntimeData & options.highs_analysis_level;
  analyse_factor_data =
      kHighsAnalysisLevelNlaData & options.highs_analysis_level;
  analyse_simplex_data =
      analyse_simplex_summary_data || analyse_simplex_runtime_data;
  last_user_log_time = -kHighsInf;
  delta_user_log_time = 5e0;

<<<<<<< HEAD
  setupSimplexTime(options);
  setupFactorTime(options);
=======
  // Set up the thread clocks
  HighsInt max_threads = highs::parallel::num_threads();

  if (analyse_simplex_time) {
    for (HighsInt i = 0; i < max_threads; i++) {
      HighsTimerClock clock;
      clock.timer_pointer_ = timer_;
      thread_simplex_clocks.push_back(clock);
    }
  }
  if (analyse_factor_time) {
    for (HighsInt i = 0; i < max_threads; i++) {
      HighsTimerClock clock;
      clock.timer_pointer_ = timer_;
      thread_factor_clocks.push_back(clock);
    }
    pointer_serial_factor_clocks = &thread_factor_clocks[0];
  } else {
    pointer_serial_factor_clocks = NULL;
  }
>>>>>>> 95342daa

  // Copy tolerances from options
  //  allow_dual_steepest_edge_to_devex_switch =
  //      options.simplex_dual_edge_weight_strategy ==
  //      kSimplexDualEdgeWeightStrategyChoose;
  //  dual_steepest_edge_weight_log_error_threshold =
  //      options.dual_steepest_edge_weight_log_error_threshold;
  //
  AnIterIt0 = simplex_iteration_count_;
  //  AnIterCostlyDseFq = 0;
  //  AnIterNumCostlyDseIt = 0;
  // Copy messaging parameter from options
  messaging(options.log_options);
  // Initialise the densities
  col_aq_density = 0;
  row_ep_density = 0;
  row_ap_density = 0;
  row_DSE_density = 0;
  col_basic_feasibility_change_density = 0;
  row_basic_feasibility_change_density = 0;
  col_BFRT_density = 0;
  primal_col_density = 0;
  // Set the row_dual_density to 1 since it's assumed all costs are at
  // least perturbed from zero, if not initially nonzero
  dual_col_density = 1;
  // Set up the data structures for scatter data
  tran_stage.resize(NUM_TRAN_STAGE_TYPE);
  tran_stage[TRAN_STAGE_FTRAN_LOWER].name_ = "FTRAN lower";
  tran_stage[TRAN_STAGE_FTRAN_UPPER_FT].name_ = "FTRAN upper FT";
  tran_stage[TRAN_STAGE_FTRAN_UPPER].name_ = "FTRAN upper";
  tran_stage[TRAN_STAGE_BTRAN_UPPER].name_ = "BTRAN upper";
  tran_stage[TRAN_STAGE_BTRAN_UPPER_FT].name_ = "BTRAN upper FT";
  tran_stage[TRAN_STAGE_BTRAN_LOWER].name_ = "BTRAN lower";
  for (HighsInt tran_stage_type = 0; tran_stage_type < NUM_TRAN_STAGE_TYPE;
       tran_stage_type++) {
    TranStageAnalysis& stage = tran_stage[tran_stage_type];
    initialiseScatterData(20, stage.rhs_density_);
    stage.num_decision_ = 0;
    stage.num_wrong_original_sparse_decision_ = 0;
    stage.num_wrong_original_hyper_decision_ = 0;
    stage.num_wrong_new_sparse_decision_ = 0;
    stage.num_wrong_new_hyper_decision_ = 0;
  }
  original_start_density_tolerance.resize(NUM_TRAN_STAGE_TYPE);
  new_start_density_tolerance.resize(NUM_TRAN_STAGE_TYPE);
  historical_density_tolerance.resize(NUM_TRAN_STAGE_TYPE);
  predicted_density_tolerance.resize(NUM_TRAN_STAGE_TYPE);

  for (HighsInt tran_stage_type = 0; tran_stage_type < NUM_TRAN_STAGE_TYPE;
       tran_stage_type++) {
    original_start_density_tolerance[tran_stage_type] = 0.05;
    new_start_density_tolerance[tran_stage_type] = 0.05;
  }
  historical_density_tolerance[TRAN_STAGE_FTRAN_LOWER] = 0.15;
  historical_density_tolerance[TRAN_STAGE_FTRAN_UPPER] = 0.10;
  historical_density_tolerance[TRAN_STAGE_BTRAN_UPPER] = 0.10;
  historical_density_tolerance[TRAN_STAGE_BTRAN_LOWER] = 0.15;
  predicted_density_tolerance[TRAN_STAGE_FTRAN_LOWER] = 0.10;
  predicted_density_tolerance[TRAN_STAGE_FTRAN_UPPER] = 0.10;
  predicted_density_tolerance[TRAN_STAGE_BTRAN_UPPER] = 0.10;
  predicted_density_tolerance[TRAN_STAGE_BTRAN_LOWER] = 0.10;

  // Initialise the measures used to analyse accuracy of steepest edge weights
  //
  const HighsInt dual_edge_weight_strategy =
      options.simplex_dual_edge_weight_strategy;
  if (dual_edge_weight_strategy == kSimplexDualEdgeWeightStrategyChoose ||
      dual_edge_weight_strategy == kSimplexDualEdgeWeightStrategySteepestEdge) {
    // Initialise the measures used to analyse accuracy of steepest edge weights
    num_dual_steepest_edge_weight_check = 0;
    num_dual_steepest_edge_weight_reject = 0;
    num_wrong_low_dual_steepest_edge_weight = 0;
    num_wrong_high_dual_steepest_edge_weight = 0;
    average_frequency_low_dual_steepest_edge_weight = 0;
    average_frequency_high_dual_steepest_edge_weight = 0;
    average_log_low_dual_steepest_edge_weight_error = 0;
    average_log_high_dual_steepest_edge_weight_error = 0;
    max_average_frequency_low_dual_steepest_edge_weight = 0;
    max_average_frequency_high_dual_steepest_edge_weight = 0;
    max_sum_average_frequency_extreme_dual_steepest_edge_weight = 0;
    max_average_log_low_dual_steepest_edge_weight_error = 0;
    max_average_log_high_dual_steepest_edge_weight_error = 0;
    max_sum_average_log_extreme_dual_steepest_edge_weight_error = 0;
  }
  num_devex_framework = 0;

  num_iteration_report_since_last_header = -1;
  num_invert_report_since_last_header = -1;
  // Set values used to skip an iteration report when column (row)
  // choice has found nothing in primal (dual) simplex
  entering_variable = -1;
  pivotal_row_index = -1;

  // Set following averages to illegal values so that first average is
  // set equal to first value
  average_concurrency = -1;
  average_fraction_of_possible_minor_iterations_performed = -1;
  sum_multi_chosen = 0;
  sum_multi_finished = 0;

  if (analyse_simplex_summary_data) {
    AnIterPrevIt = simplex_iteration_count_;

    AnIterOpRec* AnIter;
    AnIter = &AnIterOp[kSimplexNlaBtranFull];
    AnIter->AnIterOpName = "BTRAN Full";
    AnIter = &AnIterOp[kSimplexNlaPriceFull];
    AnIter->AnIterOpName = "PRICE Full";
    AnIter = &AnIterOp[kSimplexNlaBtranBasicFeasibilityChange];
    AnIter->AnIterOpName = "BTRAN BcFsCg";
    AnIter = &AnIterOp[kSimplexNlaPriceBasicFeasibilityChange];
    AnIter->AnIterOpName = "PRICE BcFsCg";
    AnIter = &AnIterOp[kSimplexNlaBtranEp];
    AnIter->AnIterOpName = "BTRAN e_p";
    AnIter = &AnIterOp[kSimplexNlaPriceAp];
    AnIter->AnIterOpName = "PRICE a_p";
    AnIter = &AnIterOp[kSimplexNlaFtran];
    AnIter->AnIterOpName = "FTRAN";
    AnIter = &AnIterOp[kSimplexNlaFtranBfrt];
    AnIter->AnIterOpName = "FTRAN BFRT";
    AnIter = &AnIterOp[kSimplexNlaFtranDse];
    AnIter->AnIterOpName = "FTRAN DSE";
    for (HighsInt k = 0; k < kNumSimplexNlaOperation; k++) {
      AnIter = &AnIterOp[k];
      if ((k == kSimplexNlaPriceAp) ||
          (k == kSimplexNlaPriceBasicFeasibilityChange) ||
          (k == kSimplexNlaPriceFull)) {
        AnIter->AnIterOpHyperCANCEL = 1.0;
        AnIter->AnIterOpHyperTRAN = 1.0;
        AnIter->AnIterOpRsDim = numCol;
      } else {
        if ((k == kSimplexNlaBtranEp) ||
            (k == kSimplexNlaBtranBasicFeasibilityChange) ||
            (k == kSimplexNlaBtranFull)) {
          AnIter->AnIterOpHyperCANCEL = kHyperCancel;
          AnIter->AnIterOpHyperTRAN = kHyperBtranU;
        } else {
          AnIter->AnIterOpHyperCANCEL = kHyperCancel;
          AnIter->AnIterOpHyperTRAN = kHyperFtranL;
        }
        AnIter->AnIterOpRsDim = numRow;
      }
      AnIter->AnIterOpNumCa = 0;
      AnIter->AnIterOpNumHyperOp = 0;
      AnIter->AnIterOpNumHyperRs = 0;
      AnIter->AnIterOpSumLog10RsDensity = 0;
      initialiseValueDistribution("", "density ", 1e-8, 1.0, 10.0,
                                  AnIter->AnIterOp_density);
    }
    HighsInt last_rebuild_reason = kRebuildReasonCount - 1;
    for (HighsInt k = 1; k <= last_rebuild_reason; k++) AnIterNumInvert[k] = 0;
    num_col_price = 0;
    num_row_price = 0;
    num_row_price_with_switch = 0;
    num_primal_cycling_detections = 0;
    num_dual_cycling_detections = 0;
    // Initialise the dual simplex flip/shift records
    num_quad_chuzc = 0;
    num_heap_chuzc = 0;
    sum_heap_chuzc_size = 0;
    max_heap_chuzc_size = 0;

    num_improve_choose_column_row_call = 0;
    num_remove_pivot_from_pack = 0;

    num_correct_dual_primal_flip = 0;
    min_correct_dual_primal_flip_dual_infeasibility = kHighsInf;
    max_correct_dual_primal_flip = 0;
    num_correct_dual_cost_shift = 0;
    max_correct_dual_cost_shift_dual_infeasibility = 0;
    max_correct_dual_cost_shift = 0;
    net_num_single_cost_shift = 0;
    num_single_cost_shift = 0;
    max_single_cost_shift = 0;
    sum_single_cost_shift = 0;
    HighsInt last_dual_edge_weight_mode =
        (HighsInt)DualEdgeWeightMode::kSteepestEdge;
    for (HighsInt k = 0; k <= last_dual_edge_weight_mode; k++)
      AnIterNumEdWtIt[k] = 0;
    AnIterTraceNumRec = 0;
    AnIterTraceIterDl = 1;
    AnIterTraceRec* lcAnIter = &AnIterTrace[0];
    lcAnIter->AnIterTraceIter = AnIterIt0;
    lcAnIter->AnIterTraceTime = timer_->getWallTime();
    initialiseValueDistribution("Primal step summary", "", 1e-16, 1e16, 10.0,
                                primal_step_distribution);
    initialiseValueDistribution("Dual step summary", "", 1e-16, 1e16, 10.0,
                                dual_step_distribution);
    initialiseValueDistribution("Simplex pivot summary", "", 1e-8, 1e16, 10.0,
                                simplex_pivot_distribution);
    initialiseValueDistribution("Factor pivot threshold summary", "",
                                kMinPivotThreshold, kMaxPivotThreshold,
                                kPivotThresholdChangeFactor,
                                factor_pivot_threshold_distribution);
    initialiseValueDistribution("Numerical trouble summary", "", 1e-16, 1.0,
                                10.0, numerical_trouble_distribution);
    initialiseValueDistribution("", "1 ", 1e-16, 1e16, 10.0,
                                cost_perturbation1_distribution);
    initialiseValueDistribution("", "2 ", 1e-16, 1e16, 10.0,
                                cost_perturbation2_distribution);
    initialiseValueDistribution("FTRAN upper sparse summary - before", "", 1e-8,
                                1.0, 10.0, before_ftran_upper_sparse_density);
    initialiseValueDistribution("FTRAN upper sparse summary - after", "", 1e-8,
                                1.0, 10.0, before_ftran_upper_hyper_density);
    initialiseValueDistribution("FTRAN upper hyper-sparse summary - before", "",
                                1e-8, 1.0, 10.0, ftran_upper_sparse_density);
    initialiseValueDistribution("FTRAN upper hyper-sparse summary - after", "",
                                1e-8, 1.0, 10.0, ftran_upper_hyper_density);
    initialiseValueDistribution("Cleanup dual change summary", "", 1e-16, 1e16,
                                10.0, cleanup_dual_change_distribution);
    initialiseValueDistribution("Cleanup primal change summary", "", 1e-16,
                                1e16, 10.0, cleanup_primal_step_distribution);
    initialiseValueDistribution("Cleanup primal step summary", "", 1e-16, 1e16,
                                10.0, cleanup_primal_change_distribution);
    initialiseValueDistribution("Cleanup dual step summary", "", 1e-16, 1e16,
                                10.0, cleanup_dual_step_distribution);
  }
}

void HighsSimplexAnalysis::setupSimplexTime(const HighsOptions& options) {
  analyse_simplex_time =
      kHighsAnalysisLevelSolverTime & options.highs_analysis_level;
  if (analyse_simplex_time) {
    // Set up the thread clocks
    HighsInt omp_max_threads = 1;
#ifdef OPENMP
    omp_max_threads = omp_get_max_threads();
#endif
    thread_simplex_clocks.clear();
    for (HighsInt i = 0; i < omp_max_threads; i++) {
      HighsTimerClock clock;
      clock.timer_pointer_ = timer_;
      thread_simplex_clocks.push_back(clock);
    }
    SimplexTimer simplex_timer;
    for (HighsTimerClock& clock : thread_simplex_clocks)
      simplex_timer.initialiseSimplexClocks(clock);
  }
}

void HighsSimplexAnalysis::setupFactorTime(const HighsOptions& options) {
  analyse_factor_time =
      kHighsAnalysisLevelNlaTime & options.highs_analysis_level;
  if (analyse_factor_time) {
    // Set up the thread clocks
    HighsInt omp_max_threads = 1;
#ifdef OPENMP
    omp_max_threads = omp_get_max_threads();
#endif
    thread_factor_clocks.clear();
    for (HighsInt i = 0; i < omp_max_threads; i++) {
      HighsTimerClock clock;
      clock.timer_pointer_ = timer_;
      thread_factor_clocks.push_back(clock);
    }
    pointer_serial_factor_clocks = &thread_factor_clocks[0];
    FactorTimer factor_timer;
    for (HighsTimerClock& clock : thread_factor_clocks)
      factor_timer.initialiseFactorClocks(clock);
  } else {
    pointer_serial_factor_clocks = NULL;
  }
}

void HighsSimplexAnalysis::messaging(const HighsLogOptions& log_options_) {
  log_options = log_options_;
}

void HighsSimplexAnalysis::iterationReport() {
  const bool simple_report = false;
  if (simple_report) {
    printf(
        "Iter %5d: (%6d; %6d) delta_primal = %11.4g; dual_step = %11.4g; "
        "primal_step = %11.4g\n",
        (int)simplex_iteration_count, (int)leaving_variable,
        (int)entering_variable, primal_delta, dual_step, primal_step);
  }
  if ((HighsInt)kIterationReportLogType > *log_options.log_dev_level) return;
  const bool header = (num_iteration_report_since_last_header < 0) ||
                      (num_iteration_report_since_last_header > 49);
  if (header) {
    iterationReport(header);
    num_iteration_report_since_last_header = 0;
  }
  iterationReport(false);
}

void HighsSimplexAnalysis::invertReport() {
  if (*log_options.log_dev_level) {
    const bool header = (num_invert_report_since_last_header < 0) ||
                        (num_invert_report_since_last_header > 49) ||
                        (num_iteration_report_since_last_header >= 0);
    if (header) {
      invertReport(header);
      num_invert_report_since_last_header = 0;
    }
    invertReport(false);
    // Force an iteration report header if this is an INVERT report without an
    // rebuild_reason
    if (!rebuild_reason) num_iteration_report_since_last_header = -1;
  } else {
    const bool force = false;
    userInvertReport(force);
  }
}

void HighsSimplexAnalysis::invertReport(const bool header) {
  analysis_log = std::unique_ptr<std::stringstream>(new std::stringstream());
  reportAlgorithmPhase(header);
  reportIterationObjective(header);
  if (analyse_simplex_runtime_data) {
    if (simplex_strategy == kSimplexStrategyDualMulti) {
      // Report on threads and PAMI
      reportThreads(header);
      reportMulti(header);
    }
    reportDensity(header);
    //  reportCondition(header);
  }
  reportInfeasibility(header);
  //  if (analyse_simplex_runtime_data)
  reportInvert(header);
  highsLogDev(log_options, HighsLogType::kInfo, "%s\n",
              analysis_log->str().c_str());
  if (!header) num_invert_report_since_last_header++;
}

void HighsSimplexAnalysis::userInvertReport(const bool force) {
  if (last_user_log_time < 0) {
    const bool header = true;
    userInvertReport(header, force);
  }
  userInvertReport(false, force);
}

void HighsSimplexAnalysis::userInvertReport(const bool header,
                                            const bool force) {
  const double highs_run_time = timer_->readRunHighsClock();
  if (!force && highs_run_time < last_user_log_time + delta_user_log_time)
    return;
  analysis_log = std::unique_ptr<std::stringstream>(new std::stringstream());
  reportIterationObjective(header);
  reportInfeasibility(header);
  reportRunTime(header, highs_run_time);
  highsLogUser(log_options, HighsLogType::kInfo, "%s\n",
               analysis_log->str().c_str());
  if (!header) last_user_log_time = highs_run_time;
  if (highs_run_time > 200 * delta_user_log_time) delta_user_log_time *= 10;
}

void HighsSimplexAnalysis::dualSteepestEdgeWeightError(
    const double computed_edge_weight, const double updated_edge_weight) {
  const double kWeightErrorThreshold = 4.0;
  const bool accept_weight =
      updated_edge_weight >= kAcceptDseWeightThreshold * computed_edge_weight;
  HighsInt low_weight_error = 0;
  HighsInt high_weight_error = 0;
  double weight_error;
  string error_type = "  OK";
  num_dual_steepest_edge_weight_check++;
  if (!accept_weight) num_dual_steepest_edge_weight_reject++;
  if (updated_edge_weight < computed_edge_weight) {
    // Updated weight is low
    weight_error = computed_edge_weight / updated_edge_weight;
    if (weight_error > kWeightErrorThreshold) {
      low_weight_error = 1;
      error_type = " Low";
    }
    average_log_low_dual_steepest_edge_weight_error =
        0.99 * average_log_low_dual_steepest_edge_weight_error +
        0.01 * log(weight_error);
  } else {
    // Updated weight is correct or high
    weight_error = updated_edge_weight / computed_edge_weight;
    if (weight_error > kWeightErrorThreshold) {
      high_weight_error = 1;
      error_type = "High";
    }
    average_log_high_dual_steepest_edge_weight_error =
        0.99 * average_log_high_dual_steepest_edge_weight_error +
        0.01 * log(weight_error);
  }
  average_frequency_low_dual_steepest_edge_weight =
      0.99 * average_frequency_low_dual_steepest_edge_weight +
      0.01 * low_weight_error;
  average_frequency_high_dual_steepest_edge_weight =
      0.99 * average_frequency_high_dual_steepest_edge_weight +
      0.01 * high_weight_error;
  max_average_frequency_low_dual_steepest_edge_weight =
      max(max_average_frequency_low_dual_steepest_edge_weight,
          average_frequency_low_dual_steepest_edge_weight);
  max_average_frequency_high_dual_steepest_edge_weight =
      max(max_average_frequency_high_dual_steepest_edge_weight,
          average_frequency_high_dual_steepest_edge_weight);
  max_sum_average_frequency_extreme_dual_steepest_edge_weight =
      max(max_sum_average_frequency_extreme_dual_steepest_edge_weight,
          average_frequency_low_dual_steepest_edge_weight +
              average_frequency_high_dual_steepest_edge_weight);
  max_average_log_low_dual_steepest_edge_weight_error =
      max(max_average_log_low_dual_steepest_edge_weight_error,
          average_log_low_dual_steepest_edge_weight_error);
  max_average_log_high_dual_steepest_edge_weight_error =
      max(max_average_log_high_dual_steepest_edge_weight_error,
          average_log_high_dual_steepest_edge_weight_error);
  max_sum_average_log_extreme_dual_steepest_edge_weight_error =
      max(max_sum_average_log_extreme_dual_steepest_edge_weight_error,
          average_log_low_dual_steepest_edge_weight_error +
              average_log_high_dual_steepest_edge_weight_error);
  if (analyse_simplex_runtime_data) {
    const bool report_weight_error = false;
    if (report_weight_error && weight_error > 0.5 * kWeightErrorThreshold) {
      printf(
          "DSE Wt Ck |%8" HIGHSINT_FORMAT "| OK = %1d (%4" HIGHSINT_FORMAT
          " / %6" HIGHSINT_FORMAT
          ") (c %10.4g, u %10.4g, er %10.4g "
          "- "
          "%s): Low (Fq %10.4g, Er %10.4g); High (Fq%10.4g, Er%10.4g) | %10.4g "
          "%10.4g %10.4g %10.4g %10.4g %10.4g\n",
          simplex_iteration_count, accept_weight,
          num_dual_steepest_edge_weight_check,
          num_dual_steepest_edge_weight_reject, computed_edge_weight,
          updated_edge_weight, weight_error, error_type.c_str(),
          average_frequency_low_dual_steepest_edge_weight,
          average_log_low_dual_steepest_edge_weight_error,
          average_frequency_high_dual_steepest_edge_weight,
          average_log_high_dual_steepest_edge_weight_error,
          max_average_frequency_low_dual_steepest_edge_weight,
          max_average_frequency_high_dual_steepest_edge_weight,
          max_sum_average_frequency_extreme_dual_steepest_edge_weight,
          max_average_log_low_dual_steepest_edge_weight_error,
          max_average_log_high_dual_steepest_edge_weight_error,
          max_sum_average_log_extreme_dual_steepest_edge_weight_error);
    }
  }
}

bool HighsSimplexAnalysis::predictEndDensity(const HighsInt tran_stage_type,
                                             const double start_density,
                                             double& end_density) {
  return predictFromScatterData(tran_stage[tran_stage_type].rhs_density_,
                                start_density, end_density);
}

void HighsSimplexAnalysis::afterTranStage(
    const HighsInt tran_stage_type, const double start_density,
    const double end_density, const double historical_density,
    const double predicted_end_density,
    const bool use_solve_sparse_original_HFactor_logic,
    const bool use_solve_sparse_new_HFactor_logic) {
  TranStageAnalysis& stage = tran_stage[tran_stage_type];
  const double rp = false;
  const double kMaxHyperDensity = 0.1;

  if (predicted_end_density > 0) {
    stage.num_decision_++;
    if (end_density <= kMaxHyperDensity) {
      // Should have done hyper-sparse TRAN
      if (use_solve_sparse_original_HFactor_logic) {
        // Original logic makes wrong decision to use sparse TRAN
        if (rp) {
          printf("Original: Wrong sparse: ");
          const double start_density_tolerance =
              original_start_density_tolerance[tran_stage_type];
          const double this_historical_density_tolerance =
              historical_density_tolerance[tran_stage_type];
          if (start_density > start_density_tolerance) {
            printf("(start = %10.4g >  %4.2f)  or ", start_density,
                   start_density_tolerance);
          } else {
            printf(" start = %10.4g              ", start_density);
          }
          if (historical_density > this_historical_density_tolerance) {
            printf("(historical = %10.4g  > %4.2f); ", historical_density,
                   this_historical_density_tolerance);
          } else {
            printf(" historical = %10.4g           ", historical_density);
          }
          printf("end = %10.4g", end_density);
          if (end_density < 0.1 * historical_density) printf(" !! OG");
          printf("\n");
        }
        stage.num_wrong_original_sparse_decision_++;
      }
      if (use_solve_sparse_new_HFactor_logic) {
        // New logic makes wrong decision to use sparse TRAN
        if (rp) {
          printf("New     : Wrong sparse: ");
          const double start_density_tolerance =
              original_start_density_tolerance[tran_stage_type];
          const double end_density_tolerance =
              predicted_density_tolerance[tran_stage_type];
          if (start_density > start_density_tolerance) {
            printf("(start = %10.4g >  %4.2f)  or ", start_density,
                   start_density_tolerance);
          } else {
            printf(" start = %10.4g                       ", start_density);
          }
          if (predicted_end_density > end_density_tolerance) {
            printf("( predicted = %10.4g  > %4.2f); ", predicted_end_density,
                   end_density_tolerance);
          } else {
            printf("  predicted = %10.4g           ", predicted_end_density);
          }
          printf("end = %10.4g", end_density);
          if (end_density < 0.1 * predicted_end_density) printf(" !! NW");
          printf("\n");
        }
        stage.num_wrong_new_sparse_decision_++;
      }
    } else {
      // Should have done sparse TRAN
      if (!use_solve_sparse_original_HFactor_logic) {
        // Original logic makes wrong decision to use hyper TRAN
        if (rp) {
          printf(
              "Original: Wrong  hyper: (start = %10.4g <= %4.2f) and "
              "(historical = %10.4g <= %4.2f); end = %10.4g",
              start_density, original_start_density_tolerance[tran_stage_type],
              historical_density, historical_density_tolerance[tran_stage_type],
              end_density);
          if (end_density > 10.0 * historical_density) printf(" !! OG");
          printf("\n");
        }
        stage.num_wrong_original_hyper_decision_++;
      }
      if (!use_solve_sparse_new_HFactor_logic) {
        // New logic makes wrong decision to use hyper TRAN
        if (rp) {
          printf(
              "New     : Wrong  hyper: (start = %10.4g <= %4.2f) and ( "
              "predicted = %10.4g <= %4.2f); end = %10.4g",
              start_density, new_start_density_tolerance[tran_stage_type],
              predicted_end_density,
              predicted_density_tolerance[tran_stage_type], end_density);
          if (end_density > 10.0 * predicted_end_density) printf(" !! NW");
          printf("\n");
        }
        stage.num_wrong_new_hyper_decision_++;
      }
    }
  }
  updateScatterData(start_density, end_density, stage.rhs_density_);
  regressScatterData(stage.rhs_density_);
}

void HighsSimplexAnalysis::simplexTimerStart(const HighsInt simplex_clock,
                                             const HighsInt thread_id) {
  if (!analyse_simplex_time) return;
  // assert(analyse_simplex_time);
  thread_simplex_clocks[thread_id].timer_pointer_->start(
      thread_simplex_clocks[thread_id].clock_[simplex_clock]);
}

void HighsSimplexAnalysis::simplexTimerStop(const HighsInt simplex_clock,
                                            const HighsInt thread_id) {
  if (!analyse_simplex_time) return;
  // assert(analyse_simplex_time);
  thread_simplex_clocks[thread_id].timer_pointer_->stop(
      thread_simplex_clocks[thread_id].clock_[simplex_clock]);
}

bool HighsSimplexAnalysis::simplexTimerRunning(const HighsInt simplex_clock,
                                               const HighsInt thread_id) {
  if (!analyse_simplex_time) return false;
  // assert(analyse_simplex_time);
  return thread_simplex_clocks[thread_id].timer_pointer_->clock_start
             [thread_simplex_clocks[thread_id].clock_[simplex_clock]] < 0;
}

HighsInt HighsSimplexAnalysis::simplexTimerNumCall(const HighsInt simplex_clock,
                                                   const HighsInt thread_id) {
  if (!analyse_simplex_time) return -1;
  // assert(analyse_simplex_time);
  return thread_simplex_clocks[thread_id]
      .timer_pointer_
      ->clock_num_call[thread_simplex_clocks[thread_id].clock_[simplex_clock]];
}

double HighsSimplexAnalysis::simplexTimerRead(const HighsInt simplex_clock,
                                              const HighsInt thread_id) {
  if (!analyse_simplex_time) return -1.0;
  // assert(analyse_simplex_time);
  return thread_simplex_clocks[thread_id].timer_pointer_->read(
      thread_simplex_clocks[thread_id].clock_[simplex_clock]);
}

HighsTimerClock* HighsSimplexAnalysis::getThreadFactorTimerClockPointer() {
  HighsTimerClock* factor_timer_clock_pointer = NULL;
  if (analyse_factor_time) {
    HighsInt thread_id = highs::parallel::thread_num();
#if 0  // def OPENMP
    thread_id = omp_get_thread_num();
#endif
    factor_timer_clock_pointer = &thread_factor_clocks[thread_id];
  }
  return factor_timer_clock_pointer;
}

void HighsSimplexAnalysis::iterationRecord() {
  assert(analyse_simplex_summary_data);
  HighsInt AnIterCuIt = simplex_iteration_count;
  if (rebuild_reason > 0) AnIterNumInvert[rebuild_reason]++;
  if (AnIterCuIt > AnIterPrevIt)
    AnIterNumEdWtIt[(HighsInt)edge_weight_mode] += (AnIterCuIt - AnIterPrevIt);

  AnIterTraceRec& lcAnIter = AnIterTrace[AnIterTraceNumRec];
  //  if (simplex_iteration_count ==
  //  AnIterTraceIterRec[AnIterTraceNumRec]+AnIterTraceIterDl) {
  if (simplex_iteration_count == lcAnIter.AnIterTraceIter + AnIterTraceIterDl) {
    if (AnIterTraceNumRec == kAnIterTraceMaxNumRec) {
      for (HighsInt rec = 1; rec <= kAnIterTraceMaxNumRec / 2; rec++)
        AnIterTrace[rec] = AnIterTrace[2 * rec];
      AnIterTraceNumRec = AnIterTraceNumRec / 2;
      AnIterTraceIterDl = AnIterTraceIterDl * 2;
    } else {
      AnIterTraceNumRec++;
      AnIterTraceRec& lcAnIter = AnIterTrace[AnIterTraceNumRec];
      lcAnIter.AnIterTraceIter = simplex_iteration_count;
      lcAnIter.AnIterTraceTime = timer_->getWallTime();
      if (average_fraction_of_possible_minor_iterations_performed > 0) {
        lcAnIter.AnIterTraceMulti =
            average_fraction_of_possible_minor_iterations_performed;
      } else {
        lcAnIter.AnIterTraceMulti = 0;
      }
      lcAnIter.AnIterTraceDensity[kSimplexNlaFtran] = col_aq_density;
      lcAnIter.AnIterTraceDensity[kSimplexNlaBtranEp] = row_ep_density;
      lcAnIter.AnIterTraceDensity[kSimplexNlaPriceAp] = row_ap_density;
      lcAnIter.AnIterTraceDensity[kSimplexNlaFtranBfrt] = col_aq_density;
      if (edge_weight_mode == DualEdgeWeightMode::kSteepestEdge) {
        lcAnIter.AnIterTraceDensity[kSimplexNlaFtranDse] = row_DSE_density;
        lcAnIter.AnIterTraceCostlyDse = costly_DSE_measure;
      } else {
        lcAnIter.AnIterTraceDensity[kSimplexNlaFtranDse] = 0;
        lcAnIter.AnIterTraceCostlyDse = 0;
      }
      lcAnIter.AnIterTrace_dual_edge_weight_mode = (HighsInt)edge_weight_mode;
    }
  }
  AnIterPrevIt = AnIterCuIt;
  updateValueDistribution(primal_step, cleanup_primal_step_distribution);
  updateValueDistribution(dual_step, cleanup_dual_step_distribution);
  updateValueDistribution(primal_step, primal_step_distribution);
  updateValueDistribution(dual_step, dual_step_distribution);
  updateValueDistribution(pivot_value_from_column, simplex_pivot_distribution);
  updateValueDistribution(factor_pivot_threshold,
                          factor_pivot_threshold_distribution);
  // Only update the distribution of legal values for
  // numerical_trouble. Illegal values are set in PAMI since it's not
  // known in minor iterations
  if (numerical_trouble >= 0)
    updateValueDistribution(numerical_trouble, numerical_trouble_distribution);
}

void HighsSimplexAnalysis::iterationRecordMajor() {
  assert(analyse_simplex_summary_data);
  sum_multi_chosen += multi_chosen;
  sum_multi_finished += multi_finished;
  assert(multi_chosen > 0);
  const double fraction_of_possible_minor_iterations_performed =
      1.0 * multi_finished / multi_chosen;
  if (average_fraction_of_possible_minor_iterations_performed < 0) {
    average_fraction_of_possible_minor_iterations_performed =
        fraction_of_possible_minor_iterations_performed;
  } else {
    average_fraction_of_possible_minor_iterations_performed =
        kRunningAverageMultiplier *
            fraction_of_possible_minor_iterations_performed +
        (1 - kRunningAverageMultiplier) *
            average_fraction_of_possible_minor_iterations_performed;
  }
  if (average_concurrency < 0) {
    average_concurrency = num_concurrency;
  } else {
    average_concurrency = kRunningAverageMultiplier * num_concurrency +
                          (1 - kRunningAverageMultiplier) * average_concurrency;
  }
}

void HighsSimplexAnalysis::operationRecordBefore(
    const HighsInt operation_type, const HVector& vector,
    const double historical_density) {
  assert(analyse_simplex_summary_data);
  operationRecordBefore(operation_type, vector.count, historical_density);
}

void HighsSimplexAnalysis::operationRecordBefore(
    const HighsInt operation_type, const HighsInt current_count,
    const double historical_density) {
  double current_density = 1.0 * current_count / numRow;
  AnIterOpRec& AnIter = AnIterOp[operation_type];
  AnIter.AnIterOpNumCa++;
  if (current_density <= AnIter.AnIterOpHyperCANCEL &&
      historical_density <= AnIter.AnIterOpHyperTRAN)
    AnIter.AnIterOpNumHyperOp++;
}

void HighsSimplexAnalysis::operationRecordAfter(const HighsInt operation_type,
                                                const HVector& vector) {
  assert(analyse_simplex_summary_data);
  operationRecordAfter(operation_type, vector.count);
}

void HighsSimplexAnalysis::operationRecordAfter(const HighsInt operation_type,
                                                const HighsInt result_count) {
  AnIterOpRec& AnIter = AnIterOp[operation_type];
  const double result_density = 1.0 * result_count / AnIter.AnIterOpRsDim;
  if (result_density <= kHyperResult) AnIter.AnIterOpNumHyperRs++;
  if (result_density > 0) {
    AnIter.AnIterOpSumLog10RsDensity += log(result_density) / log(10.0);
  } else {
    /*
    // TODO Investigate these zero norms
    double vectorNorm = 0;

    for (HighsInt index = 0; index < AnIter.AnIterOpRsDim; index++) {
      double vectorValue = vector.array[index];
      vectorNorm += vectorValue * vectorValue;
    }
    vectorNorm = sqrt(vectorNorm);
    printf("Strange: operation %s has result density = %g: ||vector|| = %g\n",
    AnIter.AnIterOpName.c_str(), result_density, vectorNorm);
    */
  }
  updateValueDistribution(result_density, AnIter.AnIterOp_density);
}

void HighsSimplexAnalysis::summaryReport() {
  assert(analyse_simplex_summary_data);
  HighsInt AnIterNumIter = simplex_iteration_count - AnIterIt0;
  if (AnIterNumIter <= 0) return;
  printf("\nAnalysis of %" HIGHSINT_FORMAT " iterations (%" HIGHSINT_FORMAT
         " to %" HIGHSINT_FORMAT ")\n",
         AnIterNumIter, AnIterIt0 + 1, simplex_iteration_count);
  if (AnIterNumIter <= 0) return;
  HighsInt lc_EdWtNumIter;
  lc_EdWtNumIter = AnIterNumEdWtIt[(HighsInt)DualEdgeWeightMode::kSteepestEdge];
  if (lc_EdWtNumIter > 0)
    printf("DSE for %12" HIGHSINT_FORMAT " (%3" HIGHSINT_FORMAT
           "%%) iterations\n",
           lc_EdWtNumIter, (100 * lc_EdWtNumIter) / AnIterNumIter);
  lc_EdWtNumIter = AnIterNumEdWtIt[(HighsInt)DualEdgeWeightMode::kDevex];
  if (lc_EdWtNumIter > 0)
    printf("Dvx for %12" HIGHSINT_FORMAT " (%3" HIGHSINT_FORMAT
           "%%) iterations\n",
           lc_EdWtNumIter, (100 * lc_EdWtNumIter) / AnIterNumIter);
  lc_EdWtNumIter = AnIterNumEdWtIt[(HighsInt)DualEdgeWeightMode::kDantzig];
  if (lc_EdWtNumIter > 0)
    printf("Dan for %12" HIGHSINT_FORMAT " (%3" HIGHSINT_FORMAT
           "%%) iterations\n",
           lc_EdWtNumIter, (100 * lc_EdWtNumIter) / AnIterNumIter);
  for (HighsInt k = 0; k < kNumSimplexNlaOperation; k++) {
    AnIterOpRec& AnIter = AnIterOp[k];
    HighsInt lcNumCa = AnIter.AnIterOpNumCa;
    printf("\n%-10s performed %" HIGHSINT_FORMAT " times\n",
           AnIter.AnIterOpName.c_str(), AnIter.AnIterOpNumCa);
    if (lcNumCa > 0) {
      HighsInt lcHyperOp = AnIter.AnIterOpNumHyperOp;
      HighsInt lcHyperRs = AnIter.AnIterOpNumHyperRs;
      HighsInt pctHyperOp = (100 * lcHyperOp) / lcNumCa;
      HighsInt pctHyperRs = (100 * lcHyperRs) / lcNumCa;
      double lcRsDensity =
          pow(10.0, AnIter.AnIterOpSumLog10RsDensity / lcNumCa);
      HighsInt lcAnIterOpRsDim = AnIter.AnIterOpRsDim;
      HighsInt lcNumNNz = lcRsDensity * lcAnIterOpRsDim;
      printf("%12" HIGHSINT_FORMAT
             " hyper-sparse operations (%3" HIGHSINT_FORMAT "%%)\n",
             lcHyperOp, pctHyperOp);
      printf("%12" HIGHSINT_FORMAT
             " hyper-sparse results    (%3" HIGHSINT_FORMAT "%%)\n",
             lcHyperRs, pctHyperRs);
      printf("%12g density of result (%" HIGHSINT_FORMAT " / %" HIGHSINT_FORMAT
             " nonzeros)\n",
             lcRsDensity, lcNumNNz, lcAnIterOpRsDim);
      logValueDistribution(log_options, AnIter.AnIterOp_density,
                           AnIter.AnIterOpRsDim);
    }
  }
  HighsInt NumInvert = 0;

  HighsInt last_rebuild_reason = kRebuildReasonCount - 1;
  for (HighsInt k = 1; k <= last_rebuild_reason; k++)
    NumInvert += AnIterNumInvert[k];
  if (NumInvert > 0) {
    HighsInt lcNumInvert = 0;
    printf("\nInvert    performed %" HIGHSINT_FORMAT
           " times: average frequency = %" HIGHSINT_FORMAT "\n",
           NumInvert, AnIterNumIter / NumInvert);
    lcNumInvert = AnIterNumInvert[kRebuildReasonUpdateLimitReached];
    if (lcNumInvert > 0)
      printf("%12" HIGHSINT_FORMAT " (%3" HIGHSINT_FORMAT
             "%%) Invert operations due to update limit reached\n",
             lcNumInvert, (100 * lcNumInvert) / NumInvert);
    lcNumInvert = AnIterNumInvert[kRebuildReasonSyntheticClockSaysInvert];
    if (lcNumInvert > 0)
      printf("%12" HIGHSINT_FORMAT " (%3" HIGHSINT_FORMAT
             "%%) Invert operations due to pseudo-clock\n",
             lcNumInvert, (100 * lcNumInvert) / NumInvert);
    lcNumInvert = AnIterNumInvert[kRebuildReasonPossiblyOptimal];
    if (lcNumInvert > 0)
      printf("%12" HIGHSINT_FORMAT " (%3" HIGHSINT_FORMAT
             "%%) Invert operations due to possibly optimal\n",
             lcNumInvert, (100 * lcNumInvert) / NumInvert);
    lcNumInvert = AnIterNumInvert[kRebuildReasonPossiblyPrimalUnbounded];
    if (lcNumInvert > 0)
      printf("%12" HIGHSINT_FORMAT " (%3" HIGHSINT_FORMAT
             "%%) Invert operations due to possibly primal unbounded\n",
             lcNumInvert, (100 * lcNumInvert) / NumInvert);
    lcNumInvert = AnIterNumInvert[kRebuildReasonPossiblyDualUnbounded];
    if (lcNumInvert > 0)
      printf("%12" HIGHSINT_FORMAT " (%3" HIGHSINT_FORMAT
             "%%) Invert operations due to possibly dual unbounded\n",
             lcNumInvert, (100 * lcNumInvert) / NumInvert);
    lcNumInvert = AnIterNumInvert[kRebuildReasonPossiblySingularBasis];
    if (lcNumInvert > 0)
      printf("%12" HIGHSINT_FORMAT " (%3" HIGHSINT_FORMAT
             "%%) Invert operations due to possibly singular basis\n",
             lcNumInvert, (100 * lcNumInvert) / NumInvert);
    lcNumInvert =
        AnIterNumInvert[kRebuildReasonPrimalInfeasibleInPrimalSimplex];
    if (lcNumInvert > 0)
      printf("%12" HIGHSINT_FORMAT " (%3" HIGHSINT_FORMAT
             "%%) Invert operations due to primal infeasible in primal "
             "simplex\n",
             lcNumInvert, (100 * lcNumInvert) / NumInvert);
  }
  HighsInt suPrice = num_col_price + num_row_price + num_row_price_with_switch;
  if (suPrice > 0) {
    printf("\n%12" HIGHSINT_FORMAT " Price operations:\n", suPrice);
    printf("%12" HIGHSINT_FORMAT " Col Price      (%3" HIGHSINT_FORMAT "%%)\n",
           num_col_price, (100 * num_col_price) / suPrice);
    printf("%12" HIGHSINT_FORMAT " Row Price      (%3" HIGHSINT_FORMAT "%%)\n",
           num_row_price, (100 * num_row_price) / suPrice);
    printf("%12" HIGHSINT_FORMAT " Row PriceWSw   (%3" HIGHSINT_FORMAT "%%)\n",
           num_row_price_with_switch,
           (100 * num_row_price_with_switch / suPrice));
  }
  printf("\n%12" HIGHSINT_FORMAT " (%3" HIGHSINT_FORMAT
         "%%) costly DSE        iterations\n",
         num_costly_DSE_iteration,
         (100 * num_costly_DSE_iteration) / AnIterNumIter);

  // Look for any Devex data to summarise
  if (num_devex_framework) {
    printf("\nDevex summary\n");
    printf("%12" HIGHSINT_FORMAT " Devex frameworks\n", num_devex_framework);
    printf("%12" HIGHSINT_FORMAT " average number of iterations\n",
           AnIterNumEdWtIt[(HighsInt)DualEdgeWeightMode::kDevex] /
               num_devex_framework);
  }

  if (num_primal_cycling_detections + num_dual_cycling_detections) {
    printf("\nCycling detected %" HIGHSINT_FORMAT " times:",
           num_primal_cycling_detections + num_dual_cycling_detections);
    if (num_primal_cycling_detections) {
      printf("%" HIGHSINT_FORMAT " in primal simplex",
             num_primal_cycling_detections);
      if (num_dual_cycling_detections) printf("; ");
    }
    if (num_dual_cycling_detections)
      printf("%" HIGHSINT_FORMAT " in dual simplex",
             num_dual_cycling_detections);
    printf("\n");
  }

  const double average_heap_chuzc_size =
      num_heap_chuzc ? sum_heap_chuzc_size / num_heap_chuzc : 0;
  if (num_quad_chuzc + num_heap_chuzc) {
    printf("\nQuad/heap CHUZC summary\n");
    if (num_quad_chuzc)
      printf("%12" HIGHSINT_FORMAT " quad CHUZC\n", num_quad_chuzc);
    if (num_heap_chuzc)
      printf("%12" HIGHSINT_FORMAT
             " heap CHUZC: average / max = %d / %" HIGHSINT_FORMAT "\n",
             num_heap_chuzc, (int)average_heap_chuzc_size, max_heap_chuzc_size);
  }
  printf("\ngrepQuadHeapChuzc,%s,%s,%" HIGHSINT_FORMAT ",%" HIGHSINT_FORMAT
         ",%d,%" HIGHSINT_FORMAT "\n",
         model_name_.c_str(), lp_name_.c_str(), num_quad_chuzc, num_heap_chuzc,
         (int)average_heap_chuzc_size, max_heap_chuzc_size);

  if (num_improve_choose_column_row_call >= 0) {
    printf("\nDual_CHUZC: Number of improve CHUZC row calls =  %d\n",
           (int)num_improve_choose_column_row_call);
    printf("Dual_CHUZC: Number of pivots removed from pack = %d\n",
           (int)num_remove_pivot_from_pack);
  } else {
    assert(num_remove_pivot_from_pack == 0);
  }

  if (num_correct_dual_primal_flip + num_correct_dual_cost_shift +
      num_single_cost_shift) {
    printf("\nFlip/shift summary\n");
    if (num_correct_dual_primal_flip) {
      printf(
          "%12" HIGHSINT_FORMAT
          "   correct dual primal flips (max = %g) for min dual infeasiblity "
          "= %g\n",
          num_correct_dual_primal_flip, max_correct_dual_primal_flip,
          min_correct_dual_primal_flip_dual_infeasibility);
    }
    if (num_correct_dual_cost_shift) {
      printf(
          "%12" HIGHSINT_FORMAT
          "   correct dual  cost shifts (max = %g) for max dual infeasiblity "
          "= %g\n",
          num_correct_dual_cost_shift, max_correct_dual_cost_shift,
          max_correct_dual_cost_shift_dual_infeasibility);
    }
    if (num_single_cost_shift) {
      printf("%12" HIGHSINT_FORMAT
             "   single        cost shifts (sum / max = %g / %g)\n",
             num_single_cost_shift, sum_single_cost_shift,
             max_single_cost_shift);
    }
  }
  printf("\ngrepFlipShift,%s,%s,%" HIGHSINT_FORMAT ",%g,%g,%" HIGHSINT_FORMAT
         ",%g,%g,%" HIGHSINT_FORMAT ",%g,%g\n",
         model_name_.c_str(), lp_name_.c_str(), num_correct_dual_primal_flip,
         max_correct_dual_primal_flip,
         min_correct_dual_primal_flip_dual_infeasibility,
         num_correct_dual_cost_shift, max_correct_dual_cost_shift,
         max_correct_dual_cost_shift_dual_infeasibility, num_single_cost_shift,
         sum_single_cost_shift, max_single_cost_shift);

  // Look for any PAMI data to summarise
  if (sum_multi_chosen > 0) {
    const HighsInt pct_minor_iterations_performed =
        (100 * sum_multi_finished) / sum_multi_chosen;
    printf("\nPAMI summary: for average of %0.1g threads \n",
           average_concurrency);
    printf("%12" HIGHSINT_FORMAT " Major iterations\n", multi_iteration_count);
    printf("%12" HIGHSINT_FORMAT " Minor iterations\n", sum_multi_finished);
    printf("%12" HIGHSINT_FORMAT
           " Total rows chosen: performed %3" HIGHSINT_FORMAT
           "%% of possible minor "
           "iterations\n\n",
           sum_multi_chosen, pct_minor_iterations_performed);
  }

  highsLogDev(log_options, HighsLogType::kInfo,
              "\nCost perturbation summary\n");
  logValueDistribution(log_options, cost_perturbation1_distribution);
  logValueDistribution(log_options, cost_perturbation2_distribution);

  logValueDistribution(log_options, before_ftran_upper_sparse_density, numRow);
  logValueDistribution(log_options, ftran_upper_sparse_density, numRow);
  logValueDistribution(log_options, before_ftran_upper_hyper_density, numRow);
  logValueDistribution(log_options, ftran_upper_hyper_density, numRow);
  logValueDistribution(log_options, primal_step_distribution);
  logValueDistribution(log_options, dual_step_distribution);
  logValueDistribution(log_options, simplex_pivot_distribution);
  logValueDistribution(log_options, factor_pivot_threshold_distribution);
  logValueDistribution(log_options, numerical_trouble_distribution);
  logValueDistribution(log_options, cleanup_dual_change_distribution);
  logValueDistribution(log_options, cleanup_primal_step_distribution);
  logValueDistribution(log_options, cleanup_dual_step_distribution);
  logValueDistribution(log_options, cleanup_primal_change_distribution);

  if (AnIterTraceIterDl >= 100) {
    // Possibly (usually) add a temporary record for the final
    // iterations: may end up with one more than
    // kAnIterTraceMaxNumRec records, so ensure that there is
    // enough space in the arrays
    //
    const bool add_extra_record =
        simplex_iteration_count >
        AnIterTrace[AnIterTraceNumRec].AnIterTraceIter;
    if (add_extra_record) {
      AnIterTraceNumRec++;
      AnIterTraceRec& lcAnIter = AnIterTrace[AnIterTraceNumRec];
      lcAnIter.AnIterTraceIter = simplex_iteration_count;
      lcAnIter.AnIterTraceTime = timer_->getWallTime();
      if (average_fraction_of_possible_minor_iterations_performed > 0) {
        lcAnIter.AnIterTraceMulti =
            average_fraction_of_possible_minor_iterations_performed;
      } else {
        lcAnIter.AnIterTraceMulti = 0;
      }
      lcAnIter.AnIterTraceDensity[kSimplexNlaFtran] = col_aq_density;
      lcAnIter.AnIterTraceDensity[kSimplexNlaBtranEp] = row_ep_density;
      lcAnIter.AnIterTraceDensity[kSimplexNlaPriceAp] = row_ap_density;
      lcAnIter.AnIterTraceDensity[kSimplexNlaFtranBfrt] = col_aq_density;
      if (edge_weight_mode == DualEdgeWeightMode::kSteepestEdge) {
        lcAnIter.AnIterTraceDensity[kSimplexNlaFtranDse] = row_DSE_density;
        lcAnIter.AnIterTraceCostlyDse = costly_DSE_measure;
      } else {
        lcAnIter.AnIterTraceDensity[kSimplexNlaFtranDse] = 0;
        lcAnIter.AnIterTraceCostlyDse = 0;
      }
      lcAnIter.AnIterTrace_dual_edge_weight_mode = (HighsInt)edge_weight_mode;
    }
    // Determine whether the Multi and steepest edge columns should be reported
    double su_multi_values = 0;
    double su_dse_values = 0;
    for (HighsInt rec = 1; rec <= AnIterTraceNumRec; rec++) {
      AnIterTraceRec& lcAnIter = AnIterTrace[rec];
      su_multi_values += fabs(lcAnIter.AnIterTraceMulti);
      su_dse_values += fabs(lcAnIter.AnIterTraceDensity[kSimplexNlaFtranDse]);
    }
    const bool report_multi = su_multi_values > 0;
    const bool rp_dual_steepest_edge = su_dse_values > 0;
    printf("\n Iteration speed analysis\n");
    AnIterTraceRec& lcAnIter = AnIterTrace[0];
    HighsInt fmIter = lcAnIter.AnIterTraceIter;
    double fmTime = lcAnIter.AnIterTraceTime;
    printf("        Iter (      FmIter:      ToIter)      Time      Iter/sec ");
    if (report_multi) printf("| PAMI ");
    printf("| C_Aq R_Ep R_Ap ");
    if (rp_dual_steepest_edge) printf(" DSE ");
    printf("| EdWt ");
    if (rp_dual_steepest_edge) {
      printf("| CostlyDse\n");
    } else {
      printf("\n");
    }

    for (HighsInt rec = 1; rec <= AnIterTraceNumRec; rec++) {
      AnIterTraceRec& lcAnIter = AnIterTrace[rec];
      HighsInt toIter = lcAnIter.AnIterTraceIter;
      double toTime = lcAnIter.AnIterTraceTime;
      HighsInt dlIter = toIter - fmIter;
      if (rec < AnIterTraceNumRec && dlIter != AnIterTraceIterDl)
        printf("STRANGE: %" HIGHSINT_FORMAT
               " = dlIter != AnIterTraceIterDl = %" HIGHSINT_FORMAT "\n",
               dlIter, AnIterTraceIterDl);
      double dlTime = toTime - fmTime;
      HighsInt iterSpeed = 0;
      if (dlTime > 0) iterSpeed = dlIter / dlTime;
      HighsInt lc_dual_edge_weight_mode =
          lcAnIter.AnIterTrace_dual_edge_weight_mode;
      std::string str_dual_edge_weight_mode;
      if (lc_dual_edge_weight_mode ==
          (HighsInt)DualEdgeWeightMode::kSteepestEdge)
        str_dual_edge_weight_mode = "DSE";
      else if (lc_dual_edge_weight_mode == (HighsInt)DualEdgeWeightMode::kDevex)
        str_dual_edge_weight_mode = "Dvx";
      else if (lc_dual_edge_weight_mode ==
               (HighsInt)DualEdgeWeightMode::kDantzig)
        str_dual_edge_weight_mode = "Dan";
      else
        str_dual_edge_weight_mode = "XXX";
      printf("%12" HIGHSINT_FORMAT " (%12" HIGHSINT_FORMAT
             ":%12" HIGHSINT_FORMAT ") %9.4f  %12" HIGHSINT_FORMAT " ",
             dlIter, fmIter, toIter, dlTime, iterSpeed);
      if (report_multi) {
        const HighsInt pct = (100 * lcAnIter.AnIterTraceMulti);
        printf("|  %3" HIGHSINT_FORMAT " ", pct);
      }
      printf("|");
      printOneDensity(lcAnIter.AnIterTraceDensity[kSimplexNlaFtran]);
      printOneDensity(lcAnIter.AnIterTraceDensity[kSimplexNlaBtranEp]);
      printOneDensity(lcAnIter.AnIterTraceDensity[kSimplexNlaPriceAp]);
      double use_row_DSE_density;
      if (rp_dual_steepest_edge) {
        if (lc_dual_edge_weight_mode ==
            (HighsInt)DualEdgeWeightMode::kSteepestEdge) {
          use_row_DSE_density =
              lcAnIter.AnIterTraceDensity[kSimplexNlaFtranDse];
        } else {
          use_row_DSE_density = 0;
        }
        printOneDensity(use_row_DSE_density);
      }
      printf(" |  %3s ", str_dual_edge_weight_mode.c_str());
      if (rp_dual_steepest_edge) {
        double use_costly_dse;
        printf("|     ");
        if (lc_dual_edge_weight_mode ==
            (HighsInt)DualEdgeWeightMode::kSteepestEdge) {
          use_costly_dse = lcAnIter.AnIterTraceCostlyDse;
        } else {
          use_costly_dse = 0;
        }
        printOneDensity(use_costly_dse);
      }
      printf("\n");
      fmIter = toIter;
      fmTime = toTime;
    }
    printf("\n");
    // Remove any temporary record added for the final iterations
    if (add_extra_record) AnIterTraceNumRec--;
  }
}

void HighsSimplexAnalysis::summaryReportFactor() {
  for (HighsInt tran_stage_type = 0; tran_stage_type < NUM_TRAN_STAGE_TYPE;
       tran_stage_type++) {
    TranStageAnalysis& stage = tran_stage[tran_stage_type];
    //    printScatterData(stage.name_, stage.rhs_density_);
    printScatterDataRegressionComparison(stage.name_, stage.rhs_density_);
    if (!stage.num_decision_) return;
    printf("Of %10" HIGHSINT_FORMAT
           " Sps/Hyper decisions made using regression:\n",
           stage.num_decision_);
    printf("   %10" HIGHSINT_FORMAT " wrong sparseTRAN; %10" HIGHSINT_FORMAT
           " wrong hyperTRAN: using original "
           "logic\n",
           stage.num_wrong_original_sparse_decision_,
           stage.num_wrong_original_hyper_decision_);
    printf("   %10" HIGHSINT_FORMAT " wrong sparseTRAN; %10" HIGHSINT_FORMAT
           " wrong hyperTRAN: using new      "
           "logic\n",
           stage.num_wrong_new_sparse_decision_,
           stage.num_wrong_new_hyper_decision_);
  }
}

void HighsSimplexAnalysis::reportSimplexTimer() {
  assert(analyse_simplex_time);
  SimplexTimer simplex_timer;
  simplex_timer.reportSimplexInnerClock(thread_simplex_clocks[0]);
}

void HighsSimplexAnalysis::reportFactorTimer() {
  assert(analyse_factor_time);
  FactorTimer factor_timer;
  HighsInt omp_max_threads = highs::parallel::num_threads();
#if 0  // def OPENMP
  omp_max_threads = omp_get_max_threads();
#endif
  for (HighsInt i = 0; i < omp_max_threads; i++) {
    //  for (HighsTimerClock clock : thread_factor_clocks) {
    printf("reportFactorTimer: HFactor clocks for OMP thread %" HIGHSINT_FORMAT
           " / %" HIGHSINT_FORMAT "\n",
           i, omp_max_threads - 1);
    factor_timer.reportFactorClock(thread_factor_clocks[i]);
  }
  if (omp_max_threads > 1) {
    HighsTimer* timer_pointer = thread_factor_clocks[0].timer_pointer_;
    HighsTimerClock all_factor_clocks;
    all_factor_clocks.timer_pointer_ = timer_pointer;
    vector<HighsInt>& clock = all_factor_clocks.clock_;
    factor_timer.initialiseFactorClocks(all_factor_clocks);
    for (HighsInt i = 0; i < omp_max_threads; i++) {
      vector<HighsInt>& thread_clock = thread_factor_clocks[i].clock_;
      for (HighsInt clock_id = 0; clock_id < FactorNumClock; clock_id++) {
        HighsInt all_factor_iClock = clock[clock_id];
        HighsInt thread_factor_iClock = thread_clock[clock_id];
        timer_pointer->clock_num_call[all_factor_iClock] +=
            timer_pointer->clock_num_call[thread_factor_iClock];
        timer_pointer->clock_time[all_factor_iClock] +=
            timer_pointer->clock_time[thread_factor_iClock];
      }
    }
    printf("reportFactorTimer: HFactor clocks for all %" HIGHSINT_FORMAT
           " threads\n",
           omp_max_threads);
    factor_timer.reportFactorClock(all_factor_clocks);
  }
}

void HighsSimplexAnalysis::updateInvertFormData(const HFactor& factor) {
  assert(analyse_factor_data);
  const bool report_kernel = false;
  num_invert++;
  assert(factor.basis_matrix_num_el);
  double invert_fill_factor =
      ((1.0 * factor.invert_num_el) / factor.basis_matrix_num_el);
  if (report_kernel) printf("INVERT fill = %6.2f", invert_fill_factor);
  sum_invert_fill_factor += invert_fill_factor;
  running_average_invert_fill_factor =
      0.95 * running_average_invert_fill_factor + 0.05 * invert_fill_factor;

  double kernel_relative_dim = (1.0 * factor.kernel_dim) / numRow;
  if (report_kernel) printf("; kernel dim = %11.4g", kernel_relative_dim);
  if (factor.kernel_dim) {
    num_kernel++;
    max_kernel_dim = max(kernel_relative_dim, max_kernel_dim);
    sum_kernel_dim += kernel_relative_dim;
    running_average_kernel_dim =
        0.95 * running_average_kernel_dim + 0.05 * kernel_relative_dim;

    HighsInt kernel_invert_num_el =
        factor.invert_num_el -
        (factor.basis_matrix_num_el - factor.kernel_num_el);
    assert(factor.kernel_num_el);
    double kernel_fill_factor =
        (1.0 * kernel_invert_num_el) / factor.kernel_num_el;
    sum_kernel_fill_factor += kernel_fill_factor;
    running_average_kernel_fill_factor =
        0.95 * running_average_kernel_fill_factor + 0.05 * kernel_fill_factor;
    if (report_kernel) printf("; fill = %6.2f", kernel_fill_factor);
    const double kMajorKernelRelativeDimThreshold = 0.1;
    if (kernel_relative_dim > kMajorKernelRelativeDimThreshold) {
      num_major_kernel++;
      sum_major_kernel_fill_factor += kernel_fill_factor;
      running_average_major_kernel_fill_factor =
          0.95 * running_average_major_kernel_fill_factor +
          0.05 * kernel_fill_factor;
    }
  }
  if (report_kernel) printf("\n");
}

void HighsSimplexAnalysis::reportInvertFormData() {
  assert(analyse_factor_data);
  printf("grep_kernel,%s,%s,%" HIGHSINT_FORMAT ",%" HIGHSINT_FORMAT
         ",%" HIGHSINT_FORMAT ",",
         model_name_.c_str(), lp_name_.c_str(), num_invert, num_kernel,
         num_major_kernel);
  if (num_kernel) printf("%g", sum_kernel_dim / num_kernel);
  printf(",%g,%g,", running_average_kernel_dim, max_kernel_dim);
  if (num_invert) printf("Fill-in,%g", sum_invert_fill_factor / num_invert);
  printf(",");
  if (num_kernel) printf("%g", sum_kernel_fill_factor / num_kernel);
  printf(",");
  if (num_major_kernel)
    printf("%g", sum_major_kernel_fill_factor / num_major_kernel);
  printf(",%g,%g,%g\n", running_average_invert_fill_factor,
         running_average_kernel_fill_factor,
         running_average_major_kernel_fill_factor);
}

void HighsSimplexAnalysis::iterationReport(const bool header) {
  analysis_log = std::unique_ptr<std::stringstream>(new std::stringstream());
  if (!header) {
    if (dualAlgorithm()) {
      if (pivotal_row_index < 0) return;
    } else {
      if (entering_variable < 0) return;
    }
  }
  reportAlgorithmPhase(header);
  reportIterationObjective(header);
  if (analyse_simplex_runtime_data) {
    reportDensity(header);
    reportIterationData(header);
  }
  highsLogDev(log_options, kIterationReportLogType, "%s\n",
              analysis_log->str().c_str());
  if (!header) num_iteration_report_since_last_header++;
}

void HighsSimplexAnalysis::reportAlgorithmPhase(const bool header) {
  if (header) {
    *analysis_log << "     ";
  } else {
    std::string algorithm_name;
    if (dualAlgorithm()) {
      algorithm_name = "Du";
    } else {
      algorithm_name = "Pr";
    }
    *analysis_log << highsFormatToString("%2sPh%1" HIGHSINT_FORMAT,
                                         algorithm_name.c_str(), solve_phase);
  }
}

void HighsSimplexAnalysis::reportIterationObjective(const bool header) {
  if (header) {
    *analysis_log << "  Iteration        Objective    ";
  } else {
    *analysis_log << highsFormatToString(" %10" HIGHSINT_FORMAT " %20.10e",
                                         simplex_iteration_count,
                                         objective_value);
  }
}

void HighsSimplexAnalysis::reportInfeasibility(const bool header) {
  if (header) {
    *analysis_log << " Infeasibilities num(sum)";
  } else {
    // Primal infeasibility information may not be known if dual ray
    // has proved primal infeasibility
    if (num_primal_infeasibility < 0 || sum_primal_infeasibility < 0) return;
    if (solve_phase == 1) {
      *analysis_log << highsFormatToString(" Ph1: %" HIGHSINT_FORMAT "(%g)",
                                           num_primal_infeasibility,
                                           sum_primal_infeasibility);
    } else {
      *analysis_log << highsFormatToString(" Pr: %" HIGHSINT_FORMAT "(%g)",
                                           num_primal_infeasibility,
                                           sum_primal_infeasibility);
    }
    if (sum_dual_infeasibility > 0) {
      *analysis_log << highsFormatToString("; Du: %" HIGHSINT_FORMAT "(%g)",
                                           num_dual_infeasibility,
                                           sum_dual_infeasibility);
    }
  }
}

void HighsSimplexAnalysis::reportThreads(const bool header) {
  assert(analyse_simplex_runtime_data);
  if (header) {
    *analysis_log << highsFormatToString(" Concurr.");
  } else if (num_concurrency > 0) {
    *analysis_log << highsFormatToString(
        " %2" HIGHSINT_FORMAT "|%2" HIGHSINT_FORMAT "|%2" HIGHSINT_FORMAT "",
        min_concurrency, num_concurrency, max_concurrency);
  } else {
    *analysis_log << highsFormatToString("   |  |  ");
  }
}

void HighsSimplexAnalysis::reportMulti(const bool header) {
  assert(analyse_simplex_runtime_data);
  if (header) {
    *analysis_log << highsFormatToString("  Multi");
  } else if (average_fraction_of_possible_minor_iterations_performed >= 0) {
    *analysis_log << highsFormatToString(
        "   %3" HIGHSINT_FORMAT "%%",
        (HighsInt)(100 *
                   average_fraction_of_possible_minor_iterations_performed));
  } else {
    *analysis_log << highsFormatToString("       ");
  }
}

void HighsSimplexAnalysis::reportOneDensity(const double density) {
  assert(
      // analyse_simplex_summary_data ||
      analyse_simplex_runtime_data);
  const HighsInt log_10_density = intLog10(density);
  if (log_10_density > -99) {
    *analysis_log << highsFormatToString(" %4" HIGHSINT_FORMAT "",
                                         log_10_density);
  } else {
    *analysis_log << highsFormatToString("     ");
  }
}

void HighsSimplexAnalysis::printOneDensity(const double density) {
  assert(analyse_simplex_summary_data || analyse_simplex_runtime_data);
  const HighsInt log_10_density = intLog10(density);
  if (log_10_density > -99) {
    printf(" %4" HIGHSINT_FORMAT "", log_10_density);
  } else {
    printf("     ");
  }
}

void HighsSimplexAnalysis::reportDensity(const bool header) {
  assert(analyse_simplex_runtime_data);
  const bool rp_dual_steepest_edge =
      edge_weight_mode == DualEdgeWeightMode::kSteepestEdge;
  if (header) {
    *analysis_log << highsFormatToString(" C_Aq R_Ep R_Ap");
    if (rp_dual_steepest_edge) {
      *analysis_log << highsFormatToString("  DSE");
    } else {
      *analysis_log << highsFormatToString("     ");
    }
  } else {
    reportOneDensity(col_aq_density);
    reportOneDensity(row_ep_density);
    reportOneDensity(row_ap_density);
    double use_row_DSE_density;
    if (rp_dual_steepest_edge) {
      use_row_DSE_density = row_DSE_density;
    } else {
      use_row_DSE_density = 0;
    }
    reportOneDensity(use_row_DSE_density);
  }
}

void HighsSimplexAnalysis::reportInvert(const bool header) {
  if (header) return;
  *analysis_log << " " << rebuild_reason_string;
}
/*
void HighsSimplexAnalysis::reportCondition(const bool header) {
  assert(analyse_simplex_runtime_data);
  if (header) {
    *analysis_log << highsFormatToString("       k(B)");
  } else {
    *analysis_log << highsFormatToString(" %10.4g",
                      basis_condition);
  }
}
*/

// Primal:
// * primal_delta - 0
// * dual_step    - ThDu (theta_dual) - dual infeasibility from CHUZC
// * primal_step  - ThPr (theta_primal_ - primal step from CHUZR
//
// Dual:
// * primal_delta - DlPr (delta_primal) - primal infeasibility from CHUZR
// * dual_step    - ThDu (theta_dual) - dual step from CHUZC
// * primal_step  - ThPr (theta_primal) - step to bound of leaving variable
// after pivoting
void HighsSimplexAnalysis::reportIterationData(const bool header) {
  if (header) {
    *analysis_log << highsFormatToString(
        "     EnC     LvC     LvR        ThDu        ThPr        "
        "DlPr       NumCk          Aa");
  } else if (pivotal_row_index >= 0) {
    *analysis_log << highsFormatToString(
        " %7" HIGHSINT_FORMAT " %7" HIGHSINT_FORMAT " %7" HIGHSINT_FORMAT,
        entering_variable, leaving_variable, pivotal_row_index);
    if (entering_variable >= 0) {
      *analysis_log << highsFormatToString(
          " %11.4g %11.4g %11.4g %11.4g %11.4g", dual_step, primal_step,
          primal_delta, numerical_trouble, pivot_value_from_column);
    } else {
      // Unboundedness in dual simplex
      assert(dualAlgorithm());
      *analysis_log << highsFormatToString(
          "                         %11.4g                        ",
          primal_delta);
    }
  } else {
    // Bound swap in primal simplex
    assert(!dualAlgorithm());
    *analysis_log << highsFormatToString(
        " %7" HIGHSINT_FORMAT " %7" HIGHSINT_FORMAT " %7" HIGHSINT_FORMAT
        " %11.4g %11.4g                                    ",
        entering_variable, leaving_variable, pivotal_row_index, dual_step,
        primal_step);
  }
}

void HighsSimplexAnalysis::reportRunTime(const bool header,
                                         const double run_time) {
  if (header) return;
  *analysis_log << highsFormatToString(" %ds", (int)run_time);
}

HighsInt HighsSimplexAnalysis::intLog10(const double v) {
  double log10V = v > 0 ? -2.0 * log(v) / log(10.0) : 99;
  HighsInt intLog10V = log10V;
  return intLog10V;
}

bool HighsSimplexAnalysis::dualAlgorithm() {
  return (simplex_strategy == kSimplexStrategyDual ||
          simplex_strategy == kSimplexStrategyDualTasks ||
          simplex_strategy == kSimplexStrategyDualMulti);
}<|MERGE_RESOLUTION|>--- conflicted
+++ resolved
@@ -46,31 +46,8 @@
   last_user_log_time = -kHighsInf;
   delta_user_log_time = 5e0;
 
-<<<<<<< HEAD
   setupSimplexTime(options);
   setupFactorTime(options);
-=======
-  // Set up the thread clocks
-  HighsInt max_threads = highs::parallel::num_threads();
-
-  if (analyse_simplex_time) {
-    for (HighsInt i = 0; i < max_threads; i++) {
-      HighsTimerClock clock;
-      clock.timer_pointer_ = timer_;
-      thread_simplex_clocks.push_back(clock);
-    }
-  }
-  if (analyse_factor_time) {
-    for (HighsInt i = 0; i < max_threads; i++) {
-      HighsTimerClock clock;
-      clock.timer_pointer_ = timer_;
-      thread_factor_clocks.push_back(clock);
-    }
-    pointer_serial_factor_clocks = &thread_factor_clocks[0];
-  } else {
-    pointer_serial_factor_clocks = NULL;
-  }
->>>>>>> 95342daa
 
   // Copy tolerances from options
   //  allow_dual_steepest_edge_to_devex_switch =
@@ -295,12 +272,9 @@
       kHighsAnalysisLevelSolverTime & options.highs_analysis_level;
   if (analyse_simplex_time) {
     // Set up the thread clocks
-    HighsInt omp_max_threads = 1;
-#ifdef OPENMP
-    omp_max_threads = omp_get_max_threads();
-#endif
+    HighsInt max_threads = highs::parallel::num_threads();
     thread_simplex_clocks.clear();
-    for (HighsInt i = 0; i < omp_max_threads; i++) {
+    for (HighsInt i = 0; i < max_threads; i++) {
       HighsTimerClock clock;
       clock.timer_pointer_ = timer_;
       thread_simplex_clocks.push_back(clock);
@@ -316,12 +290,9 @@
       kHighsAnalysisLevelNlaTime & options.highs_analysis_level;
   if (analyse_factor_time) {
     // Set up the thread clocks
-    HighsInt omp_max_threads = 1;
-#ifdef OPENMP
-    omp_max_threads = omp_get_max_threads();
-#endif
+    HighsInt max_threads = highs::parallel::num_threads();
     thread_factor_clocks.clear();
-    for (HighsInt i = 0; i < omp_max_threads; i++) {
+    for (HighsInt i = 0; i < max_threads; i++) {
       HighsTimerClock clock;
       clock.timer_pointer_ = timer_;
       thread_factor_clocks.push_back(clock);
