--- conflicted
+++ resolved
@@ -64,14 +64,8 @@
   HighsInt num_wrong_new_hyper_decision_;
 };
 
-<<<<<<< HEAD
-// const double running_average_multiplier = 0.05;
-const double max_regression_density = 0.2;
-const double max_hyper_density = 0.1;
-=======
 const HighsInt kAnIterTraceMaxNumRec = 20;
 const HighsLogType kIterationReportLogType = HighsLogType::kVerbose;
->>>>>>> ed66d31c
 
 /**
  * @brief Analyse simplex iterations, both for run-time control and data
@@ -82,11 +76,7 @@
   HighsSimplexAnalysis(HighsTimer& timer) : timer_reference(timer) {
     timer_ = &timer;
     /*
-<<<<<<< HEAD
-    int omp_max_threads = 1;
-=======
     HighsInt omp_max_threads = 1;
->>>>>>> ed66d31c
 #ifdef OPENMP
     omp_max_threads = omp_get_max_threads();
 #endif
@@ -107,16 +97,6 @@
   HighsTimer* timer_;
 
   void setup(const HighsLp& lp, const HighsOptions& options,
-<<<<<<< HEAD
-             const int simplex_iteration_count);
-  void messaging(FILE* logfile_, FILE* output_, const int message_level_);
-  void iterationReport();
-  void invertReport();
-  void invertReport(const bool header);
-  bool predictEndDensity(const int tran_stage_id, const double start_density,
-                         double& end_density);
-  void afterTranStage(const int tran_stage_id, const double start_density,
-=======
              const HighsInt simplex_iteration_count);
   void messaging(const HighsLogOptions& log_options_);
   void iterationReport();
@@ -125,7 +105,6 @@
   bool predictEndDensity(const HighsInt tran_stage_id,
                          const double start_density, double& end_density);
   void afterTranStage(const HighsInt tran_stage_id, const double start_density,
->>>>>>> ed66d31c
                       const double end_density, const double historical_density,
                       const double predicted_end_density,
                       const bool use_solve_sparse_original_HFactor_logic,
@@ -191,23 +170,14 @@
   HighsTimerClock* pointer_serial_factor_clocks;
 
   // Local copies of LP data
-<<<<<<< HEAD
-  int numRow;
-  int numCol;
-  int numTot;
-=======
   HighsInt numRow;
   HighsInt numCol;
   HighsInt numTot;
->>>>>>> ed66d31c
   std::string model_name_;
   std::string lp_name_;
 
   // Local copies of IO data
-<<<<<<< HEAD
-  FILE* logfile;
-  FILE* output;
-  int message_level;
+  HighsLogOptions log_options;
 
   // Interpreted shortcuts from bit settings in highs_analysis_level
   bool analyse_lp_data;
@@ -216,19 +186,7 @@
   bool analyse_factor_data;
   bool analyse_factor_time;
 
-  // Control parameters moving to simplex_info
-=======
-  HighsLogOptions log_options;
-
-  // Interpreted shortcuts from bit settings in highs_analysis_level
-  bool analyse_lp_data;
-  bool analyse_simplex_data;
-  bool analyse_simplex_time;
-  bool analyse_factor_data;
-  bool analyse_factor_time;
-
   // Control parameters moving to info
->>>>>>> ed66d31c
   double col_aq_density;
   double row_ep_density;
   double row_ap_density;
@@ -242,17 +200,6 @@
   double dual_steepest_edge_weight_log_error_threshold;
 
   // Local copies of simplex data for reporting
-<<<<<<< HEAD
-  int simplex_strategy = 0;
-  DualEdgeWeightMode edge_weight_mode = DualEdgeWeightMode::STEEPEST_EDGE;
-  int solve_phase = 0;
-  int simplex_iteration_count = 0;
-  int devex_iteration_count = 0;
-  int pivotal_row_index = 0;
-  int leaving_variable = 0;
-  int entering_variable = 0;
-  int rebuild_reason = 0;
-=======
   HighsInt simplex_strategy = 0;
   DualEdgeWeightMode edge_weight_mode = DualEdgeWeightMode::kSteepestEdge;
   HighsInt solve_phase = 0;
@@ -262,7 +209,6 @@
   HighsInt leaving_variable = 0;
   HighsInt entering_variable = 0;
   HighsInt rebuild_reason = 0;
->>>>>>> ed66d31c
   double reduced_rhs_value = 0;
   double reduced_cost_value = 0;
   double edge_weight = 0;
@@ -274,40 +220,12 @@
   double factor_pivot_threshold = 0;
   double numerical_trouble = 0;
   double objective_value = 0;
-<<<<<<< HEAD
-  int num_primal_infeasibility = 0;
-  int num_dual_infeasibility = 0;
-=======
   HighsInt num_primal_infeasibility = 0;
   HighsInt num_dual_infeasibility = 0;
->>>>>>> ed66d31c
   double sum_primal_infeasibility = 0;
   double sum_dual_infeasibility = 0;
   // This triple is an original infeasiblility record, so it includes max,
   // but it's only used for reporting
-<<<<<<< HEAD
-  int num_dual_phase_1_lp_dual_infeasibility = 0;
-  double max_dual_phase_1_lp_dual_infeasibility = 0;
-  double sum_dual_phase_1_lp_dual_infeasibility = 0;
-  int num_devex_framework = 0;
-
-  // Local copies of parallel simplex data for reporting
-  int multi_iteration_count = 0;
-  int multi_chosen = 0;
-  int multi_finished = 0;
-  int min_threads = 0;
-  int num_threads = 0;
-  int max_threads = 0;
-
-  // Unused
-  //  int multi_num = 0; // Useless
-  //  double basis_condition = 0; // Maybe useful
-
-  // Records of how pivotal row PRICE was done
-  int num_col_price = 0;
-  int num_row_price = 0;
-  int num_row_price_with_switch = 0;
-=======
   HighsInt num_dual_phase_1_lp_dual_infeasibility = 0;
   double max_dual_phase_1_lp_dual_infeasibility = 0;
   double sum_dual_phase_1_lp_dual_infeasibility = 0;
@@ -329,7 +247,6 @@
   HighsInt num_col_price = 0;
   HighsInt num_row_price = 0;
   HighsInt num_row_price_with_switch = 0;
->>>>>>> ed66d31c
 
   HighsValueDistribution before_ftran_upper_sparse_density;
   HighsValueDistribution ftran_upper_sparse_density;
@@ -354,21 +271,6 @@
 
  private:
   void iterationReport(const bool header);
-<<<<<<< HEAD
-  void reportAlgorithmPhaseIterationObjective(const bool header,
-                                              const int this_message_level);
-  void reportInfeasibility(const bool header, const int this_message_level);
-  void reportThreads(const bool header, const int this_message_level);
-  void reportMulti(const bool header, const int this_message_level);
-  void reportOneDensity(const int this_message_level, const double density);
-  void reportOneDensity(const double density);
-  void reportDensity(const bool header, const int this_message_level);
-  void reportInvert(const bool header, const int this_message_level);
-  //  void reportCondition(const bool header, const int this_message_level);
-  void reportIterationData(const bool header, const int this_message_level);
-  void reportFreeListSize(const bool header, const int this_message_level);
-  int intLog10(const double v);
-=======
   void reportAlgorithmPhaseIterationObjective(const bool header);
   void reportInfeasibility(const bool header);
   void reportThreads(const bool header);
@@ -381,7 +283,6 @@
   void reportIterationData(const bool header);
   void reportFreeListSize(const bool header);
   HighsInt intLog10(const double v);
->>>>>>> ed66d31c
   bool dualAlgorithm();
 
   HighsInt AnIterNumCostlyDseIt;  //!< Number of iterations when DSE is costly
@@ -412,16 +313,9 @@
   HighsInt sum_multi_finished = 0;
 
   // Analysis of INVERT form
-<<<<<<< HEAD
-  int num_invert = 0;
-  int num_kernel = 0;
-  int num_major_kernel = 0;
-  const double major_kernel_relative_dim_threshold = 0.1;
-=======
   HighsInt num_invert = 0;
   HighsInt num_kernel = 0;
   HighsInt num_major_kernel = 0;
->>>>>>> ed66d31c
   double max_kernel_dim = 0;
   double sum_kernel_dim = 0;
   double running_average_kernel_dim = 0;
@@ -432,13 +326,8 @@
   double running_average_kernel_fill_factor = 1;
   double running_average_major_kernel_fill_factor = 1;
 
-<<<<<<< HEAD
-  int AnIterIt0 = 0;
-  int AnIterPrevIt;
-=======
   HighsInt AnIterIt0 = 0;
   HighsInt AnIterPrevIt;
->>>>>>> ed66d31c
 
   // Major operation analysis struct
   struct AnIterOpRec {
@@ -468,13 +357,8 @@
   HighsInt AnIterTraceIterDl;
   AnIterTraceRec AnIterTrace[1 + kAnIterTraceMaxNumRec + 1];
 
-<<<<<<< HEAD
-  int AnIterNumInvert[REBUILD_REASON_Count];
-  int AnIterNumEdWtIt[(int)DualEdgeWeightMode::Count];
-=======
   HighsInt AnIterNumInvert[kRebuildReasonCount];
   HighsInt AnIterNumEdWtIt[(HighsInt)DualEdgeWeightMode::kCount];
->>>>>>> ed66d31c
 
   HighsValueDistribution primal_step_distribution;
   HighsValueDistribution dual_step_distribution;
