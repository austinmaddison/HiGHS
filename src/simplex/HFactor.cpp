--- conflicted
+++ resolved
@@ -730,19 +730,11 @@
     permute[jColPivot] = iRowPivot;
 
     // 2.2. Store active pivot column to L
-<<<<<<< HEAD
-    int start_A = MCstart[jColPivot];
-    int end_A = start_A + MCcountA[jColPivot];
-    int mwz_column_count = 0;
-    for (int k = start_A; k < end_A; k++) {
-      const int iRow = MCindex[k];
-=======
     HighsInt start_A = MCstart[jColPivot];
     HighsInt end_A = start_A + MCcountA[jColPivot];
     HighsInt mwz_column_count = 0;
     for (HighsInt k = start_A; k < end_A; k++) {
       const HighsInt iRow = MCindex[k];
->>>>>>> ed66d31c
       const double value = MCvalue[k] / pivotX;
       mwz_column_index[mwz_column_count++] = iRow;
       mwz_column_array[iRow] = value;
@@ -780,27 +772,16 @@
       colStoreN(iCol, iRowPivot, my_pivot);
 
       // 2.4.2. Elimination on the overlapping part
-<<<<<<< HEAD
-      int nFillin = mwz_column_count;
-      int nCancel = 0;
-      for (int my_k = my_start; my_k < my_end; my_k++) {
-        int iRow = MCindex[my_k];
-=======
       HighsInt nFillin = mwz_column_count;
       HighsInt nCancel = 0;
       for (HighsInt my_k = my_start; my_k < my_end; my_k++) {
         HighsInt iRow = MCindex[my_k];
->>>>>>> ed66d31c
         double value = MCvalue[my_k];
         if (mwz_column_mark[iRow]) {
           mwz_column_mark[iRow] = 0;
           nFillin--;
           value -= my_pivot * mwz_column_array[iRow];
-<<<<<<< HEAD
-          if (fabs(value) < HIGHS_CONST_TINY) {
-=======
           if (fabs(value) < kHighsTiny) {
->>>>>>> ed66d31c
             value = 0;
             nCancel++;
           }
@@ -845,25 +826,15 @@
         }
 
         // 2.4.4.2 Fill into column copy
-<<<<<<< HEAD
-        for (int i = 0; i < mwz_column_count; i++) {
-          int iRow = mwz_column_index[i];
-=======
         for (HighsInt i = 0; i < mwz_column_count; i++) {
           HighsInt iRow = mwz_column_index[i];
->>>>>>> ed66d31c
           if (mwz_column_mark[iRow])
             colInsert(iCol, iRow, -my_pivot * mwz_column_array[iRow]);
         }
 
         // 2.4.4.3 Fill into the row copy
-<<<<<<< HEAD
-        for (int i = 0; i < mwz_column_count; i++) {
-          int iRow = mwz_column_index[i];
-=======
         for (HighsInt i = 0; i < mwz_column_count; i++) {
           HighsInt iRow = mwz_column_index[i];
->>>>>>> ed66d31c
           if (mwz_column_mark[iRow]) {
             // Expand row space
             if (MRcount[iRow] == MRspace[iRow]) {
@@ -880,11 +851,7 @@
       }
 
       // 2.4.5. Reset pivot column mark
-<<<<<<< HEAD
-      for (int i = 0; i < mwz_column_count; i++)
-=======
       for (HighsInt i = 0; i < mwz_column_count; i++)
->>>>>>> ed66d31c
         mwz_column_mark[mwz_column_index[i]] = 1;
 
       // 2.4.6. Fix max value and link list
@@ -896,11 +863,7 @@
     }
 
     // 2.5. Clear pivot column buffer
-<<<<<<< HEAD
-    for (int i = 0; i < mwz_column_count; i++)
-=======
     for (HighsInt i = 0; i < mwz_column_count; i++)
->>>>>>> ed66d31c
       mwz_column_mark[mwz_column_index[i]] = 0;
 
     // 2.6. Correct row links for the remain active part
@@ -994,11 +957,7 @@
 }
 
 void HFactor::buildFinish() {
-<<<<<<< HEAD
-  //  debugPivotValueAnalysis(highs_debug_level, output, message_level, numRow,
-=======
   //  debugPivotValueAnalysis(highs_debug_level, log_options, numRow,
->>>>>>> ed66d31c
   //  UpivotValue);
   // The look up table
   for (HighsInt i = 0; i < numRow; i++) UpivotLookup[UpivotIndex[i]] = i;
@@ -1970,15 +1929,6 @@
 
 void HFactor::updatePF(HVector* aq, HighsInt iRow, HighsInt* hint) {
   // Check space
-<<<<<<< HEAD
-  const int columnCount = aq->packCount;
-  const int* variable_index = &aq->packIndex[0];
-  const double* columnArray = &aq->packValue[0];
-
-  // Copy the pivotal column
-  for (int i = 0; i < columnCount; i++) {
-    int index = variable_index[i];
-=======
   const HighsInt columnCount = aq->packCount;
   const HighsInt* variable_index = &aq->packIndex[0];
   const double* columnArray = &aq->packValue[0];
@@ -1986,7 +1936,6 @@
   // Copy the pivotal column
   for (HighsInt i = 0; i < columnCount; i++) {
     HighsInt index = variable_index[i];
->>>>>>> ed66d31c
     double value = columnArray[i];
     if (index != iRow) {
       PFindex.push_back(index);
@@ -2045,20 +1994,12 @@
     PFvalue.push_back(aq->packValue[i]);
   }
 
-<<<<<<< HEAD
-  int variable_out = baseIndex[iRow];
-=======
   HighsInt variable_out = baseIndex[iRow];
->>>>>>> ed66d31c
   if (variable_out >= numCol) {
     PFindex.push_back(variable_out - numCol);
     PFvalue.push_back(-1);
   } else {
-<<<<<<< HEAD
-    for (int k = Astart[variable_out]; k < Astart[variable_out + 1]; k++) {
-=======
     for (HighsInt k = Astart[variable_out]; k < Astart[variable_out + 1]; k++) {
->>>>>>> ed66d31c
       PFindex.push_back(Aindex[k]);
       PFvalue.push_back(-Avalue[k]);
     }
